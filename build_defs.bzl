_shell_find_runfiles = """
  # --- begin runfiles.bash initialization ---
  # Copy-pasted from Bazel's Bash runfiles library (tools/bash/runfiles/runfiles.bash).
  set -euo pipefail
  if [[ ! -d "${RUNFILES_DIR:-/dev/null}" && ! -f "${RUNFILES_MANIFEST_FILE:-/dev/null}" ]]; then
    if [[ -f "$0.runfiles_manifest" ]]; then
      export RUNFILES_MANIFEST_FILE="$0.runfiles_manifest"
    elif [[ -f "$0.runfiles/MANIFEST" ]]; then
      export RUNFILES_MANIFEST_FILE="$0.runfiles/MANIFEST"
    elif [[ -f "$0.runfiles/bazel_tools/tools/bash/runfiles/runfiles.bash" ]]; then
      export RUNFILES_DIR="$0.runfiles"
    fi
  fi
  if [[ -f "${RUNFILES_DIR:-/dev/null}/bazel_tools/tools/bash/runfiles/runfiles.bash" ]]; then
    source "${RUNFILES_DIR}/bazel_tools/tools/bash/runfiles/runfiles.bash"
  elif [[ -f "${RUNFILES_MANIFEST_FILE:-/dev/null}" ]]; then
    source "$(grep -m1 "^bazel_tools/tools/bash/runfiles/runfiles.bash " \
              "$RUNFILES_MANIFEST_FILE" | cut -d ' ' -f 2-)"
  else
    echo >&2 "ERROR: cannot find @bazel_tools//tools/bash/runfiles:runfiles.bash"
    exit 1
  fi
  # --- end runfiles.bash initialization ---
"""

def _librule(name):
    return name + "_lib"

def lua_cclibrary(name, srcs, hdrs = [], deps = [], luadeps = []):
    lib_rule = name + "_lib"
    so_rule = "lib" + name + ".so"
    so_file = _remove_prefix(name, "lua/") + ".so"

    native.cc_library(
        name = _librule(name),
        hdrs = hdrs,
        srcs = srcs,
        deps = deps + [_librule(dep) for dep in luadeps] + ["@lua//:liblua_headers"],
    )

    native.cc_binary(
        name = so_rule,
        linkshared = True,
        deps = [_librule(name)],
    )

    native.genrule(
        name = name + "_copy",
        srcs = [":" + so_rule],
        outs = [so_file],
        cmd = "cp $< $@",
    )

    native.filegroup(
        name = name,
        data = [so_file],
    )

def _remove_prefix(str, prefix):
    if not str.startswith(prefix):
        fail("%s doesn't start with %s" % (str, prefix))
    return str[len(prefix):]

def _remove_suffix(str, suffix):
    if not str.endswith(suffix):
        fail("%s doesn't end with %s" % (str, suffix))
    return str[:-len(suffix)]

def lua_library(name, srcs, strip_prefix, luadeps = []):
    outs = [_remove_prefix(src, strip_prefix + "/") for src in srcs]
    native.genrule(
        name = name + "_copy",
        srcs = srcs,
        outs = outs,
        cmd = "cp $(SRCS) $(@D)",
    )

    native.filegroup(
        name = name,
        data = outs + luadeps,
    )

def make_shell_script(name, contents, out):
    script_contents = (_shell_find_runfiles + contents).replace("$", "$$")
    native.genrule(
        name = "gen_" + name,
        outs = [out],
        cmd = "(cat <<'HEREDOC'\n%s\nHEREDOC\n) > $@" % script_contents,
    )

def _lua_binary_or_test(name, luamain, luadeps, rule):
    script = name + ".sh"

    make_shell_script(
        name = "gen_" + name,
        out = script,
        contents = """
BASE=$(dirname $(rlocation upb/upb_c.so))
export LUA_CPATH="$BASE/?.so"
export LUA_PATH="$BASE/?.lua"
$(rlocation lua/lua) $(rlocation upb/tools/upbc.lua) "$@"
""",
    )

    rule(
        name = name,
        srcs = [script],
        data = ["@lua//:lua", "@bazel_tools//tools/bash/runfiles", luamain] + luadeps,
    )

def lua_binary(name, luamain, luadeps = []):
    _lua_binary_or_test(name, luamain, luadeps, native.sh_binary)

def lua_test(name, luamain, luadeps = []):
    _lua_binary_or_test(name, luamain, luadeps, native.sh_test)

def generated_file_staleness_test(name, outs, generated_pattern):
    """Tests that checked-in file(s) match the contents of generated file(s).

    The resulting test will verify that all output files exist and have the
    correct contents.  If the test fails, it can be invoked with --fix to
    bring the checked-in files up to date.

    Args:
      name: Name of the rule.
      outs: the checked-in files that are copied from generated files.
      generated_pattern: the pattern for transforming each "out" file into a
        generated file.  For example, if generated_pattern="generated/%s" then
        a file foo.txt will look for generated file generated/foo.txt.
    """

    script_name = name + ".py"
    script_src = "//:tools/staleness_test.py"

    # Filter out non-existing rules so Blaze doesn't error out before we even
    # run the test.
    existing_outs = native.glob(include = outs)

    # The file list contains a few extra bits of information at the end.
    # These get unpacked by the Config class in staleness_test_lib.py.
    file_list = outs + [generated_pattern, native.package_name() or ".", name]

    native.genrule(
        name = name + "_makescript",
        outs = [script_name],
        srcs = [script_src],
        testonly = 1,
        cmd = "cat $(location " + script_src + ") > $@; " +
              "sed -i.bak -e 's|INSERT_FILE_LIST_HERE|" + "\\\n  ".join(file_list) + "|' $@",
    )

    native.py_test(
        name = name,
        srcs = [script_name],
        data = existing_outs + [generated_pattern % file for file in outs],
        deps = [
            "//:staleness_test_lib",
        ],
    )

# upb_amalgamation() rule, with file_list aspect.

SrcList = provider(
    fields = {
        "srcs": "list of srcs",
        "hdrs": "list of hdrs",
    },
)

def _file_list_aspect_impl(target, ctx):
    srcs = []
    hdrs = []
    for src in ctx.rule.attr.srcs:
        srcs += src.files.to_list()
    for hdr in ctx.rule.attr.hdrs:
        hdrs += hdr.files.to_list()
    return [SrcList(srcs = srcs, hdrs = hdrs)]

_file_list_aspect = aspect(
    implementation = _file_list_aspect_impl,
)

def _upb_amalgamation(ctx):
    inputs = []
    srcs = []
    for lib in ctx.attr.libs:
        inputs += lib[SrcList].srcs
        inputs += lib[SrcList].hdrs
        srcs += [src for src in lib[SrcList].srcs if src.path.endswith("c")]
    ctx.actions.run(
        inputs = inputs,
        outputs = ctx.outputs.outs,
        arguments = ["", ctx.bin_dir.path + "/"] + [f.path for f in srcs],
        progress_message = "Making amalgamation",
        executable = ctx.executable.amalgamator,
    )

upb_amalgamation = rule(
    implementation = _upb_amalgamation,
    attrs = {
        "amalgamator": attr.label(
            executable = True,
            cfg = "host",
        ),
        "libs": attr.label_list(aspects = [_file_list_aspect]),
        "outs": attr.output_list(),
    },
)

is_bazel = not hasattr(native, "genmpm")

google3_dep_map = {
<<<<<<< HEAD
=======
    "@absl//absl/base:core_headers": "//third_party/absl/base:core_headers",
>>>>>>> b0292a9e
    "@absl//absl/strings": "//third_party/absl/strings",
    "@com_google_protobuf//:protoc": "//third_party/protobuf:protoc",
    "@com_google_protobuf//:protobuf": "//third_party/protobuf:protobuf",
    "@com_google_protobuf//:protoc_lib": "//third_party/protobuf:libprotoc",
}

def map_dep(dep):
    if is_bazel:
        return dep
    else:
        return google3_dep_map[dep]

# upb_proto_library() rule

def _remove_up(string):
    if string.startswith("../"):
        string = string[3:]
        pos = string.find("/")
        string = string[pos + 1:]

    return _remove_suffix(string, ".proto")

def _upb_proto_srcs_impl(ctx, suffix):
    sources = []
    outs = []
    include_dirs = {}
    for dep in ctx.attr.deps:
        if hasattr(dep, "proto"):
            for src in dep.proto.transitive_sources:
                sources.append(src)
                include_dir = _remove_suffix(src.path, _remove_up(src.short_path) + "." + src.extension)
                if include_dir:
                    include_dirs[include_dir] = True
                outs.append(ctx.actions.declare_file(_remove_up(src.short_path) + suffix + ".h"))
                outs.append(ctx.actions.declare_file(_remove_up(src.short_path) + suffix + ".c"))
                outdir = _remove_suffix(outs[-1].path, _remove_up(src.short_path) + suffix + ".c")

    source_paths = [d.path for d in sources]
    include_args = ["-I" + root for root in include_dirs.keys()]

    ctx.actions.run(
        inputs = [ctx.executable.upbc] + sources,
        outputs = outs,
        executable = ctx.executable.protoc,
        arguments = ["--upb_out", outdir, "--plugin=protoc-gen-upb=" + ctx.executable.upbc.path] + include_args + source_paths,
        progress_message = "Generating upb protos",
    )

    return [DefaultInfo(files = depset(outs))]

def _upb_proto_library_srcs_impl(ctx):
    return _upb_proto_srcs_impl(ctx, ".upb")

def _upb_proto_reflection_library_srcs_impl(ctx):
    return _upb_proto_srcs_impl(ctx, ".upbdefs")

_upb_proto_library_srcs = rule(
    implementation = _upb_proto_library_srcs_impl,
    attrs = {
        "upbc": attr.label(
            executable = True,
            cfg = "host",
        ),
        "protoc": attr.label(
            executable = True,
            cfg = "host",
            default = map_dep("@com_google_protobuf//:protoc"),
        ),
        "deps": attr.label_list(),
    },
)

def upb_proto_library(name, deps, upbc):
    srcs_rule = name + "_srcs.cc"
    _upb_proto_library_srcs(
        name = srcs_rule,
        upbc = upbc,
        deps = deps,
    )
    native.cc_library(
        name = name,
        srcs = [":" + srcs_rule],
        deps = [":upb"],
        copts = ["-Ibazel-out/k8-fastbuild/bin"],
    )

<<<<<<< HEAD
_upb_proto_reflection_library_srcs = rule(
    implementation = _upb_proto_reflection_library_srcs_impl,
    attrs = {
        "upbc": attr.label(
            executable = True,
            cfg = "host",
        ),
        "protoc": attr.label(
            executable = True,
            cfg = "host",
            default = map_dep("@com_google_protobuf//:protoc"),
        ),
        "deps": attr.label_list(),
    },
)

def upb_proto_reflection_library(name, deps, upbc):
    srcs_rule = name + "_defsrcs.cc"
    _upb_proto_reflection_library_srcs(
        name = srcs_rule,
        upbc = upbc,
        deps = deps,
    )
    native.cc_library(
        name = name,
        srcs = [":" + srcs_rule],
        deps = [":upb"],
        copts = ["-Ibazel-out/k8-fastbuild/bin"],
    )

=======
>>>>>>> b0292a9e
def licenses(*args):
    # No-op (for Google-internal usage).
    pass<|MERGE_RESOLUTION|>--- conflicted
+++ resolved
@@ -210,10 +210,7 @@
 is_bazel = not hasattr(native, "genmpm")
 
 google3_dep_map = {
-<<<<<<< HEAD
-=======
     "@absl//absl/base:core_headers": "//third_party/absl/base:core_headers",
->>>>>>> b0292a9e
     "@absl//absl/strings": "//third_party/absl/strings",
     "@com_google_protobuf//:protoc": "//third_party/protobuf:protoc",
     "@com_google_protobuf//:protobuf": "//third_party/protobuf:protobuf",
@@ -300,7 +297,6 @@
         copts = ["-Ibazel-out/k8-fastbuild/bin"],
     )
 
-<<<<<<< HEAD
 _upb_proto_reflection_library_srcs = rule(
     implementation = _upb_proto_reflection_library_srcs_impl,
     attrs = {
@@ -331,8 +327,6 @@
         copts = ["-Ibazel-out/k8-fastbuild/bin"],
     )
 
-=======
->>>>>>> b0292a9e
 def licenses(*args):
     # No-op (for Google-internal usage).
     pass