// Protocol Buffers - Google's data interchange format
// Copyright 2014 Google Inc.  All rights reserved.
// https://developers.google.com/protocol-buffers/
//
// Redistribution and use in source and binary forms, with or without
// modification, are permitted provided that the following conditions are
// met:
//
//     * Redistributions of source code must retain the above copyright
// notice, this list of conditions and the following disclaimer.
//     * Redistributions in binary form must reproduce the above
// copyright notice, this list of conditions and the following disclaimer
// in the documentation and/or other materials provided with the
// distribution.
//     * Neither the name of Google Inc. nor the names of its
// contributors may be used to endorse or promote products derived from
// this software without specific prior written permission.
//
// THIS SOFTWARE IS PROVIDED BY THE COPYRIGHT HOLDERS AND CONTRIBUTORS
// "AS IS" AND ANY EXPRESS OR IMPLIED WARRANTIES, INCLUDING, BUT NOT
// LIMITED TO, THE IMPLIED WARRANTIES OF MERCHANTABILITY AND FITNESS FOR
// A PARTICULAR PURPOSE ARE DISCLAIMED. IN NO EVENT SHALL THE COPYRIGHT
// OWNER OR CONTRIBUTORS BE LIABLE FOR ANY DIRECT, INDIRECT, INCIDENTAL,
// SPECIAL, EXEMPLARY, OR CONSEQUENTIAL DAMAGES (INCLUDING, BUT NOT
// LIMITED TO, PROCUREMENT OF SUBSTITUTE GOODS OR SERVICES; LOSS OF USE,
// DATA, OR PROFITS; OR BUSINESS INTERRUPTION) HOWEVER CAUSED AND ON ANY
// THEORY OF LIABILITY, WHETHER IN CONTRACT, STRICT LIABILITY, OR TORT
// (INCLUDING NEGLIGENCE OR OTHERWISE) ARISING IN ANY WAY OUT OF THE USE
// OF THIS SOFTWARE, EVEN IF ADVISED OF THE POSSIBILITY OF SUCH DAMAGE.

#include "message.h"

#include <inttypes.h>
#include <php.h>
#include <stdlib.h>

// This is not self-contained: it must be after other Zend includes.
#include <Zend/zend_exceptions.h>
#include <Zend/zend_inheritance.h>

#include "arena.h"
#include "array.h"
#include "convert.h"
#include "def.h"
#include "map.h"
#include "php-upb.h"
#include "protobuf.h"

// -----------------------------------------------------------------------------
// Message
// -----------------------------------------------------------------------------

typedef struct {
  zend_object std;
  zval arena;
  const Descriptor* desc;
  upb_msg *msg;
} Message;

zend_class_entry *message_ce;
static zend_object_handlers message_object_handlers;

// PHP Object Handlers /////////////////////////////////////////////////////////

/**
 * Message_create()
 *
 * PHP class entry function to allocate and initialize a new Message object.
 */
static zend_object* Message_create(zend_class_entry *class_type) {
  Message *intern = emalloc(sizeof(Message));
  // XXX(haberman): verify whether we actually want to take this route.
  class_type->default_properties_count = 0;
  zend_object_std_init(&intern->std, class_type);
  intern->std.handlers = &message_object_handlers;
  Arena_Init(&intern->arena);
  return &intern->std;
}

/**
 * Message_dtor()
 *
 * Object handler to destroy a Message. This releases all resources associated
 * with the message. Note that it is possible to access a destroyed object from
 * PHP in rare cases.
 */
static void Message_dtor(zend_object* obj) {
  Message* intern = (Message*)obj;
  ObjCache_Delete(intern->msg);
  zval_dtor(&intern->arena);
  zend_object_std_dtor(&intern->std);
}

/**
 * get_field()
 *
 * Helper function to look up a field given a member name (as a string).
 */
static const upb_fielddef *get_field(Message *msg, PROTO_STR *member) {
  const upb_msgdef *m = msg->desc->msgdef;
  const upb_fielddef *f =
      upb_msgdef_ntof(m, PROTO_STRVAL_P(member), PROTO_STRLEN_P(member));

  if (!f) {
    zend_throw_exception_ex(NULL, 0, "No such property %s.",
                            ZSTR_VAL(msg->desc->class_entry->name));
  }

  return f;
}

static void Message_get(Message *intern, const upb_fielddef *f, zval *rv) {
  upb_arena *arena = Arena_Get(&intern->arena);

  if (upb_fielddef_ismap(f)) {
    upb_mutmsgval msgval = upb_msg_mutable(intern->msg, f, arena);
    MapField_GetPhpWrapper(rv, msgval.map, f, &intern->arena);
  } else if (upb_fielddef_isseq(f)) {
    upb_mutmsgval msgval = upb_msg_mutable(intern->msg, f, arena);
    RepeatedField_GetPhpWrapper(rv, msgval.array, f, &intern->arena);
  } else {
    upb_msgval msgval = upb_msg_get(intern->msg, f);
    const Descriptor *subdesc = Descriptor_GetFromFieldDef(f);
    Convert_UpbToPhp(msgval, rv, upb_fielddef_type(f), subdesc, &intern->arena);
  }
}

static bool Message_set(Message *intern, const upb_fielddef *f, zval *val) {
  upb_arena *arena = Arena_Get(&intern->arena);
  upb_msgval msgval;

  if (upb_fielddef_ismap(f)) {
    msgval.map_val = MapField_GetUpbMap(val, f, arena);
    if (!msgval.map_val) return false;
  } else if (upb_fielddef_isseq(f)) {
    msgval.array_val = RepeatedField_GetUpbArray(val, f, arena);
    if (!msgval.array_val) return false;
  } else {
    upb_fieldtype_t type = upb_fielddef_type(f);
    const Descriptor *subdesc = Descriptor_GetFromFieldDef(f);
    bool ok = Convert_PhpToUpb(val, &msgval, type, subdesc, arena);
    if (!ok) return false;
  }

  upb_msg_set(intern->msg, f, msgval, arena);
  return true;
}

static bool MessageEq(const upb_msg *m1, const upb_msg *m2, const upb_msgdef *m);

/**
 * ValueEq()()
 */
bool ValueEq(upb_msgval val1, upb_msgval val2, upb_fieldtype_t type,
             const upb_msgdef *m) {
  switch (type) {
    case UPB_TYPE_BOOL:
      return val1.bool_val == val2.bool_val;
    case UPB_TYPE_INT32:
    case UPB_TYPE_UINT32:
    case UPB_TYPE_ENUM:
      return val1.int32_val == val2.int32_val;
    case UPB_TYPE_INT64:
    case UPB_TYPE_UINT64:
      return val1.int64_val == val2.int64_val;
    case UPB_TYPE_FLOAT:
      return val1.float_val == val2.float_val;
    case UPB_TYPE_DOUBLE:
      return val1.double_val == val2.double_val;
    case UPB_TYPE_STRING:
    case UPB_TYPE_BYTES:
      return val1.str_val.size == val2.str_val.size &&
          memcmp(val1.str_val.data, val2.str_val.data, val1.str_val.size) == 0;
    case UPB_TYPE_MESSAGE:
      return MessageEq(val1.msg_val, val2.msg_val, m);
    default:
      return false;
  }
}

/**
 * MessageEq()
 */
static bool MessageEq(const upb_msg *m1, const upb_msg *m2, const upb_msgdef *m) {
  upb_msg_field_iter i;

  for(upb_msg_field_begin(&i, m);
      !upb_msg_field_done(&i);
      upb_msg_field_next(&i)) {
    const upb_fielddef *f = upb_msg_iter_field(&i);
    upb_msgval val1 = upb_msg_get(m1, f);
    upb_msgval val2 = upb_msg_get(m2, f);
    upb_fieldtype_t type = upb_fielddef_type(f);
    const upb_msgdef *sub_m = upb_fielddef_msgsubdef(f);

    if (upb_fielddef_haspresence(f)) {
      if (upb_msg_has(m1, f) != upb_msg_has(m2, f)) {
        return false;
      }
      if (!upb_msg_has(m1, f)) continue;
    }

    if (upb_fielddef_ismap(f)) {
      const upb_fielddef *key_f = upb_msgdef_itof(sub_m, 1);
      const upb_fielddef *val_f = upb_msgdef_itof(sub_m, 2);
      upb_fieldtype_t key_type = upb_fielddef_type(key_f);
      upb_fieldtype_t val_type = upb_fielddef_type(val_f);
      const upb_msgdef *val_m = upb_fielddef_msgsubdef(val_f);
      if (!MapEq(val1.map_val, val2.map_val, key_type, val_type, val_m)) {
        return false;
      }
    } else if (upb_fielddef_isseq(f)) {
      if (!ArrayEq(val1.array_val, val2.array_val, type, sub_m)) return false;
    } else {
      if (!ValueEq(val1, val2, type, sub_m)) return false;
    }
  }

  return true;
}

/**
 * Message_compare_objects()
 *
 * Object handler for comparing two message objects. Called whenever PHP code
 * does:
 *
 *   $m1 == $m2
 */
static int Message_compare_objects(zval *m1, zval *m2) {
  Message* intern1 = (Message*)Z_OBJ_P(m1);
  Message* intern2 = (Message*)Z_OBJ_P(m2);
  const upb_msgdef *m = intern1->desc->msgdef;

  if (intern2->desc->msgdef != m) return 1;

  return MessageEq(intern1->msg, intern2->msg, m) ? 0 : 1;
}

/**
 * Message_has_property()
 *
 * Object handler for testing whether a property exists. Called when PHP code
 * does any of:
 *
 *   isset($message->foobar);
 *   property_exists($message->foobar);
 *
 * Note that all properties of generated messages are private, so this should
 * only be possible to invoke from generated code, which has accessors like this
 * (if the field has presence):
 *
 *   public function hasOptionalInt32()
 *   {
 *       return isset($this->optional_int32);
 *   }
 */
static int Message_has_property(PROTO_VAL *obj, PROTO_STR *member,
                                int has_set_exists,
                                void **cache_slot) {
  Message* intern = PROTO_MSG_P(obj);
  const upb_fielddef *f = get_field(intern, member);

  if (!f) return 0;

  if (!upb_fielddef_haspresence(f)) {
    zend_throw_exception_ex(
        NULL, 0,
        "Cannot call isset() on field %s which does not have presence.",
        ZSTR_VAL(intern->desc->class_entry->name));
    return 0;
  }

  return upb_msg_has(intern->msg, f);
}

/**
 * Message_unset_property()
 *
 * Object handler for unsetting a property. Called when PHP code calls:
 * does any of:
 *
 *   unset($message->foobar);
 *
 * Note that all properties of generated messages are private, so this should
 * only be possible to invoke from generated code, which has accessors like this
 * (if the field has presence):
 *
 *   public function clearOptionalInt32()
 *   {
 *       unset($this->optional_int32);
 *   }
 */
static void Message_unset_property(PROTO_VAL *obj, PROTO_STR *member,
                                   void **cache_slot) {
  Message* intern = PROTO_MSG_P(obj);
  const upb_fielddef *f = get_field(intern, member);

  if (!f) return;

  if (!upb_fielddef_haspresence(f)) {
    zend_throw_exception_ex(
        NULL, 0,
        "Cannot call unset() on field %s which does not have presence.",
        ZSTR_VAL(intern->desc->class_entry->name));
    return;
  }

  upb_msg_clearfield(intern->msg, f);
}


/**
 * Message_read_property()
 *
 * Object handler for reading a property in PHP. Called when PHP code does:
 *
 *   $x = $message->foobar;
 *
 * Note that all properties of generated messages are private, so this should
 * only be possible to invoke from generated code, which has accessors like:
 *
 *   public function getOptionalInt32()
 *   {
 *       return $this->optional_int32;
 *   }
 *
 * We lookup the field and return the scalar, RepeatedField, or MapField for
 * this field.
 */
static zval *Message_read_property(PROTO_VAL *obj, PROTO_STR *member,
                                   int type, void **cache_slot, zval *rv) {
  Message* intern = PROTO_MSG_P(obj);
  const upb_fielddef *f = get_field(intern, member);

  if (!f) return NULL;
  Message_get(intern, f, rv);
  return rv;
}

/**
 * Message_write_property()
 *
 * Object handler for writing a property in PHP. Called when PHP code does:
 *
 *   $message->foobar = $x;
 *
 * Note that all properties of generated messages are private, so this should
 * only be possible to invoke from generated code, which has accessors like:
 *
 *   public function setOptionalInt32($var)
 *   {
 *       GPBUtil::checkInt32($var);
 *       $this->optional_int32 = $var;
 *
 *       return $this;
 *   }
 *
 * The C extension version of checkInt32() doesn't actually check anything, so
 * we perform all checking and conversion in this function.
 */
static PROTO_RETURN_VAL Message_write_property(
    PROTO_VAL *obj, PROTO_STR *member, zval *val, void **cache_slot) {
  Message* intern = PROTO_MSG_P(obj);
  const upb_fielddef *f = get_field(intern, member);

<<<<<<< HEAD
  if (f && Message_set(intern, f, val)) {
#if PHP_VERSION_ID < 704000
    return;
=======
  upb_msg_set(intern->msg, f, msgval, arena);
#if PHP_VERSION_ID < 70400
  return;
>>>>>>> de5d1b98
#else
    return val;
#endif
<<<<<<< HEAD
  } else {
#if PHP_VERSION_ID < 704000
    return;
=======

error:
#if PHP_VERSION_ID < 70400
  return;
>>>>>>> de5d1b98
#else
    return &EG(error_zval);
#endif
  }
}

/**
 * Message_get_property_ptr_ptr()
 *
 * Object handler for the get_property_ptr_ptr event in PHP. This returns a
 * reference to our internal properties. We don't support this, so we return
 * NULL.
 */
static zval *Message_get_property_ptr_ptr(PROTO_VAL *object, PROTO_STR *member,
                                          int type,
                                          void **cache_slot) {
  return NULL;  // We do not have a properties table.
}

/**
 * Message_get_properties()
 *
 * Object handler for the get_properties event in PHP. This returns a HashTable
 * of our internal properties. We don't support this, so we return NULL.
 */
static HashTable *Message_get_properties(PROTO_VAL *object) {
  return NULL;  // We don't offer direct references to our properties.
}

// C Functions from message.h. /////////////////////////////////////////////////

// These are documented in the header file.

void Message_GetPhpWrapper(zval *val, const Descriptor *desc, upb_msg *msg,
                           zval *arena) {
  if (!msg) {
    ZVAL_NULL(val);
    return;
  }

  if (!ObjCache_Get(msg, val)) {
    Message *intern = emalloc(sizeof(Message));
    // XXX(haberman): verify whether we actually want to take this route.
    desc->class_entry->default_properties_count = 0;
    zend_object_std_init(&intern->std, desc->class_entry);
    intern->std.handlers = &message_object_handlers;
    ZVAL_COPY(&intern->arena, arena);
    intern->desc = desc;
    intern->msg = msg;
    ZVAL_OBJ(val, &intern->std);
    ObjCache_Add(intern->msg, &intern->std);
  }
}

bool Message_GetUpbMessage(zval *val, const Descriptor *desc, upb_arena *arena,
                           upb_msg **msg) {
  PBPHP_ASSERT(desc);

  if (Z_ISREF_P(val)) {
    ZVAL_DEREF(val);
  }

  if (Z_TYPE_P(val) == IS_NULL) {
    *msg = NULL;
    return true;
  }

  if (Z_TYPE_P(val) == IS_OBJECT &&
      instanceof_function(Z_OBJCE_P(val), desc->class_entry)) {
    Message *intern = (Message*)Z_OBJ_P(val);
    upb_arena_fuse(arena, Arena_Get(&intern->arena));
    *msg = intern->msg;
    return true;
  } else {
    zend_throw_exception_ex(NULL, 0, "Given value is not an instance of %s.",
                            ZSTR_VAL(desc->class_entry->name));
    return false;
  }
}

// Message PHP methods /////////////////////////////////////////////////////////

/**
 * Message_InitFromPhp()
 *
 * Helper method to handle the initialization of a message from a PHP value, eg.
 *
 *   $m = new TestMessage([
 *       'optional_int32' => -42,
 *       'optional_bool' => true,
 *       'optional_string' => 'a',
 *       'optional_enum' => TestEnum::ONE,
 *       'optional_message' => new Sub([
 *           'a' => 33
 *       ]),
 *       'repeated_int32' => [-42, -52],
 *       'repeated_enum' => [TestEnum::ZERO, TestEnum::ONE],
 *       'repeated_message' => [new Sub(['a' => 34]),
 *                              new Sub(['a' => 35])],
 *       'map_int32_int32' => [-62 => -62],
 *       'map_int32_enum' => [1 => TestEnum::ONE],
 *       'map_int32_message' => [1 => new Sub(['a' => 36])],
 *   ]);
 *
 * The initializer must be an array.
 */
bool Message_InitFromPhp(upb_msg *msg, const upb_msgdef *m, zval *init,
                         upb_arena *arena) {
  HashTable* table = HASH_OF(init);
  HashPosition pos;

  if (Z_ISREF_P(init)) {
    ZVAL_DEREF(init);
  }

  if (Z_TYPE_P(init) != IS_ARRAY) {
    zend_throw_exception_ex(NULL, 0,
                            "Initializer for a message %s must be an array.",
                            upb_msgdef_fullname(m));
    return false;
  }

  zend_hash_internal_pointer_reset_ex(table, &pos);

  while (true) {  // Iterate over key/value pairs.
    zval key;
    zval *val;
    const upb_fielddef *f;
    upb_msgval msgval;

    zend_hash_get_current_key_zval_ex(table, &key, &pos);
    val = zend_hash_get_current_data_ex(table, &pos);

    if (!val) return true;  // Finished iteration.

    if (Z_ISREF_P(val)) {
      ZVAL_DEREF(val);
    }

    f = upb_msgdef_ntof(m, Z_STRVAL_P(&key), Z_STRLEN_P(&key));

    if (!f) {
      zend_throw_exception_ex(NULL, 0,
                              "No such field %s", Z_STRVAL_P(&key));
      return false;
    }

    if (upb_fielddef_ismap(f)) {
      msgval.map_val = MapField_GetUpbMap(val, f, arena);
      if (!msgval.map_val) return false;
    } else if (upb_fielddef_isseq(f)) {
      msgval.array_val = RepeatedField_GetUpbArray(val, f, arena);
      if (!msgval.array_val) return false;
    } else {
      const Descriptor *desc = Descriptor_GetFromFieldDef(f);
      upb_fieldtype_t type = upb_fielddef_type(f);
      if (!Convert_PhpToUpbAutoWrap(val, &msgval, type, desc, arena)) {
        return false;
      }
    }

    upb_msg_set(msg, f, msgval, arena);
    zend_hash_move_forward_ex(table, &pos);
    zval_dtor(&key);
  }
}

static void Message_Initialize(Message *intern, const Descriptor *desc) {
  intern->desc = desc;
  intern->msg = upb_msg_new(desc->msgdef, Arena_Get(&intern->arena));
  ObjCache_Add(intern->msg, &intern->std);
}

/**
 * Message::__construct()
 *
 * Constructor for Message.
 * @param array Map of initial values ['k' = val]
 */
PHP_METHOD(Message, __construct) {
  Message* intern = (Message*)Z_OBJ_P(getThis());
  const Descriptor* desc = Descriptor_GetFromClassEntry(Z_OBJCE_P(getThis()));
  upb_arena *arena = Arena_Get(&intern->arena);
  zval *init_arr = NULL;

  Message_Initialize(intern, desc);

  if (zend_parse_parameters(ZEND_NUM_ARGS(), "|a!", &init_arr) == FAILURE) {
    return;
  }

  if (init_arr) {
    Message_InitFromPhp(intern->msg, desc->msgdef, init_arr, arena);
  }
}

/**
 * Message::discardUnknownFields()
 *
 * Discards any unknown fields for this message or any submessages.
 */
PHP_METHOD(Message, discardUnknownFields) {
  Message* intern = (Message*)Z_OBJ_P(getThis());
  upb_msg_discardunknown(intern->msg, intern->desc->msgdef, 64);
}

/**
 * Message::clear()
 *
 * Clears all fields of this message.
 */
PHP_METHOD(Message, clear) {
  Message* intern = (Message*)Z_OBJ_P(getThis());
  upb_msg_clear(intern->msg, intern->desc->msgdef);
}

/**
 * Message::mergeFrom()
 *
 * Merges from the given message, which must be of the same class as us.
 * @param object Message to merge from.
 */
PHP_METHOD(Message, mergeFrom) {
  Message* intern = (Message*)Z_OBJ_P(getThis());
  Message* from;
  upb_arena *arena = Arena_Get(&intern->arena);
  const upb_msglayout *l = upb_msgdef_layout(intern->desc->msgdef);
  zval* value;
  char *pb;
  size_t size;
  bool ok;

  if (zend_parse_parameters(ZEND_NUM_ARGS(), "O", &value,
                            intern->desc->class_entry) == FAILURE) {
    return;
  }

  from = (Message*)Z_OBJ_P(value);

  // Should be guaranteed since we passed the class type to
  // zend_parse_parameters().
  PBPHP_ASSERT(from->desc == intern->desc);

  // TODO(haberman): use a temp arena for this once we can make upb_decode()
  // copy strings.
  pb = upb_encode(from->msg, l, arena, &size);

  if (!pb) {
    zend_throw_exception_ex(NULL, 0, "Max nesting exceeded");
    return;
  }

  ok = upb_decode(pb, size, intern->msg, l, arena);
  PBPHP_ASSERT(ok);
}

/**
 * Message::mergeFromString()
 *
 * Merges from the given string.
 * @param string Binary protobuf data to merge.
 */
PHP_METHOD(Message, mergeFromString) {
  Message* intern = (Message*)Z_OBJ_P(getThis());
  char *data = NULL;
  char *data_copy = NULL;
  zend_long data_len;
  const upb_msglayout *l = upb_msgdef_layout(intern->desc->msgdef);
  upb_arena *arena = Arena_Get(&intern->arena);

  if (zend_parse_parameters(ZEND_NUM_ARGS(), "s", &data, &data_len) ==
      FAILURE) {
    return;
  }

  // TODO(haberman): avoid this copy when we can make the decoder copy.
  data_copy = upb_arena_malloc(arena, data_len);
  memcpy(data_copy, data, data_len);

  if (!upb_decode(data_copy, data_len, intern->msg, l, arena)) {
    zend_throw_exception_ex(NULL, 0, "Error occurred during parsing");
    return;
  }
}

/**
 * Message::serializeToString()
 *
 * Serializes this message instance to protobuf data.
 * @return string Serialized protobuf data.
 */
PHP_METHOD(Message, serializeToString) {
  Message* intern = (Message*)Z_OBJ_P(getThis());
  const upb_msglayout *l = upb_msgdef_layout(intern->desc->msgdef);
  upb_arena *tmp_arena = upb_arena_new();
  char *data;
  size_t size;

  data = upb_encode(intern->msg, l, tmp_arena, &size);

  if (!data) {
    zend_throw_exception_ex(NULL, 0, "Error occurred during serialization");
    upb_arena_free(tmp_arena);
    return;
  }

  RETVAL_STRINGL(data, size);
  upb_arena_free(tmp_arena);
}

/**
 * Message::mergeFromJsonString()
 *
 * Merges the JSON data parsed from the given string.
 * @param string Serialized JSON data.
 */
PHP_METHOD(Message, mergeFromJsonString) {
  Message* intern = (Message*)Z_OBJ_P(getThis());
  char *data = NULL;
  char *data_copy = NULL;
  zend_long data_len;
  upb_arena *arena = Arena_Get(&intern->arena);
  upb_status status;
  zend_bool ignore_json_unknown = false;
  int options = 0;

  if (zend_parse_parameters(ZEND_NUM_ARGS(), "s|b", &data, &data_len,
                            &ignore_json_unknown) == FAILURE) {
    return;
  }

  // TODO(haberman): avoid this copy when we can make the decoder copy.
  data_copy = upb_arena_malloc(arena, data_len + 1);
  memcpy(data_copy, data, data_len);
  data_copy[data_len] = '\0';

  if (ignore_json_unknown) {
    options |= UPB_JSONDEC_IGNOREUNKNOWN;
  }

  upb_status_clear(&status);
  if (!upb_json_decode(data_copy, data_len, intern->msg, intern->desc->msgdef,
                       DescriptorPool_GetSymbolTable(), options, arena,
                       &status)) {
    zend_throw_exception_ex(NULL, 0, "Error occurred during parsing: %s",
                            upb_status_errmsg(&status));
    return;
  }
}

/**
 * Message::serializeToJsonString()
 *
 * Serializes this object to JSON.
 * @return string Serialized JSON data.
 */
PHP_METHOD(Message, serializeToJsonString) {
  Message* intern = (Message*)Z_OBJ_P(getThis());
  size_t size;
  int options = 0;
  char buf[1024];
  zend_bool preserve_proto_fieldnames = false;
  upb_status status;

  if (zend_parse_parameters(ZEND_NUM_ARGS(), "|b",
                            &preserve_proto_fieldnames) == FAILURE) {
    return;
  }

  if (preserve_proto_fieldnames) {
    options |= UPB_JSONENC_PROTONAMES;
  }

  upb_status_clear(&status);
  size = upb_json_encode(intern->msg, intern->desc->msgdef,
                         DescriptorPool_GetSymbolTable(), options, buf,
                         sizeof(buf), &status);

  if (!upb_ok(&status)) {
    zend_throw_exception_ex(NULL, 0,
                            "Error occurred during JSON serialization: %s",
                            upb_status_errmsg(&status));
    return;
  }

  if (size >= sizeof(buf)) {
    char *buf2 = malloc(size + 1);
    upb_json_encode(intern->msg, intern->desc->msgdef,
                    DescriptorPool_GetSymbolTable(), options, buf2, size + 1,
                    &status);
    RETVAL_STRINGL(buf2, size);
    free(buf2);
  } else {
    RETVAL_STRINGL(buf, size);
  }
}

/**
 * Message::readWrapperValue()
 *
 * Returns an unboxed value for the given field. This is called from generated
 * methods for wrapper fields, eg.
 *
 *   public function getDoubleValueUnwrapped()
 *   {
 *       return $this->readWrapperValue("double_value");
 *   }
 *
 * @return Unwrapped field value or null.
 */
PHP_METHOD(Message, readWrapperValue) {
  Message* intern = (Message*)Z_OBJ_P(getThis());
  char* member;
  const upb_fielddef *f;
  zend_long size;

  if (zend_parse_parameters(ZEND_NUM_ARGS(), "s", &member, &size) == FAILURE) {
    return;
  }

  f = upb_msgdef_ntof(intern->desc->msgdef, member, size);

  if (!f || !upb_msgdef_iswrapper(upb_fielddef_msgsubdef(f))) {
    zend_throw_exception_ex(NULL, 0, "Message %s has no field %s",
                            upb_msgdef_fullname(intern->desc->msgdef), member);
    return;
  }

  if (upb_msg_has(intern->msg, f)) {
    const upb_msg *wrapper = upb_msg_get(intern->msg, f).msg_val;
    const upb_msgdef *m = upb_fielddef_msgsubdef(f);
    const upb_fielddef *val_f = upb_msgdef_itof(m, 1);
    const upb_fieldtype_t val_type = upb_fielddef_type(val_f);
    upb_msgval msgval = upb_msg_get(wrapper, val_f);
    zval ret;
    Convert_UpbToPhp(msgval, &ret, val_type, NULL, &intern->arena);
    RETURN_ZVAL(&ret, 1, 0);
  } else {
    RETURN_NULL();
  }
}

/**
 * Message::writeWrapperValue()
 *
 * Sets the given wrapper field to the given unboxed value. This is called from
 * generated methods for wrapper fields, eg.
 *
 *
 *   public function setDoubleValueUnwrapped($var)
 *   {
 *       $this->writeWrapperValue("double_value", $var);
 *       return $this;
 *   }
 *
 * @param Unwrapped field value or null.
 */
PHP_METHOD(Message, writeWrapperValue) {
  Message* intern = (Message*)Z_OBJ_P(getThis());
  upb_arena *arena = Arena_Get(&intern->arena);
  char* member;
  const upb_fielddef *f;
  upb_msgval msgval;
  zend_long size;
  zval* val;

  if (zend_parse_parameters(ZEND_NUM_ARGS(), "sz", &member, &size, &val) ==
      FAILURE) {
    return;
  }

  f = upb_msgdef_ntof(intern->desc->msgdef, member, size);

  if (!f || !upb_msgdef_iswrapper(upb_fielddef_msgsubdef(f))) {
    zend_throw_exception_ex(NULL, 0, "Message %s has no field %s",
                            upb_msgdef_fullname(intern->desc->msgdef), member);
    return;
  }

  if (Z_ISREF_P(val)) {
    ZVAL_DEREF(val);
  }

  if (Z_TYPE_P(val) == IS_NULL) {
    upb_msg_clearfield(intern->msg, f);
  } else {
    const upb_msgdef *m = upb_fielddef_msgsubdef(f);
    const upb_fielddef *val_f = upb_msgdef_itof(m, 1);
    upb_fieldtype_t val_type = upb_fielddef_type(val_f);
    upb_msg *wrapper;

    if (!Convert_PhpToUpb(val, &msgval, val_type, NULL, arena)) {
      return;  // Error is already set.
    }

    wrapper = upb_msg_mutable(intern->msg, f, arena).msg;
    upb_msg_set(wrapper, val_f, msgval, arena);
  }
}

/**
 * Message::whichOneof()
 *
 * Given a oneof name, returns the name of the field that is set for this oneof,
 * or otherwise the empty string.
 *
 * @return string The field name in this oneof that is currently set.
 */
PHP_METHOD(Message, whichOneof) {
  Message* intern = (Message*)Z_OBJ_P(getThis());
  const upb_oneofdef* oneof;
  const upb_fielddef* field;
  char* name;
  zend_long len;

  if (zend_parse_parameters(ZEND_NUM_ARGS(), "s", &name, &len) == FAILURE) {
    return;
  }

  oneof = upb_msgdef_ntoo(intern->desc->msgdef, name, len);

  if (!oneof) {
    zend_throw_exception_ex(NULL, 0, "Message %s has no oneof %s",
                            upb_msgdef_fullname(intern->desc->msgdef), name);
    return;
  }

  field = upb_msg_whichoneof(intern->msg, oneof);
  RETURN_STRING(field ? upb_fielddef_name(field) : "");
}

/**
 * Message::readOneof()
 *
 * Returns the contents of the given oneof field, given a field number. Called
 * from generated code methods such as:
 *
 *    public function getDoubleValueOneof()
 *    {
 *        return $this->readOneof(10);
 *    }
 *
 * @return object The oneof's field value.
 */
PHP_METHOD(Message, readOneof) {
  Message* intern = (Message*)Z_OBJ_P(getThis());
  zend_long field_num;
  const upb_fielddef* f;
  zval ret;

  if (zend_parse_parameters(ZEND_NUM_ARGS(), "l", &field_num) == FAILURE) {
    return;
  }

  f = upb_msgdef_itof(intern->desc->msgdef, field_num);

  if (!f || !upb_fielddef_realcontainingoneof(f)) {
    php_error_docref(NULL, E_USER_ERROR,
                     "Internal error, no such oneof field %d\n",
                     (int)field_num);
  }

  {
    upb_msgval msgval = upb_msg_get(intern->msg, f);
    const Descriptor *subdesc = Descriptor_GetFromFieldDef(f);
    Convert_UpbToPhp(msgval, &ret, upb_fielddef_type(f), subdesc,
                     &intern->arena);
  }

  RETURN_ZVAL(&ret, 1, 0);
}

/**
 * Message::writeOneof()
 *
 * Sets the contents of the given oneof field, given a field number. Called
 * from generated code methods such as:
 *
 *    public function setDoubleValueOneof($var)
 *   {
 *       GPBUtil::checkMessage($var, \Google\Protobuf\DoubleValue::class);
 *       $this->writeOneof(10, $var);
 *
 *       return $this;
 *   }
 *
 * The C extension version of GPBUtil::check*() does nothing, so we perform
 * all type checking and conversion here.
 *
 * @param integer The field number we are setting.
 * @param object The field value we want to set.
 */
PHP_METHOD(Message, writeOneof) {
  Message* intern = (Message*)Z_OBJ_P(getThis());
  zend_long field_num;
  const upb_fielddef* f;
  upb_arena *arena = Arena_Get(&intern->arena);
  upb_msgval msgval;
  zval* val;

  if (zend_parse_parameters(ZEND_NUM_ARGS(), "lz", &field_num, &val) ==
      FAILURE) {
    return;
  }

  f = upb_msgdef_itof(intern->desc->msgdef, field_num);

  if (!Convert_PhpToUpb(val, &msgval, upb_fielddef_type(f),
                        Descriptor_GetFromFieldDef(f), arena)) {
    return;
  }

  upb_msg_set(intern->msg, f, msgval, arena);
}

ZEND_BEGIN_ARG_INFO_EX(arginfo_void, 0, 0, 0)
ZEND_END_ARG_INFO()

ZEND_BEGIN_ARG_INFO_EX(arginfo_mergeFrom, 0, 0, 1)
  ZEND_ARG_INFO(0, data)
ZEND_END_ARG_INFO()

ZEND_BEGIN_ARG_INFO_EX(arginfo_read, 0, 0, 1)
  ZEND_ARG_INFO(0, field)
ZEND_END_ARG_INFO()

ZEND_BEGIN_ARG_INFO_EX(arginfo_write, 0, 0, 2)
  ZEND_ARG_INFO(0, field)
  ZEND_ARG_INFO(0, value)
ZEND_END_ARG_INFO()

static zend_function_entry Message_methods[] = {
  PHP_ME(Message, clear,                 arginfo_void,      ZEND_ACC_PUBLIC)
  PHP_ME(Message, discardUnknownFields,  arginfo_void,      ZEND_ACC_PUBLIC)
  PHP_ME(Message, serializeToString,     arginfo_void,      ZEND_ACC_PUBLIC)
  PHP_ME(Message, mergeFromString,       arginfo_mergeFrom, ZEND_ACC_PUBLIC)
  PHP_ME(Message, serializeToJsonString, arginfo_void,      ZEND_ACC_PUBLIC)
  PHP_ME(Message, mergeFromJsonString,   arginfo_mergeFrom, ZEND_ACC_PUBLIC)
  PHP_ME(Message, mergeFrom,             arginfo_mergeFrom, ZEND_ACC_PUBLIC)
  PHP_ME(Message, readWrapperValue,      arginfo_read,      ZEND_ACC_PROTECTED)
  PHP_ME(Message, writeWrapperValue,     arginfo_write,     ZEND_ACC_PROTECTED)
  PHP_ME(Message, readOneof,             arginfo_read,      ZEND_ACC_PROTECTED)
  PHP_ME(Message, writeOneof,            arginfo_write,     ZEND_ACC_PROTECTED)
  PHP_ME(Message, whichOneof,            arginfo_read,      ZEND_ACC_PROTECTED)
  PHP_ME(Message, __construct,           arginfo_void,      ZEND_ACC_PROTECTED)
  ZEND_FE_END
};

// Well-known types ////////////////////////////////////////////////////////////

static const char TYPE_URL_PREFIX[] = "type.googleapis.com/";

static upb_msgval Message_getval(Message *intern, const char *field_name) {
  const upb_fielddef *f = upb_msgdef_ntofz(intern->desc->msgdef, field_name);
  PBPHP_ASSERT(f);
  return upb_msg_get(intern->msg, f);
}

static void Message_setval(Message *intern, const char *field_name,
                           upb_msgval val) {
  const upb_fielddef *f = upb_msgdef_ntofz(intern->desc->msgdef, field_name);
  PBPHP_ASSERT(f);
  return upb_msg_set(intern->msg, f, val, Arena_Get(&intern->arena));
}

static upb_msgval StringVal(upb_strview view) {
  upb_msgval ret;
  ret.str_val = view;
  return ret;
}

static bool TryStripUrlPrefix(upb_strview *str) {
  size_t size = strlen(TYPE_URL_PREFIX);
  if (str->size < size || memcmp(TYPE_URL_PREFIX, str->data, size) != 0) {
    return false;
  }
  str->data += size;
  str->size -= size;
  return true;
}

static bool StrViewEq(upb_strview view, const char *str) {
  size_t size = strlen(str);
  return view.size == size && memcmp(view.data, str, size) == 0;
}

PHP_METHOD(google_protobuf_Any, unpack) {
  Message* intern = (Message*)Z_OBJ_P(getThis());
  upb_strview type_url = Message_getval(intern, "type_url").str_val;
  upb_strview value = Message_getval(intern, "value").str_val;
  upb_symtab *symtab = DescriptorPool_GetSymbolTable();
  const upb_msgdef *m;
  Descriptor *desc;
  zval ret;

  // Ensure that type_url has TYPE_URL_PREFIX as a prefix.
  if (!TryStripUrlPrefix(&type_url)) {
    zend_throw_exception(
        NULL, "Type url needs to be type.googleapis.com/fully-qualified",
        0 TSRMLS_CC);
    return;
  }

  m = upb_symtab_lookupmsg2(symtab, type_url.data, type_url.size);

  if (m == NULL) {
    zend_throw_exception(
        NULL, "Specified message in any hasn't been added to descriptor pool",
        0 TSRMLS_CC);
    return;
  }

  desc = Descriptor_GetFromMessageDef(m);
  PBPHP_ASSERT(desc->class_entry->create_object == Message_create);
  zend_object *obj = Message_create(desc->class_entry);
  Message *msg = (Message*)obj;
  Message_Initialize(msg, desc);
  ZVAL_OBJ(&ret, obj);

  // Get value.
  if (!upb_decode(value.data, value.size, msg->msg,
                  upb_msgdef_layout(desc->msgdef), Arena_Get(&msg->arena))) {
    zend_throw_exception_ex(NULL, 0, "Error occurred during parsing");
    return;
  }

  // Fuse since the parsed message could alias "value".
  upb_arena_fuse(Arena_Get(&intern->arena), Arena_Get(&msg->arena));

  RETURN_ZVAL(&ret, 1, 0);
}

PHP_METHOD(google_protobuf_Any, pack) {
  Message* intern = (Message*)Z_OBJ_P(getThis());
  upb_arena *arena = Arena_Get(&intern->arena);
  zval *val;
  Message *msg;
  upb_strview value;
  upb_strview type_url;
  const char *full_name;
  char *buf;

  if (zend_parse_parameters(ZEND_NUM_ARGS() TSRMLS_CC, "o", &val) ==
      FAILURE) {
    return;
  }

  if (!instanceof_function(Z_OBJCE_P(val), message_ce)) {
    zend_error(E_USER_ERROR, "Given value is not an instance of Message.");
    return;
  }

  msg = (Message*)Z_OBJ_P(val);

  // Serialize and set value.
  value.data = upb_encode(msg->msg, upb_msgdef_layout(msg->desc->msgdef), arena,
                          &value.size);
  Message_setval(intern, "value", StringVal(value));

  // Set type url: type_url_prefix + fully_qualified_name
  full_name = upb_msgdef_fullname(msg->desc->msgdef);
  type_url.size = strlen(TYPE_URL_PREFIX) + strlen(full_name);
  buf = upb_arena_malloc(arena, type_url.size + 1);
  memcpy(buf, TYPE_URL_PREFIX, strlen(TYPE_URL_PREFIX));
  memcpy(buf + strlen(TYPE_URL_PREFIX), full_name, strlen(full_name));
  type_url.data = buf;
  Message_setval(intern, "type_url", StringVal(type_url));
}

PHP_METHOD(google_protobuf_Any, is) {
  Message* intern = (Message*)Z_OBJ_P(getThis());
  upb_strview type_url = Message_getval(intern, "type_url").str_val;
  zend_class_entry *klass = NULL;
  const upb_msgdef *m;

  if (zend_parse_parameters(ZEND_NUM_ARGS() TSRMLS_CC, "C", &klass) ==
      FAILURE) {
    return;
  }

  m = NameMap_GetMessage(klass);

  if (m == NULL) {
    RETURN_BOOL(false);
  }

  RETURN_BOOL(TryStripUrlPrefix(&type_url) &&
              StrViewEq(type_url, upb_msgdef_fullname(m)));
}

PHP_METHOD(google_protobuf_Timestamp, fromDateTime) {
  Message* intern = (Message*)Z_OBJ_P(getThis());
  zval* datetime;
  const char *classname = "\\DatetimeInterface";
  zend_string *classname_str = zend_string_init(classname, strlen(classname), 0);
  zend_class_entry *date_interface_ce = zend_lookup_class(classname_str);

  if (date_interface_ce == NULL) {
    zend_error(E_ERROR, "Make sure date extension is enabled.");
    return;
  }

  if (zend_parse_parameters(ZEND_NUM_ARGS() TSRMLS_CC, "O", &datetime,
                            date_interface_ce) == FAILURE) {
    zend_error(E_USER_ERROR, "Expect DatetimeInterface.");
    return;
  }

  upb_msgval timestamp_seconds;
  {
    zval retval;
    zval function_name;

    ZVAL_STRING(&function_name, "date_timestamp_get");

    if (call_user_function(EG(function_table), NULL, &function_name, &retval, 1,
                           datetime) == FAILURE ||
        !Convert_PhpToUpb(&retval, &timestamp_seconds, UPB_TYPE_INT64, NULL,
                          NULL)) {
      zend_error(E_ERROR, "Cannot get timestamp from DateTime.");
      return;
    }

    zval_dtor(&retval);
    zval_dtor(&function_name);
  }

  upb_msgval timestamp_nanos;
  {
    zval retval;
    zval function_name;
    zval format_string;

    ZVAL_STRING(&function_name, "date_format");
    ZVAL_STRING(&format_string, "u");

    zval params[2] = {
        *datetime,
        format_string,
    };

    if (call_user_function(EG(function_table), NULL, &function_name, &retval, 2,
                           params) == FAILURE ||
        !Convert_PhpToUpb(&retval, &timestamp_nanos, UPB_TYPE_INT32, NULL,
                          NULL)) {
      zend_error(E_ERROR, "Cannot format DateTime.");
      return;
    }

    timestamp_nanos.int32_val *= 1000;

    zval_dtor(&retval);
    zval_dtor(&function_name);
    zval_dtor(&format_string);
  }

  Message_setval(intern, "seconds", timestamp_seconds);
  Message_setval(intern, "nanos", timestamp_nanos);

  RETURN_NULL();
}

PHP_METHOD(google_protobuf_Timestamp, toDateTime) {
  Message* intern = (Message*)Z_OBJ_P(getThis());
  upb_msgval seconds = Message_getval(intern, "seconds");
  upb_msgval nanos = Message_getval(intern, "nanos");

  // Get formatted time string.
  char formatted_time[32];
  snprintf(formatted_time, sizeof(formatted_time), "%" PRId64 ".%06" PRId32,
           seconds.int64_val, nanos.int32_val / 1000);

  // Create Datetime object.
  zval datetime;
  zval function_name;
  zval format_string;
  zval formatted_time_php;

  ZVAL_STRING(&function_name, "date_create_from_format");
  ZVAL_STRING(&format_string, "U.u");
  ZVAL_STRING(&formatted_time_php, formatted_time);

  zval params[2] = {
    format_string,
    formatted_time_php,
  };

  if (call_user_function(EG(function_table), NULL, &function_name, &datetime, 2,
                         params) == FAILURE) {
    zend_error(E_ERROR, "Cannot create DateTime.");
    return;
  }

  zval_dtor(&function_name);
  zval_dtor(&format_string);
  zval_dtor(&formatted_time_php);

  ZVAL_OBJ(return_value, Z_OBJ(datetime));
}

#include "wkt.inc"

/**
 * Message_ModuleInit()
 *
 * Called when the C extension is loaded to register all types.
 */
void Message_ModuleInit() {
  zend_class_entry tmp_ce;
  zend_object_handlers *h = &message_object_handlers;

  INIT_CLASS_ENTRY(tmp_ce, "Google\\Protobuf\\Internal\\Message",
                   Message_methods);

  message_ce = zend_register_internal_class(&tmp_ce);
  message_ce->create_object = Message_create;

  memcpy(h, &std_object_handlers, sizeof(zend_object_handlers));
  h->dtor_obj = Message_dtor;
  h->compare_objects = Message_compare_objects;
  h->read_property = Message_read_property;
  h->write_property = Message_write_property;
  h->has_property = Message_has_property;
  h->unset_property = Message_unset_property;
  h->get_properties = Message_get_properties;
  h->get_property_ptr_ptr = Message_get_property_ptr_ptr;

  WellKnownTypes_ModuleInit();  /* From wkt.inc. */
}<|MERGE_RESOLUTION|>--- conflicted
+++ resolved
@@ -364,28 +364,15 @@
   Message* intern = PROTO_MSG_P(obj);
   const upb_fielddef *f = get_field(intern, member);
 
-<<<<<<< HEAD
   if (f && Message_set(intern, f, val)) {
-#if PHP_VERSION_ID < 704000
-    return;
-=======
-  upb_msg_set(intern->msg, f, msgval, arena);
 #if PHP_VERSION_ID < 70400
-  return;
->>>>>>> de5d1b98
+    return;
 #else
     return val;
 #endif
-<<<<<<< HEAD
   } else {
-#if PHP_VERSION_ID < 704000
-    return;
-=======
-
-error:
 #if PHP_VERSION_ID < 70400
-  return;
->>>>>>> de5d1b98
+    return;
 #else
     return &EG(error_zval);
 #endif
