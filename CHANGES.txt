--- conflicted
+++ resolved
@@ -1,4 +1,16 @@
-<<<<<<< HEAD
+Unreleased Changes (C++/Java/Python/PHP/Objective-C/C#/Ruby/JavaScript)
+  C++
+  * Introduce FieldAccessListener.
+  * Stop emitting boilerplate {Copy/Merge}From in each ProtoBuf class
+  * Fixed some uninitialized variable warnings in generated_message_reflection.cc.
+
+  Kotlin:
+  * Add extension functions related to ByteString to c.g.protobuf.kotlin.
+
+  Java
+  * Fixed parser to check that we are at a proper limit when a sub-message has
+    finished parsing.
+
 2021-05-25 version 3.17.2 (C++/Java/Python/PHP/Objective-C/C#/Ruby/JavaScript)
   Kotlin
   * Fix duplicate class error (#8653)
@@ -6,20 +18,6 @@
   PHP
   * Fixed SEGV in sub-message getters for well-known types when message is unset
     (#8670)
-=======
-Unreleased Changes (C++/Java/Python/PHP/Objective-C/C#/Ruby/JavaScript)
-  C++
-  * Introduce FieldAccessListener.
-  * Stop emitting boilerplate {Copy/Merge}From in each ProtoBuf class
-  * Fixed some uninitialized variable warnings in generated_message_reflection.cc.
-
-  Kotlin:
-  * Add extension functions related to ByteString to c.g.protobuf.kotlin.
-
-  Java
-  * Fixed parser to check that we are at a proper limit when a sub-message has
-    finished parsing.
->>>>>>> 8d8ba6ac
 
 2021-05-07 version 3.17.1 (C++/Java/Python/PHP/Objective-C/C#/Ruby/JavaScript)
   PHP
