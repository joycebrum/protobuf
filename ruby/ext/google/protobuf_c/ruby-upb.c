/* Amalgamated source file */
#include "ruby-upb.h"

/*
 * This is where we define internal portability macros used across upb.
 *
 * All of these macros are undef'd in undef.inc to avoid leaking them to users.
 *
 * The correct usage is:
 *
 *   #include "upb/foobar.h"
 *   #include "upb/baz.h"
 *
 *   // MUST be last included header.
 *   #include "upb/port/def.inc"
 *
 *   // Code for this file.
 *   // <...>
 *
 *   // Can be omitted for .c files, required for .h.
 *   #include "upb/port/undef.inc"
 *
 * This file is private and must not be included by users!
 */

#if !((defined(__STDC_VERSION__) && __STDC_VERSION__ >= 199901L) || \
      (defined(__cplusplus) && __cplusplus >= 201402L) ||           \
      (defined(_MSC_VER) && _MSC_VER >= 1900))
#error upb requires C99 or C++14 or MSVC >= 2015.
#endif

// Portable check for GCC minimum version:
// https://gcc.gnu.org/onlinedocs/cpp/Common-Predefined-Macros.html
#if defined(__GNUC__) && defined(__GNUC_MINOR__) && defined(__GNUC_PATCHLEVEL__)
#define UPB_GNUC_MIN(x, y) \
  (__GNUC__ > (x) || __GNUC__ == (x) && __GNUC_MINOR__ >= (y))
#else
#define UPB_GNUC_MIN(x, y) 0
#endif

#include <assert.h>
#include <setjmp.h>
#include <stdbool.h>
#include <stddef.h>
#include <stdint.h>
#include <stdio.h>

#if UINTPTR_MAX == 0xffffffff
#define UPB_SIZE(size32, size64) size32
#else
#define UPB_SIZE(size32, size64) size64
#endif

/* If we always read/write as a consistent type to each address, this shouldn't
 * violate aliasing.
 */
#define UPB_PTR_AT(msg, ofs, type) ((type*)((char*)(msg) + (ofs)))

#define UPB_MAPTYPE_STRING 0

// UPB_EXPORT: always generate a public symbol.
#if defined(__GNUC__) || defined(__clang__)
#define UPB_EXPORT __attribute__((visibility("default"))) __attribute__((used))
#else
#define UPB_EXPORT
#endif

// UPB_INLINE: inline if possible, emit standalone code if required.
#ifdef __cplusplus
#define UPB_INLINE inline
#elif defined (__GNUC__) || defined(__clang__)
#define UPB_INLINE static __inline__
#else
#define UPB_INLINE static
#endif

#ifdef UPB_BUILD_API
#define UPB_API UPB_EXPORT
#define UPB_API_INLINE UPB_EXPORT
#else
#define UPB_API
#define UPB_API_INLINE UPB_INLINE
#endif

#define UPB_MALLOC_ALIGN 8
#define UPB_ALIGN_UP(size, align) (((size) + (align) - 1) / (align) * (align))
#define UPB_ALIGN_DOWN(size, align) ((size) / (align) * (align))
#define UPB_ALIGN_MALLOC(size) UPB_ALIGN_UP(size, UPB_MALLOC_ALIGN)
#ifdef __clang__
#define UPB_ALIGN_OF(type) _Alignof(type)
#else
#define UPB_ALIGN_OF(type) offsetof (struct { char c; type member; }, member)
#endif

// Hints to the compiler about likely/unlikely branches.
#if defined (__GNUC__) || defined(__clang__)
#define UPB_LIKELY(x) __builtin_expect((bool)(x), 1)
#define UPB_UNLIKELY(x) __builtin_expect((bool)(x), 0)
#else
#define UPB_LIKELY(x) (x)
#define UPB_UNLIKELY(x) (x)
#endif

// Macros for function attributes on compilers that support them.
#ifdef __GNUC__
#define UPB_FORCEINLINE __inline__ __attribute__((always_inline))
#define UPB_NOINLINE __attribute__((noinline))
#define UPB_NORETURN __attribute__((__noreturn__))
#define UPB_PRINTF(str, first_vararg) __attribute__((format (printf, str, first_vararg)))
#elif defined(_MSC_VER)
#define UPB_NOINLINE
#define UPB_FORCEINLINE
#define UPB_NORETURN __declspec(noreturn)
#define UPB_PRINTF(str, first_vararg)
#else  /* !defined(__GNUC__) */
#define UPB_FORCEINLINE
#define UPB_NOINLINE
#define UPB_NORETURN
#define UPB_PRINTF(str, first_vararg)
#endif

#define UPB_MAX(x, y) ((x) > (y) ? (x) : (y))
#define UPB_MIN(x, y) ((x) < (y) ? (x) : (y))

#define UPB_UNUSED(var) (void)var

// UPB_ASSUME(): in release mode, we tell the compiler to assume this is true.
#ifdef NDEBUG
#ifdef __GNUC__
#define UPB_ASSUME(expr) if (!(expr)) __builtin_unreachable()
#elif defined _MSC_VER
#define UPB_ASSUME(expr) if (!(expr)) __assume(0)
#else
#define UPB_ASSUME(expr) do {} while (false && (expr))
#endif
#else
#define UPB_ASSUME(expr) assert(expr)
#endif

/* UPB_ASSERT(): in release mode, we use the expression without letting it be
 * evaluated.  This prevents "unused variable" warnings. */
#ifdef NDEBUG
#define UPB_ASSERT(expr) do {} while (false && (expr))
#else
#define UPB_ASSERT(expr) assert(expr)
#endif

#if defined(__GNUC__) || defined(__clang__)
#define UPB_UNREACHABLE() do { assert(0); __builtin_unreachable(); } while(0)
#elif defined(_MSC_VER)
#define UPB_UNREACHABLE() \
  do {                    \
    assert(0);            \
    __assume(0);          \
  } while (0)
#else
#define UPB_UNREACHABLE() do { assert(0); } while(0)
#endif

/* UPB_SETJMP() / UPB_LONGJMP(): avoid setting/restoring signal mask. */
#ifdef __APPLE__
#define UPB_SETJMP(buf) _setjmp(buf)
#define UPB_LONGJMP(buf, val) _longjmp(buf, val)
#else
#define UPB_SETJMP(buf) setjmp(buf)
#define UPB_LONGJMP(buf, val) longjmp(buf, val)
#endif

/* UPB_PTRADD(ptr, ofs): add pointer while avoiding "NULL + 0" UB */
#define UPB_PTRADD(ptr, ofs) ((ofs) ? (ptr) + (ofs) : (ptr))

/* Configure whether fasttable is switched on or not. *************************/

#ifdef __has_attribute
#define UPB_HAS_ATTRIBUTE(x) __has_attribute(x)
#else
#define UPB_HAS_ATTRIBUTE(x) 0
#endif

#if UPB_HAS_ATTRIBUTE(musttail)
#define UPB_MUSTTAIL __attribute__((musttail))
#else
#define UPB_MUSTTAIL
#endif

#undef UPB_HAS_ATTRIBUTE

/* This check is not fully robust: it does not require that we have "musttail"
 * support available. We need tail calls to avoid consuming arbitrary amounts
 * of stack space.
 *
 * GCC/Clang can mostly be trusted to generate tail calls as long as
 * optimization is enabled, but, debug builds will not generate tail calls
 * unless "musttail" is available.
 *
 * We should probably either:
 *   1. require that the compiler supports musttail.
 *   2. add some fallback code for when musttail isn't available (ie. return
 *      instead of tail calling). This is safe and portable, but this comes at
 *      a CPU cost.
 */
#if (defined(__x86_64__) || defined(__aarch64__)) && defined(__GNUC__)
#define UPB_FASTTABLE_SUPPORTED 1
#else
#define UPB_FASTTABLE_SUPPORTED 0
#endif

/* define UPB_ENABLE_FASTTABLE to force fast table support.
 * This is useful when we want to ensure we are really getting fasttable,
 * for example for testing or benchmarking. */
#if defined(UPB_ENABLE_FASTTABLE)
#if !UPB_FASTTABLE_SUPPORTED
#error fasttable is x86-64/ARM64 only and requires GCC or Clang.
#endif
#define UPB_FASTTABLE 1
/* Define UPB_TRY_ENABLE_FASTTABLE to use fasttable if possible.
 * This is useful for releasing code that might be used on multiple platforms,
 * for example the PHP or Ruby C extensions. */
#elif defined(UPB_TRY_ENABLE_FASTTABLE)
#define UPB_FASTTABLE UPB_FASTTABLE_SUPPORTED
#else
#define UPB_FASTTABLE 0
#endif

/* UPB_FASTTABLE_INIT() allows protos compiled for fasttable to gracefully
 * degrade to non-fasttable if the runtime or platform do not support it. */
#if !UPB_FASTTABLE
#define UPB_FASTTABLE_INIT(...)
#define UPB_FASTTABLE_MASK(mask) -1
#else
#define UPB_FASTTABLE_INIT(...) __VA_ARGS__
#define UPB_FASTTABLE_MASK(mask) mask
#endif

#undef UPB_FASTTABLE_SUPPORTED

/* ASAN poisoning (for arena).
 * If using UPB from an interpreted language like Ruby, a build of the
 * interpreter compiled with ASAN enabled must be used in order to get sane and
 * expected behavior.
 */

#if defined(__SANITIZE_ADDRESS__)
#define UPB_ASAN 1
#ifdef __cplusplus
extern "C" {
#endif
void __asan_poison_memory_region(void const volatile *addr, size_t size);
void __asan_unpoison_memory_region(void const volatile *addr, size_t size);
#ifdef __cplusplus
}  /* extern "C" */
#endif
#define UPB_POISON_MEMORY_REGION(addr, size) \
  __asan_poison_memory_region((addr), (size))
#define UPB_UNPOISON_MEMORY_REGION(addr, size) \
  __asan_unpoison_memory_region((addr), (size))
#else
#define UPB_ASAN 0
#define UPB_POISON_MEMORY_REGION(addr, size) \
  ((void)(addr), (void)(size))
#define UPB_UNPOISON_MEMORY_REGION(addr, size) \
  ((void)(addr), (void)(size))
#endif

/* Disable proto2 arena behavior (TEMPORARY) **********************************/

#ifdef UPB_DISABLE_PROTO2_ENUM_CHECKING
#define UPB_TREAT_PROTO2_ENUMS_LIKE_PROTO3 1
#else
#define UPB_TREAT_PROTO2_ENUMS_LIKE_PROTO3 0
#endif

#if defined(__cplusplus)
#if defined(__clang__) || UPB_GNUC_MIN(6, 0)
// https://gcc.gnu.org/gcc-6/changes.html
#if __cplusplus >= 201402L
#define UPB_DEPRECATED [[deprecated]]
#else
#define UPB_DEPRECATED __attribute__((deprecated))
#endif
#else
#define UPB_DEPRECATED
#endif
#else
#define UPB_DEPRECATED
#endif

// begin:google_only
// #define UPB_IS_GOOGLE3
// end:google_only

#if defined(UPB_IS_GOOGLE3) && !defined(UPB_BOOTSTRAP_STAGE0)
#define UPB_DESC(sym) proto2_##sym
#else
#define UPB_DESC(sym) google_protobuf_##sym
#endif


#include <errno.h>
#include <float.h>
#include <stdarg.h>
#include <stdlib.h>
#include <string.h>

// Must be last.

void upb_Status_Clear(upb_Status* status) {
  if (!status) return;
  status->ok = true;
  status->msg[0] = '\0';
}

bool upb_Status_IsOk(const upb_Status* status) { return status->ok; }

const char* upb_Status_ErrorMessage(const upb_Status* status) {
  return status->msg;
}

void upb_Status_SetErrorMessage(upb_Status* status, const char* msg) {
  if (!status) return;
  status->ok = false;
  strncpy(status->msg, msg, _kUpb_Status_MaxMessage - 1);
  status->msg[_kUpb_Status_MaxMessage - 1] = '\0';
}

void upb_Status_SetErrorFormat(upb_Status* status, const char* fmt, ...) {
  va_list args;
  va_start(args, fmt);
  upb_Status_VSetErrorFormat(status, fmt, args);
  va_end(args);
}

void upb_Status_VSetErrorFormat(upb_Status* status, const char* fmt,
                                va_list args) {
  if (!status) return;
  status->ok = false;
  vsnprintf(status->msg, sizeof(status->msg), fmt, args);
  status->msg[_kUpb_Status_MaxMessage - 1] = '\0';
}

void upb_Status_VAppendErrorFormat(upb_Status* status, const char* fmt,
                                   va_list args) {
  size_t len;
  if (!status) return;
  status->ok = false;
  len = strlen(status->msg);
  vsnprintf(status->msg + len, sizeof(status->msg) - len, fmt, args);
  status->msg[_kUpb_Status_MaxMessage - 1] = '\0';
}

#include <string.h>


// Must be last.

const char _upb_Array_CTypeSizeLg2Table[] = {
    [kUpb_CType_Bool] = 0,
    [kUpb_CType_Float] = 2,
    [kUpb_CType_Int32] = 2,
    [kUpb_CType_UInt32] = 2,
    [kUpb_CType_Enum] = 2,
    [kUpb_CType_Message] = UPB_SIZE(2, 3),
    [kUpb_CType_Double] = 3,
    [kUpb_CType_Int64] = 3,
    [kUpb_CType_UInt64] = 3,
    [kUpb_CType_String] = UPB_SIZE(3, 4),
    [kUpb_CType_Bytes] = UPB_SIZE(3, 4),
};

upb_Array* upb_Array_New(upb_Arena* a, upb_CType type) {
  return _upb_Array_New(a, 4, _upb_Array_CTypeSizeLg2(type));
}

size_t upb_Array_Size(const upb_Array* arr) { return arr->size; }

upb_MessageValue upb_Array_Get(const upb_Array* arr, size_t i) {
  upb_MessageValue ret;
  const char* data = _upb_array_constptr(arr);
  int lg2 = arr->data & 7;
  UPB_ASSERT(i < arr->size);
  memcpy(&ret, data + (i << lg2), 1 << lg2);
  return ret;
}

void upb_Array_Set(upb_Array* arr, size_t i, upb_MessageValue val) {
  char* data = _upb_array_ptr(arr);
  int lg2 = arr->data & 7;
  UPB_ASSERT(i < arr->size);
  memcpy(data + (i << lg2), &val, 1 << lg2);
}

bool upb_Array_Append(upb_Array* arr, upb_MessageValue val, upb_Arena* arena) {
  if (!upb_Array_Resize(arr, arr->size + 1, arena)) {
    return false;
  }
  upb_Array_Set(arr, arr->size - 1, val);
  return true;
}

void upb_Array_Move(upb_Array* arr, size_t dst_idx, size_t src_idx,
                    size_t count) {
  const int lg2 = arr->data & 7;
  char* data = _upb_array_ptr(arr);
  memmove(&data[dst_idx << lg2], &data[src_idx << lg2], count << lg2);
}

bool upb_Array_Insert(upb_Array* arr, size_t i, size_t count,
                      upb_Arena* arena) {
  UPB_ASSERT(i <= arr->size);
  UPB_ASSERT(count + arr->size >= count);
  const size_t oldsize = arr->size;
  if (!upb_Array_Resize(arr, arr->size + count, arena)) {
    return false;
  }
  upb_Array_Move(arr, i + count, i, oldsize - i);
  return true;
}

/*
 *              i        end      arr->size
 * |------------|XXXXXXXX|--------|
 */
void upb_Array_Delete(upb_Array* arr, size_t i, size_t count) {
  const size_t end = i + count;
  UPB_ASSERT(i <= end);
  UPB_ASSERT(end <= arr->size);
  upb_Array_Move(arr, i, end, arr->size - end);
  arr->size -= count;
}

bool upb_Array_Resize(upb_Array* arr, size_t size, upb_Arena* arena) {
  const size_t oldsize = arr->size;
  if (UPB_UNLIKELY(!_upb_Array_ResizeUninitialized(arr, size, arena))) {
    return false;
  }
  const size_t newsize = arr->size;
  if (newsize > oldsize) {
    const int lg2 = arr->data & 7;
    char* data = _upb_array_ptr(arr);
    memset(data + (oldsize << lg2), 0, (newsize - oldsize) << lg2);
  }
  return true;
}

// EVERYTHING BELOW THIS LINE IS INTERNAL - DO NOT USE /////////////////////////

bool _upb_array_realloc(upb_Array* arr, size_t min_capacity, upb_Arena* arena) {
  size_t new_capacity = UPB_MAX(arr->capacity, 4);
  int elem_size_lg2 = arr->data & 7;
  size_t old_bytes = arr->capacity << elem_size_lg2;
  size_t new_bytes;
  void* ptr = _upb_array_ptr(arr);

  // Log2 ceiling of size.
  while (new_capacity < min_capacity) new_capacity *= 2;

  new_bytes = new_capacity << elem_size_lg2;
  ptr = upb_Arena_Realloc(arena, ptr, old_bytes, new_bytes);
  if (!ptr) return false;

  arr->data = _upb_tag_arrptr(ptr, elem_size_lg2);
  arr->capacity = new_capacity;
  return true;
}


#include <string.h>


// Must be last.

// Strings/bytes are special-cased in maps.
char _upb_Map_CTypeSizeTable[12] = {
    [kUpb_CType_Bool] = 1,
    [kUpb_CType_Float] = 4,
    [kUpb_CType_Int32] = 4,
    [kUpb_CType_UInt32] = 4,
    [kUpb_CType_Enum] = 4,
    [kUpb_CType_Message] = sizeof(void*),
    [kUpb_CType_Double] = 8,
    [kUpb_CType_Int64] = 8,
    [kUpb_CType_UInt64] = 8,
    [kUpb_CType_String] = UPB_MAPTYPE_STRING,
    [kUpb_CType_Bytes] = UPB_MAPTYPE_STRING,
};

upb_Map* upb_Map_New(upb_Arena* a, upb_CType key_type, upb_CType value_type) {
  return _upb_Map_New(a, _upb_Map_CTypeSize(key_type),
                      _upb_Map_CTypeSize(value_type));
}

size_t upb_Map_Size(const upb_Map* map) { return _upb_Map_Size(map); }

bool upb_Map_Get(const upb_Map* map, upb_MessageValue key,
                 upb_MessageValue* val) {
  return _upb_Map_Get(map, &key, map->key_size, val, map->val_size);
}

void upb_Map_Clear(upb_Map* map) { _upb_Map_Clear(map); }

upb_MapInsertStatus upb_Map_Insert(upb_Map* map, upb_MessageValue key,
                                   upb_MessageValue val, upb_Arena* arena) {
  return (upb_MapInsertStatus)_upb_Map_Insert(map, &key, map->key_size, &val,
                                              map->val_size, arena);
}

bool upb_Map_Delete(upb_Map* map, upb_MessageValue key, upb_MessageValue* val) {
  upb_value v;
  const bool ok = _upb_Map_Delete(map, &key, map->key_size, &v);
  if (val) val->uint64_val = v.val;
  return ok;
}

bool upb_Map_Next(const upb_Map* map, upb_MessageValue* key,
                  upb_MessageValue* val, size_t* iter) {
  upb_StringView k;
  upb_value v;
  const bool ok = upb_strtable_next2(&map->table, &k, &v, (intptr_t*)iter);
  if (ok) {
    _upb_map_fromkey(k, key, map->key_size);
    _upb_map_fromvalue(v, val, map->val_size);
  }
  return ok;
}

bool upb_MapIterator_Next(const upb_Map* map, size_t* iter) {
  return _upb_map_next(map, iter);
}

bool upb_MapIterator_Done(const upb_Map* map, size_t iter) {
  upb_strtable_iter i;
  UPB_ASSERT(iter != kUpb_Map_Begin);
  i.t = &map->table;
  i.index = iter;
  return upb_strtable_done(&i);
}

// Returns the key and value for this entry of the map.
upb_MessageValue upb_MapIterator_Key(const upb_Map* map, size_t iter) {
  upb_strtable_iter i;
  upb_MessageValue ret;
  i.t = &map->table;
  i.index = iter;
  _upb_map_fromkey(upb_strtable_iter_key(&i), &ret, map->key_size);
  return ret;
}

upb_MessageValue upb_MapIterator_Value(const upb_Map* map, size_t iter) {
  upb_strtable_iter i;
  upb_MessageValue ret;
  i.t = &map->table;
  i.index = iter;
  _upb_map_fromvalue(upb_strtable_iter_value(&i), &ret, map->val_size);
  return ret;
}

// EVERYTHING BELOW THIS LINE IS INTERNAL - DO NOT USE /////////////////////////

upb_Map* _upb_Map_New(upb_Arena* a, size_t key_size, size_t value_size) {
  upb_Map* map = upb_Arena_Malloc(a, sizeof(upb_Map));
  if (!map) return NULL;

  upb_strtable_init(&map->table, 4, a);
  map->key_size = key_size;
  map->val_size = value_size;

  return map;
}


// Must be last.

static void _upb_mapsorter_getkeys(const void* _a, const void* _b, void* a_key,
                                   void* b_key, size_t size) {
  const upb_tabent* const* a = _a;
  const upb_tabent* const* b = _b;
  upb_StringView a_tabkey = upb_tabstrview((*a)->key);
  upb_StringView b_tabkey = upb_tabstrview((*b)->key);
  _upb_map_fromkey(a_tabkey, a_key, size);
  _upb_map_fromkey(b_tabkey, b_key, size);
}

static int _upb_mapsorter_cmpi64(const void* _a, const void* _b) {
  int64_t a, b;
  _upb_mapsorter_getkeys(_a, _b, &a, &b, 8);
  return a < b ? -1 : a > b;
}

static int _upb_mapsorter_cmpu64(const void* _a, const void* _b) {
  uint64_t a, b;
  _upb_mapsorter_getkeys(_a, _b, &a, &b, 8);
  return a < b ? -1 : a > b;
}

static int _upb_mapsorter_cmpi32(const void* _a, const void* _b) {
  int32_t a, b;
  _upb_mapsorter_getkeys(_a, _b, &a, &b, 4);
  return a < b ? -1 : a > b;
}

static int _upb_mapsorter_cmpu32(const void* _a, const void* _b) {
  uint32_t a, b;
  _upb_mapsorter_getkeys(_a, _b, &a, &b, 4);
  return a < b ? -1 : a > b;
}

static int _upb_mapsorter_cmpbool(const void* _a, const void* _b) {
  bool a, b;
  _upb_mapsorter_getkeys(_a, _b, &a, &b, 1);
  return a < b ? -1 : a > b;
}

static int _upb_mapsorter_cmpstr(const void* _a, const void* _b) {
  upb_StringView a, b;
  _upb_mapsorter_getkeys(_a, _b, &a, &b, UPB_MAPTYPE_STRING);
  size_t common_size = UPB_MIN(a.size, b.size);
  int cmp = memcmp(a.data, b.data, common_size);
  if (cmp) return -cmp;
  return a.size < b.size ? -1 : a.size > b.size;
}

static int (*const compar[kUpb_FieldType_SizeOf])(const void*, const void*) = {
    [kUpb_FieldType_Int64] = _upb_mapsorter_cmpi64,
    [kUpb_FieldType_SFixed64] = _upb_mapsorter_cmpi64,
    [kUpb_FieldType_SInt64] = _upb_mapsorter_cmpi64,

    [kUpb_FieldType_UInt64] = _upb_mapsorter_cmpu64,
    [kUpb_FieldType_Fixed64] = _upb_mapsorter_cmpu64,

    [kUpb_FieldType_Int32] = _upb_mapsorter_cmpi32,
    [kUpb_FieldType_SInt32] = _upb_mapsorter_cmpi32,
    [kUpb_FieldType_SFixed32] = _upb_mapsorter_cmpi32,
    [kUpb_FieldType_Enum] = _upb_mapsorter_cmpi32,

    [kUpb_FieldType_UInt32] = _upb_mapsorter_cmpu32,
    [kUpb_FieldType_Fixed32] = _upb_mapsorter_cmpu32,

    [kUpb_FieldType_Bool] = _upb_mapsorter_cmpbool,

    [kUpb_FieldType_String] = _upb_mapsorter_cmpstr,
    [kUpb_FieldType_Bytes] = _upb_mapsorter_cmpstr,
};

bool _upb_mapsorter_pushmap(_upb_mapsorter* s, upb_FieldType key_type,
                            const upb_Map* map, _upb_sortedmap* sorted) {
  int map_size = _upb_Map_Size(map);
  sorted->start = s->size;
  sorted->pos = sorted->start;
  sorted->end = sorted->start + map_size;

  // Grow s->entries if necessary.
  if (sorted->end > s->cap) {
    s->cap = upb_Log2CeilingSize(sorted->end);
    s->entries = realloc(s->entries, s->cap * sizeof(*s->entries));
    if (!s->entries) return false;
  }

  s->size = sorted->end;

  // Copy non-empty entries from the table to s->entries.
  upb_tabent const** dst = &s->entries[sorted->start];
  const upb_tabent* src = map->table.t.entries;
  const upb_tabent* end = src + upb_table_size(&map->table.t);
  for (; src < end; src++) {
    if (!upb_tabent_isempty(src)) {
      *dst = src;
      dst++;
    }
  }
  UPB_ASSERT(dst == &s->entries[sorted->end]);

  // Sort entries according to the key type.
  qsort(&s->entries[sorted->start], map_size, sizeof(*s->entries),
        compar[key_type]);
  return true;
}
/* This file was generated by upbc (the upb compiler) from the input
 * file:
 *
 *     google/protobuf/descriptor.proto
 *
 * Do not edit -- your changes will be discarded when the file is
 * regenerated. */

#include <stddef.h>

// Must be last.

static const upb_MiniTableSub google_protobuf_FileDescriptorSet_submsgs[1] = {
  {.submsg = &google_protobuf_FileDescriptorProto_msg_init},
};

static const upb_MiniTableField google_protobuf_FileDescriptorSet__fields[1] = {
  {1, 0, 0, 0, 11, kUpb_FieldMode_Array | (UPB_SIZE(kUpb_FieldRep_4Byte, kUpb_FieldRep_8Byte) << kUpb_FieldRep_Shift)},
};

const upb_MiniTable google_protobuf_FileDescriptorSet_msg_init = {
  &google_protobuf_FileDescriptorSet_submsgs[0],
  &google_protobuf_FileDescriptorSet__fields[0],
  8, 1, kUpb_ExtMode_NonExtendable, 1, UPB_FASTTABLE_MASK(8), 0,
  UPB_FASTTABLE_INIT({
    {0x0000000000000000, &_upb_FastDecoder_DecodeGeneric},
    {0x000000003f00000a, &upb_prm_1bt_max192b},
  })
};

static const upb_MiniTableSub google_protobuf_FileDescriptorProto_submsgs[6] = {
  {.submsg = &google_protobuf_DescriptorProto_msg_init},
  {.submsg = &google_protobuf_EnumDescriptorProto_msg_init},
  {.submsg = &google_protobuf_ServiceDescriptorProto_msg_init},
  {.submsg = &google_protobuf_FieldDescriptorProto_msg_init},
  {.submsg = &google_protobuf_FileOptions_msg_init},
  {.submsg = &google_protobuf_SourceCodeInfo_msg_init},
};

static const upb_MiniTableField google_protobuf_FileDescriptorProto__fields[13] = {
  {1, UPB_SIZE(40, 8), 1, kUpb_NoSub, 12, kUpb_FieldMode_Scalar | kUpb_LabelFlags_IsAlternate | (kUpb_FieldRep_StringView << kUpb_FieldRep_Shift)},
  {2, UPB_SIZE(48, 24), 2, kUpb_NoSub, 12, kUpb_FieldMode_Scalar | kUpb_LabelFlags_IsAlternate | (kUpb_FieldRep_StringView << kUpb_FieldRep_Shift)},
  {3, UPB_SIZE(4, 40), 0, kUpb_NoSub, 12, kUpb_FieldMode_Array | kUpb_LabelFlags_IsAlternate | (UPB_SIZE(kUpb_FieldRep_4Byte, kUpb_FieldRep_8Byte) << kUpb_FieldRep_Shift)},
  {4, UPB_SIZE(8, 48), 0, 0, 11, kUpb_FieldMode_Array | (UPB_SIZE(kUpb_FieldRep_4Byte, kUpb_FieldRep_8Byte) << kUpb_FieldRep_Shift)},
  {5, UPB_SIZE(12, 56), 0, 1, 11, kUpb_FieldMode_Array | (UPB_SIZE(kUpb_FieldRep_4Byte, kUpb_FieldRep_8Byte) << kUpb_FieldRep_Shift)},
  {6, UPB_SIZE(16, 64), 0, 2, 11, kUpb_FieldMode_Array | (UPB_SIZE(kUpb_FieldRep_4Byte, kUpb_FieldRep_8Byte) << kUpb_FieldRep_Shift)},
  {7, UPB_SIZE(20, 72), 0, 3, 11, kUpb_FieldMode_Array | (UPB_SIZE(kUpb_FieldRep_4Byte, kUpb_FieldRep_8Byte) << kUpb_FieldRep_Shift)},
  {8, UPB_SIZE(24, 80), 3, 4, 11, kUpb_FieldMode_Scalar | (UPB_SIZE(kUpb_FieldRep_4Byte, kUpb_FieldRep_8Byte) << kUpb_FieldRep_Shift)},
  {9, UPB_SIZE(28, 88), 4, 5, 11, kUpb_FieldMode_Scalar | (UPB_SIZE(kUpb_FieldRep_4Byte, kUpb_FieldRep_8Byte) << kUpb_FieldRep_Shift)},
  {10, UPB_SIZE(32, 96), 0, kUpb_NoSub, 5, kUpb_FieldMode_Array | (UPB_SIZE(kUpb_FieldRep_4Byte, kUpb_FieldRep_8Byte) << kUpb_FieldRep_Shift)},
  {11, UPB_SIZE(36, 104), 0, kUpb_NoSub, 5, kUpb_FieldMode_Array | (UPB_SIZE(kUpb_FieldRep_4Byte, kUpb_FieldRep_8Byte) << kUpb_FieldRep_Shift)},
  {12, UPB_SIZE(56, 112), 5, kUpb_NoSub, 12, kUpb_FieldMode_Scalar | kUpb_LabelFlags_IsAlternate | (kUpb_FieldRep_StringView << kUpb_FieldRep_Shift)},
  {13, UPB_SIZE(64, 128), 6, kUpb_NoSub, 12, kUpb_FieldMode_Scalar | kUpb_LabelFlags_IsAlternate | (kUpb_FieldRep_StringView << kUpb_FieldRep_Shift)},
};

const upb_MiniTable google_protobuf_FileDescriptorProto_msg_init = {
  &google_protobuf_FileDescriptorProto_submsgs[0],
  &google_protobuf_FileDescriptorProto__fields[0],
  UPB_SIZE(72, 144), 13, kUpb_ExtMode_NonExtendable, 13, UPB_FASTTABLE_MASK(120), 0,
  UPB_FASTTABLE_INIT({
    {0x0000000000000000, &_upb_FastDecoder_DecodeGeneric},
    {0x000800000100000a, &upb_psb_1bt},
    {0x0018000002000012, &upb_psb_1bt},
    {0x002800003f00001a, &upb_prb_1bt},
    {0x003000003f000022, &upb_prm_1bt_max128b},
    {0x003800003f01002a, &upb_prm_1bt_max64b},
    {0x004000003f020032, &upb_prm_1bt_max64b},
    {0x004800003f03003a, &upb_prm_1bt_max128b},
    {0x0050000003040042, &upb_psm_1bt_max256b},
    {0x005800000405004a, &upb_psm_1bt_max64b},
    {0x006000003f000050, &upb_prv4_1bt},
    {0x006800003f000058, &upb_prv4_1bt},
    {0x0070000005000062, &upb_psb_1bt},
    {0x008000000600006a, &upb_psb_1bt},
    {0x0000000000000000, &_upb_FastDecoder_DecodeGeneric},
    {0x0000000000000000, &_upb_FastDecoder_DecodeGeneric},
  })
};

static const upb_MiniTableSub google_protobuf_DescriptorProto_submsgs[8] = {
  {.submsg = &google_protobuf_FieldDescriptorProto_msg_init},
  {.submsg = &google_protobuf_DescriptorProto_msg_init},
  {.submsg = &google_protobuf_EnumDescriptorProto_msg_init},
  {.submsg = &google_protobuf_DescriptorProto_ExtensionRange_msg_init},
  {.submsg = &google_protobuf_FieldDescriptorProto_msg_init},
  {.submsg = &google_protobuf_MessageOptions_msg_init},
  {.submsg = &google_protobuf_OneofDescriptorProto_msg_init},
  {.submsg = &google_protobuf_DescriptorProto_ReservedRange_msg_init},
};

static const upb_MiniTableField google_protobuf_DescriptorProto__fields[10] = {
  {1, UPB_SIZE(40, 8), 1, kUpb_NoSub, 12, kUpb_FieldMode_Scalar | kUpb_LabelFlags_IsAlternate | (kUpb_FieldRep_StringView << kUpb_FieldRep_Shift)},
  {2, UPB_SIZE(4, 24), 0, 0, 11, kUpb_FieldMode_Array | (UPB_SIZE(kUpb_FieldRep_4Byte, kUpb_FieldRep_8Byte) << kUpb_FieldRep_Shift)},
  {3, UPB_SIZE(8, 32), 0, 1, 11, kUpb_FieldMode_Array | (UPB_SIZE(kUpb_FieldRep_4Byte, kUpb_FieldRep_8Byte) << kUpb_FieldRep_Shift)},
  {4, UPB_SIZE(12, 40), 0, 2, 11, kUpb_FieldMode_Array | (UPB_SIZE(kUpb_FieldRep_4Byte, kUpb_FieldRep_8Byte) << kUpb_FieldRep_Shift)},
  {5, UPB_SIZE(16, 48), 0, 3, 11, kUpb_FieldMode_Array | (UPB_SIZE(kUpb_FieldRep_4Byte, kUpb_FieldRep_8Byte) << kUpb_FieldRep_Shift)},
  {6, UPB_SIZE(20, 56), 0, 4, 11, kUpb_FieldMode_Array | (UPB_SIZE(kUpb_FieldRep_4Byte, kUpb_FieldRep_8Byte) << kUpb_FieldRep_Shift)},
  {7, UPB_SIZE(24, 64), 2, 5, 11, kUpb_FieldMode_Scalar | (UPB_SIZE(kUpb_FieldRep_4Byte, kUpb_FieldRep_8Byte) << kUpb_FieldRep_Shift)},
  {8, UPB_SIZE(28, 72), 0, 6, 11, kUpb_FieldMode_Array | (UPB_SIZE(kUpb_FieldRep_4Byte, kUpb_FieldRep_8Byte) << kUpb_FieldRep_Shift)},
  {9, UPB_SIZE(32, 80), 0, 7, 11, kUpb_FieldMode_Array | (UPB_SIZE(kUpb_FieldRep_4Byte, kUpb_FieldRep_8Byte) << kUpb_FieldRep_Shift)},
  {10, UPB_SIZE(36, 88), 0, kUpb_NoSub, 12, kUpb_FieldMode_Array | kUpb_LabelFlags_IsAlternate | (UPB_SIZE(kUpb_FieldRep_4Byte, kUpb_FieldRep_8Byte) << kUpb_FieldRep_Shift)},
};

const upb_MiniTable google_protobuf_DescriptorProto_msg_init = {
  &google_protobuf_DescriptorProto_submsgs[0],
  &google_protobuf_DescriptorProto__fields[0],
  UPB_SIZE(48, 96), 10, kUpb_ExtMode_NonExtendable, 10, UPB_FASTTABLE_MASK(120), 0,
  UPB_FASTTABLE_INIT({
    {0x0000000000000000, &_upb_FastDecoder_DecodeGeneric},
    {0x000800000100000a, &upb_psb_1bt},
    {0x001800003f000012, &upb_prm_1bt_max128b},
    {0x002000003f01001a, &upb_prm_1bt_max128b},
    {0x002800003f020022, &upb_prm_1bt_max64b},
    {0x003000003f03002a, &upb_prm_1bt_max64b},
    {0x003800003f040032, &upb_prm_1bt_max128b},
    {0x004000000205003a, &upb_psm_1bt_max64b},
    {0x004800003f060042, &upb_prm_1bt_max64b},
    {0x005000003f07004a, &upb_prm_1bt_max64b},
    {0x005800003f000052, &upb_prb_1bt},
    {0x0000000000000000, &_upb_FastDecoder_DecodeGeneric},
    {0x0000000000000000, &_upb_FastDecoder_DecodeGeneric},
    {0x0000000000000000, &_upb_FastDecoder_DecodeGeneric},
    {0x0000000000000000, &_upb_FastDecoder_DecodeGeneric},
    {0x0000000000000000, &_upb_FastDecoder_DecodeGeneric},
  })
};

static const upb_MiniTableSub google_protobuf_DescriptorProto_ExtensionRange_submsgs[1] = {
  {.submsg = &google_protobuf_ExtensionRangeOptions_msg_init},
};

static const upb_MiniTableField google_protobuf_DescriptorProto_ExtensionRange__fields[3] = {
  {1, 4, 1, kUpb_NoSub, 5, kUpb_FieldMode_Scalar | (kUpb_FieldRep_4Byte << kUpb_FieldRep_Shift)},
  {2, 8, 2, kUpb_NoSub, 5, kUpb_FieldMode_Scalar | (kUpb_FieldRep_4Byte << kUpb_FieldRep_Shift)},
  {3, UPB_SIZE(12, 16), 3, 0, 11, kUpb_FieldMode_Scalar | (UPB_SIZE(kUpb_FieldRep_4Byte, kUpb_FieldRep_8Byte) << kUpb_FieldRep_Shift)},
};

const upb_MiniTable google_protobuf_DescriptorProto_ExtensionRange_msg_init = {
  &google_protobuf_DescriptorProto_ExtensionRange_submsgs[0],
  &google_protobuf_DescriptorProto_ExtensionRange__fields[0],
  UPB_SIZE(16, 24), 3, kUpb_ExtMode_NonExtendable, 3, UPB_FASTTABLE_MASK(24), 0,
  UPB_FASTTABLE_INIT({
    {0x0000000000000000, &_upb_FastDecoder_DecodeGeneric},
    {0x0004000001000008, &upb_psv4_1bt},
    {0x0008000002000010, &upb_psv4_1bt},
    {0x001000000300001a, &upb_psm_1bt_max64b},
  })
};

static const upb_MiniTableField google_protobuf_DescriptorProto_ReservedRange__fields[2] = {
  {1, 4, 1, kUpb_NoSub, 5, kUpb_FieldMode_Scalar | (kUpb_FieldRep_4Byte << kUpb_FieldRep_Shift)},
  {2, 8, 2, kUpb_NoSub, 5, kUpb_FieldMode_Scalar | (kUpb_FieldRep_4Byte << kUpb_FieldRep_Shift)},
};

const upb_MiniTable google_protobuf_DescriptorProto_ReservedRange_msg_init = {
  NULL,
  &google_protobuf_DescriptorProto_ReservedRange__fields[0],
  16, 2, kUpb_ExtMode_NonExtendable, 2, UPB_FASTTABLE_MASK(24), 0,
  UPB_FASTTABLE_INIT({
    {0x0000000000000000, &_upb_FastDecoder_DecodeGeneric},
    {0x0004000001000008, &upb_psv4_1bt},
    {0x0008000002000010, &upb_psv4_1bt},
    {0x0000000000000000, &_upb_FastDecoder_DecodeGeneric},
  })
};

static const upb_MiniTableSub google_protobuf_ExtensionRangeOptions_submsgs[1] = {
  {.submsg = &google_protobuf_UninterpretedOption_msg_init},
};

static const upb_MiniTableField google_protobuf_ExtensionRangeOptions__fields[1] = {
  {999, 0, 0, 0, 11, kUpb_FieldMode_Array | (UPB_SIZE(kUpb_FieldRep_4Byte, kUpb_FieldRep_8Byte) << kUpb_FieldRep_Shift)},
};

const upb_MiniTable google_protobuf_ExtensionRangeOptions_msg_init = {
  &google_protobuf_ExtensionRangeOptions_submsgs[0],
  &google_protobuf_ExtensionRangeOptions__fields[0],
  8, 1, kUpb_ExtMode_Extendable, 0, UPB_FASTTABLE_MASK(248), 0,
  UPB_FASTTABLE_INIT({
    {0x0000000000000000, &_upb_FastDecoder_DecodeGeneric},
    {0x0000000000000000, &_upb_FastDecoder_DecodeGeneric},
    {0x0000000000000000, &_upb_FastDecoder_DecodeGeneric},
    {0x0000000000000000, &_upb_FastDecoder_DecodeGeneric},
    {0x0000000000000000, &_upb_FastDecoder_DecodeGeneric},
    {0x0000000000000000, &_upb_FastDecoder_DecodeGeneric},
    {0x0000000000000000, &_upb_FastDecoder_DecodeGeneric},
    {0x0000000000000000, &_upb_FastDecoder_DecodeGeneric},
    {0x0000000000000000, &_upb_FastDecoder_DecodeGeneric},
    {0x0000000000000000, &_upb_FastDecoder_DecodeGeneric},
    {0x0000000000000000, &_upb_FastDecoder_DecodeGeneric},
    {0x0000000000000000, &_upb_FastDecoder_DecodeGeneric},
    {0x0000000000000000, &_upb_FastDecoder_DecodeGeneric},
    {0x0000000000000000, &_upb_FastDecoder_DecodeGeneric},
    {0x0000000000000000, &_upb_FastDecoder_DecodeGeneric},
    {0x0000000000000000, &_upb_FastDecoder_DecodeGeneric},
    {0x0000000000000000, &_upb_FastDecoder_DecodeGeneric},
    {0x0000000000000000, &_upb_FastDecoder_DecodeGeneric},
    {0x0000000000000000, &_upb_FastDecoder_DecodeGeneric},
    {0x0000000000000000, &_upb_FastDecoder_DecodeGeneric},
    {0x0000000000000000, &_upb_FastDecoder_DecodeGeneric},
    {0x0000000000000000, &_upb_FastDecoder_DecodeGeneric},
    {0x0000000000000000, &_upb_FastDecoder_DecodeGeneric},
    {0x000000003f003eba, &upb_prm_2bt_max128b},
    {0x0000000000000000, &_upb_FastDecoder_DecodeGeneric},
    {0x0000000000000000, &_upb_FastDecoder_DecodeGeneric},
    {0x0000000000000000, &_upb_FastDecoder_DecodeGeneric},
    {0x0000000000000000, &_upb_FastDecoder_DecodeGeneric},
    {0x0000000000000000, &_upb_FastDecoder_DecodeGeneric},
    {0x0000000000000000, &_upb_FastDecoder_DecodeGeneric},
    {0x0000000000000000, &_upb_FastDecoder_DecodeGeneric},
    {0x0000000000000000, &_upb_FastDecoder_DecodeGeneric},
  })
};

static const upb_MiniTableSub google_protobuf_FieldDescriptorProto_submsgs[3] = {
  {.subenum = &google_protobuf_FieldDescriptorProto_Label_enum_init},
  {.subenum = &google_protobuf_FieldDescriptorProto_Type_enum_init},
  {.submsg = &google_protobuf_FieldOptions_msg_init},
};

static const upb_MiniTableField google_protobuf_FieldDescriptorProto__fields[11] = {
  {1, UPB_SIZE(28, 24), 1, kUpb_NoSub, 12, kUpb_FieldMode_Scalar | kUpb_LabelFlags_IsAlternate | (kUpb_FieldRep_StringView << kUpb_FieldRep_Shift)},
  {2, UPB_SIZE(36, 40), 2, kUpb_NoSub, 12, kUpb_FieldMode_Scalar | kUpb_LabelFlags_IsAlternate | (kUpb_FieldRep_StringView << kUpb_FieldRep_Shift)},
  {3, 4, 3, kUpb_NoSub, 5, kUpb_FieldMode_Scalar | (kUpb_FieldRep_4Byte << kUpb_FieldRep_Shift)},
  {4, 8, 4, 0, 14, kUpb_FieldMode_Scalar | (kUpb_FieldRep_4Byte << kUpb_FieldRep_Shift)},
  {5, 12, 5, 1, 14, kUpb_FieldMode_Scalar | (kUpb_FieldRep_4Byte << kUpb_FieldRep_Shift)},
  {6, UPB_SIZE(44, 56), 6, kUpb_NoSub, 12, kUpb_FieldMode_Scalar | kUpb_LabelFlags_IsAlternate | (kUpb_FieldRep_StringView << kUpb_FieldRep_Shift)},
  {7, UPB_SIZE(52, 72), 7, kUpb_NoSub, 12, kUpb_FieldMode_Scalar | kUpb_LabelFlags_IsAlternate | (kUpb_FieldRep_StringView << kUpb_FieldRep_Shift)},
  {8, UPB_SIZE(16, 88), 8, 2, 11, kUpb_FieldMode_Scalar | (UPB_SIZE(kUpb_FieldRep_4Byte, kUpb_FieldRep_8Byte) << kUpb_FieldRep_Shift)},
  {9, UPB_SIZE(20, 16), 9, kUpb_NoSub, 5, kUpb_FieldMode_Scalar | (kUpb_FieldRep_4Byte << kUpb_FieldRep_Shift)},
  {10, UPB_SIZE(60, 96), 10, kUpb_NoSub, 12, kUpb_FieldMode_Scalar | kUpb_LabelFlags_IsAlternate | (kUpb_FieldRep_StringView << kUpb_FieldRep_Shift)},
  {17, UPB_SIZE(24, 20), 11, kUpb_NoSub, 8, kUpb_FieldMode_Scalar | (kUpb_FieldRep_1Byte << kUpb_FieldRep_Shift)},
};

const upb_MiniTable google_protobuf_FieldDescriptorProto_msg_init = {
  &google_protobuf_FieldDescriptorProto_submsgs[0],
  &google_protobuf_FieldDescriptorProto__fields[0],
  UPB_SIZE(72, 112), 11, kUpb_ExtMode_NonExtendable, 10, UPB_FASTTABLE_MASK(248), 0,
  UPB_FASTTABLE_INIT({
    {0x0000000000000000, &_upb_FastDecoder_DecodeGeneric},
    {0x001800000100000a, &upb_psb_1bt},
    {0x0028000002000012, &upb_psb_1bt},
    {0x0004000003000018, &upb_psv4_1bt},
    {0x0000000000000000, &_upb_FastDecoder_DecodeGeneric},
    {0x0000000000000000, &_upb_FastDecoder_DecodeGeneric},
    {0x0038000006000032, &upb_psb_1bt},
    {0x004800000700003a, &upb_psb_1bt},
    {0x0058000008020042, &upb_psm_1bt_max64b},
    {0x0010000009000048, &upb_psv4_1bt},
    {0x006000000a000052, &upb_psb_1bt},
    {0x0000000000000000, &_upb_FastDecoder_DecodeGeneric},
    {0x0000000000000000, &_upb_FastDecoder_DecodeGeneric},
    {0x0000000000000000, &_upb_FastDecoder_DecodeGeneric},
    {0x0000000000000000, &_upb_FastDecoder_DecodeGeneric},
    {0x0000000000000000, &_upb_FastDecoder_DecodeGeneric},
    {0x0000000000000000, &_upb_FastDecoder_DecodeGeneric},
    {0x001400000b000188, &upb_psb1_2bt},
    {0x0000000000000000, &_upb_FastDecoder_DecodeGeneric},
    {0x0000000000000000, &_upb_FastDecoder_DecodeGeneric},
    {0x0000000000000000, &_upb_FastDecoder_DecodeGeneric},
    {0x0000000000000000, &_upb_FastDecoder_DecodeGeneric},
    {0x0000000000000000, &_upb_FastDecoder_DecodeGeneric},
    {0x0000000000000000, &_upb_FastDecoder_DecodeGeneric},
    {0x0000000000000000, &_upb_FastDecoder_DecodeGeneric},
    {0x0000000000000000, &_upb_FastDecoder_DecodeGeneric},
    {0x0000000000000000, &_upb_FastDecoder_DecodeGeneric},
    {0x0000000000000000, &_upb_FastDecoder_DecodeGeneric},
    {0x0000000000000000, &_upb_FastDecoder_DecodeGeneric},
    {0x0000000000000000, &_upb_FastDecoder_DecodeGeneric},
    {0x0000000000000000, &_upb_FastDecoder_DecodeGeneric},
    {0x0000000000000000, &_upb_FastDecoder_DecodeGeneric},
  })
};

static const upb_MiniTableSub google_protobuf_OneofDescriptorProto_submsgs[1] = {
  {.submsg = &google_protobuf_OneofOptions_msg_init},
};

static const upb_MiniTableField google_protobuf_OneofDescriptorProto__fields[2] = {
  {1, 8, 1, kUpb_NoSub, 12, kUpb_FieldMode_Scalar | kUpb_LabelFlags_IsAlternate | (kUpb_FieldRep_StringView << kUpb_FieldRep_Shift)},
  {2, UPB_SIZE(4, 24), 2, 0, 11, kUpb_FieldMode_Scalar | (UPB_SIZE(kUpb_FieldRep_4Byte, kUpb_FieldRep_8Byte) << kUpb_FieldRep_Shift)},
};

const upb_MiniTable google_protobuf_OneofDescriptorProto_msg_init = {
  &google_protobuf_OneofDescriptorProto_submsgs[0],
  &google_protobuf_OneofDescriptorProto__fields[0],
  UPB_SIZE(16, 32), 2, kUpb_ExtMode_NonExtendable, 2, UPB_FASTTABLE_MASK(24), 0,
  UPB_FASTTABLE_INIT({
    {0x0000000000000000, &_upb_FastDecoder_DecodeGeneric},
    {0x000800000100000a, &upb_psb_1bt},
    {0x0018000002000012, &upb_psm_1bt_max64b},
    {0x0000000000000000, &_upb_FastDecoder_DecodeGeneric},
  })
};

static const upb_MiniTableSub google_protobuf_EnumDescriptorProto_submsgs[3] = {
  {.submsg = &google_protobuf_EnumValueDescriptorProto_msg_init},
  {.submsg = &google_protobuf_EnumOptions_msg_init},
  {.submsg = &google_protobuf_EnumDescriptorProto_EnumReservedRange_msg_init},
};

static const upb_MiniTableField google_protobuf_EnumDescriptorProto__fields[5] = {
  {1, UPB_SIZE(20, 8), 1, kUpb_NoSub, 12, kUpb_FieldMode_Scalar | kUpb_LabelFlags_IsAlternate | (kUpb_FieldRep_StringView << kUpb_FieldRep_Shift)},
  {2, UPB_SIZE(4, 24), 0, 0, 11, kUpb_FieldMode_Array | (UPB_SIZE(kUpb_FieldRep_4Byte, kUpb_FieldRep_8Byte) << kUpb_FieldRep_Shift)},
  {3, UPB_SIZE(8, 32), 2, 1, 11, kUpb_FieldMode_Scalar | (UPB_SIZE(kUpb_FieldRep_4Byte, kUpb_FieldRep_8Byte) << kUpb_FieldRep_Shift)},
  {4, UPB_SIZE(12, 40), 0, 2, 11, kUpb_FieldMode_Array | (UPB_SIZE(kUpb_FieldRep_4Byte, kUpb_FieldRep_8Byte) << kUpb_FieldRep_Shift)},
  {5, UPB_SIZE(16, 48), 0, kUpb_NoSub, 12, kUpb_FieldMode_Array | kUpb_LabelFlags_IsAlternate | (UPB_SIZE(kUpb_FieldRep_4Byte, kUpb_FieldRep_8Byte) << kUpb_FieldRep_Shift)},
};

const upb_MiniTable google_protobuf_EnumDescriptorProto_msg_init = {
  &google_protobuf_EnumDescriptorProto_submsgs[0],
  &google_protobuf_EnumDescriptorProto__fields[0],
  UPB_SIZE(32, 56), 5, kUpb_ExtMode_NonExtendable, 5, UPB_FASTTABLE_MASK(56), 0,
  UPB_FASTTABLE_INIT({
    {0x0000000000000000, &_upb_FastDecoder_DecodeGeneric},
    {0x000800000100000a, &upb_psb_1bt},
    {0x001800003f000012, &upb_prm_1bt_max64b},
    {0x002000000201001a, &upb_psm_1bt_max64b},
    {0x002800003f020022, &upb_prm_1bt_max64b},
    {0x003000003f00002a, &upb_prb_1bt},
    {0x0000000000000000, &_upb_FastDecoder_DecodeGeneric},
    {0x0000000000000000, &_upb_FastDecoder_DecodeGeneric},
  })
};

static const upb_MiniTableField google_protobuf_EnumDescriptorProto_EnumReservedRange__fields[2] = {
  {1, 4, 1, kUpb_NoSub, 5, kUpb_FieldMode_Scalar | (kUpb_FieldRep_4Byte << kUpb_FieldRep_Shift)},
  {2, 8, 2, kUpb_NoSub, 5, kUpb_FieldMode_Scalar | (kUpb_FieldRep_4Byte << kUpb_FieldRep_Shift)},
};

const upb_MiniTable google_protobuf_EnumDescriptorProto_EnumReservedRange_msg_init = {
  NULL,
  &google_protobuf_EnumDescriptorProto_EnumReservedRange__fields[0],
  16, 2, kUpb_ExtMode_NonExtendable, 2, UPB_FASTTABLE_MASK(24), 0,
  UPB_FASTTABLE_INIT({
    {0x0000000000000000, &_upb_FastDecoder_DecodeGeneric},
    {0x0004000001000008, &upb_psv4_1bt},
    {0x0008000002000010, &upb_psv4_1bt},
    {0x0000000000000000, &_upb_FastDecoder_DecodeGeneric},
  })
};

static const upb_MiniTableSub google_protobuf_EnumValueDescriptorProto_submsgs[1] = {
  {.submsg = &google_protobuf_EnumValueOptions_msg_init},
};

static const upb_MiniTableField google_protobuf_EnumValueDescriptorProto__fields[3] = {
  {1, UPB_SIZE(12, 8), 1, kUpb_NoSub, 12, kUpb_FieldMode_Scalar | kUpb_LabelFlags_IsAlternate | (kUpb_FieldRep_StringView << kUpb_FieldRep_Shift)},
  {2, 4, 2, kUpb_NoSub, 5, kUpb_FieldMode_Scalar | (kUpb_FieldRep_4Byte << kUpb_FieldRep_Shift)},
  {3, UPB_SIZE(8, 24), 3, 0, 11, kUpb_FieldMode_Scalar | (UPB_SIZE(kUpb_FieldRep_4Byte, kUpb_FieldRep_8Byte) << kUpb_FieldRep_Shift)},
};

const upb_MiniTable google_protobuf_EnumValueDescriptorProto_msg_init = {
  &google_protobuf_EnumValueDescriptorProto_submsgs[0],
  &google_protobuf_EnumValueDescriptorProto__fields[0],
  UPB_SIZE(24, 32), 3, kUpb_ExtMode_NonExtendable, 3, UPB_FASTTABLE_MASK(24), 0,
  UPB_FASTTABLE_INIT({
    {0x0000000000000000, &_upb_FastDecoder_DecodeGeneric},
    {0x000800000100000a, &upb_psb_1bt},
    {0x0004000002000010, &upb_psv4_1bt},
    {0x001800000300001a, &upb_psm_1bt_max64b},
  })
};

static const upb_MiniTableSub google_protobuf_ServiceDescriptorProto_submsgs[2] = {
  {.submsg = &google_protobuf_MethodDescriptorProto_msg_init},
  {.submsg = &google_protobuf_ServiceOptions_msg_init},
};

static const upb_MiniTableField google_protobuf_ServiceDescriptorProto__fields[3] = {
  {1, UPB_SIZE(12, 8), 1, kUpb_NoSub, 12, kUpb_FieldMode_Scalar | kUpb_LabelFlags_IsAlternate | (kUpb_FieldRep_StringView << kUpb_FieldRep_Shift)},
  {2, UPB_SIZE(4, 24), 0, 0, 11, kUpb_FieldMode_Array | (UPB_SIZE(kUpb_FieldRep_4Byte, kUpb_FieldRep_8Byte) << kUpb_FieldRep_Shift)},
  {3, UPB_SIZE(8, 32), 2, 1, 11, kUpb_FieldMode_Scalar | (UPB_SIZE(kUpb_FieldRep_4Byte, kUpb_FieldRep_8Byte) << kUpb_FieldRep_Shift)},
};

const upb_MiniTable google_protobuf_ServiceDescriptorProto_msg_init = {
  &google_protobuf_ServiceDescriptorProto_submsgs[0],
  &google_protobuf_ServiceDescriptorProto__fields[0],
  UPB_SIZE(24, 40), 3, kUpb_ExtMode_NonExtendable, 3, UPB_FASTTABLE_MASK(24), 0,
  UPB_FASTTABLE_INIT({
    {0x0000000000000000, &_upb_FastDecoder_DecodeGeneric},
    {0x000800000100000a, &upb_psb_1bt},
    {0x001800003f000012, &upb_prm_1bt_max128b},
    {0x002000000201001a, &upb_psm_1bt_max64b},
  })
};

static const upb_MiniTableSub google_protobuf_MethodDescriptorProto_submsgs[1] = {
  {.submsg = &google_protobuf_MethodOptions_msg_init},
};

static const upb_MiniTableField google_protobuf_MethodDescriptorProto__fields[6] = {
  {1, UPB_SIZE(12, 8), 1, kUpb_NoSub, 12, kUpb_FieldMode_Scalar | kUpb_LabelFlags_IsAlternate | (kUpb_FieldRep_StringView << kUpb_FieldRep_Shift)},
  {2, UPB_SIZE(20, 24), 2, kUpb_NoSub, 12, kUpb_FieldMode_Scalar | kUpb_LabelFlags_IsAlternate | (kUpb_FieldRep_StringView << kUpb_FieldRep_Shift)},
  {3, UPB_SIZE(28, 40), 3, kUpb_NoSub, 12, kUpb_FieldMode_Scalar | kUpb_LabelFlags_IsAlternate | (kUpb_FieldRep_StringView << kUpb_FieldRep_Shift)},
  {4, UPB_SIZE(4, 56), 4, 0, 11, kUpb_FieldMode_Scalar | (UPB_SIZE(kUpb_FieldRep_4Byte, kUpb_FieldRep_8Byte) << kUpb_FieldRep_Shift)},
  {5, UPB_SIZE(8, 1), 5, kUpb_NoSub, 8, kUpb_FieldMode_Scalar | (kUpb_FieldRep_1Byte << kUpb_FieldRep_Shift)},
  {6, UPB_SIZE(9, 2), 6, kUpb_NoSub, 8, kUpb_FieldMode_Scalar | (kUpb_FieldRep_1Byte << kUpb_FieldRep_Shift)},
};

const upb_MiniTable google_protobuf_MethodDescriptorProto_msg_init = {
  &google_protobuf_MethodDescriptorProto_submsgs[0],
  &google_protobuf_MethodDescriptorProto__fields[0],
  UPB_SIZE(40, 64), 6, kUpb_ExtMode_NonExtendable, 6, UPB_FASTTABLE_MASK(56), 0,
  UPB_FASTTABLE_INIT({
    {0x0000000000000000, &_upb_FastDecoder_DecodeGeneric},
    {0x000800000100000a, &upb_psb_1bt},
    {0x0018000002000012, &upb_psb_1bt},
    {0x002800000300001a, &upb_psb_1bt},
    {0x0038000004000022, &upb_psm_1bt_max64b},
    {0x0001000005000028, &upb_psb1_1bt},
    {0x0002000006000030, &upb_psb1_1bt},
    {0x0000000000000000, &_upb_FastDecoder_DecodeGeneric},
  })
};

static const upb_MiniTableSub google_protobuf_FileOptions_submsgs[2] = {
  {.subenum = &google_protobuf_FileOptions_OptimizeMode_enum_init},
  {.submsg = &google_protobuf_UninterpretedOption_msg_init},
};

static const upb_MiniTableField google_protobuf_FileOptions__fields[21] = {
  {1, 24, 1, kUpb_NoSub, 12, kUpb_FieldMode_Scalar | kUpb_LabelFlags_IsAlternate | (kUpb_FieldRep_StringView << kUpb_FieldRep_Shift)},
  {8, UPB_SIZE(32, 40), 2, kUpb_NoSub, 12, kUpb_FieldMode_Scalar | kUpb_LabelFlags_IsAlternate | (kUpb_FieldRep_StringView << kUpb_FieldRep_Shift)},
  {9, 4, 3, 0, 14, kUpb_FieldMode_Scalar | (kUpb_FieldRep_4Byte << kUpb_FieldRep_Shift)},
  {10, 8, 4, kUpb_NoSub, 8, kUpb_FieldMode_Scalar | (kUpb_FieldRep_1Byte << kUpb_FieldRep_Shift)},
  {11, UPB_SIZE(40, 56), 5, kUpb_NoSub, 12, kUpb_FieldMode_Scalar | kUpb_LabelFlags_IsAlternate | (kUpb_FieldRep_StringView << kUpb_FieldRep_Shift)},
  {16, 9, 6, kUpb_NoSub, 8, kUpb_FieldMode_Scalar | (kUpb_FieldRep_1Byte << kUpb_FieldRep_Shift)},
  {17, 10, 7, kUpb_NoSub, 8, kUpb_FieldMode_Scalar | (kUpb_FieldRep_1Byte << kUpb_FieldRep_Shift)},
  {18, 11, 8, kUpb_NoSub, 8, kUpb_FieldMode_Scalar | (kUpb_FieldRep_1Byte << kUpb_FieldRep_Shift)},
  {20, 12, 9, kUpb_NoSub, 8, kUpb_FieldMode_Scalar | (kUpb_FieldRep_1Byte << kUpb_FieldRep_Shift)},
  {23, 13, 10, kUpb_NoSub, 8, kUpb_FieldMode_Scalar | (kUpb_FieldRep_1Byte << kUpb_FieldRep_Shift)},
  {27, 14, 11, kUpb_NoSub, 8, kUpb_FieldMode_Scalar | (kUpb_FieldRep_1Byte << kUpb_FieldRep_Shift)},
  {31, 15, 12, kUpb_NoSub, 8, kUpb_FieldMode_Scalar | (kUpb_FieldRep_1Byte << kUpb_FieldRep_Shift)},
  {36, UPB_SIZE(48, 72), 13, kUpb_NoSub, 12, kUpb_FieldMode_Scalar | kUpb_LabelFlags_IsAlternate | (kUpb_FieldRep_StringView << kUpb_FieldRep_Shift)},
  {37, UPB_SIZE(56, 88), 14, kUpb_NoSub, 12, kUpb_FieldMode_Scalar | kUpb_LabelFlags_IsAlternate | (kUpb_FieldRep_StringView << kUpb_FieldRep_Shift)},
  {39, UPB_SIZE(64, 104), 15, kUpb_NoSub, 12, kUpb_FieldMode_Scalar | kUpb_LabelFlags_IsAlternate | (kUpb_FieldRep_StringView << kUpb_FieldRep_Shift)},
  {40, UPB_SIZE(72, 120), 16, kUpb_NoSub, 12, kUpb_FieldMode_Scalar | kUpb_LabelFlags_IsAlternate | (kUpb_FieldRep_StringView << kUpb_FieldRep_Shift)},
  {41, UPB_SIZE(80, 136), 17, kUpb_NoSub, 12, kUpb_FieldMode_Scalar | kUpb_LabelFlags_IsAlternate | (kUpb_FieldRep_StringView << kUpb_FieldRep_Shift)},
  {42, 16, 18, kUpb_NoSub, 8, kUpb_FieldMode_Scalar | (kUpb_FieldRep_1Byte << kUpb_FieldRep_Shift)},
  {44, UPB_SIZE(88, 152), 19, kUpb_NoSub, 12, kUpb_FieldMode_Scalar | kUpb_LabelFlags_IsAlternate | (kUpb_FieldRep_StringView << kUpb_FieldRep_Shift)},
  {45, UPB_SIZE(96, 168), 20, kUpb_NoSub, 12, kUpb_FieldMode_Scalar | kUpb_LabelFlags_IsAlternate | (kUpb_FieldRep_StringView << kUpb_FieldRep_Shift)},
  {999, UPB_SIZE(20, 184), 0, 1, 11, kUpb_FieldMode_Array | (UPB_SIZE(kUpb_FieldRep_4Byte, kUpb_FieldRep_8Byte) << kUpb_FieldRep_Shift)},
};

const upb_MiniTable google_protobuf_FileOptions_msg_init = {
  &google_protobuf_FileOptions_submsgs[0],
  &google_protobuf_FileOptions__fields[0],
  UPB_SIZE(104, 192), 21, kUpb_ExtMode_Extendable, 1, UPB_FASTTABLE_MASK(248), 0,
  UPB_FASTTABLE_INIT({
    {0x0000000000000000, &_upb_FastDecoder_DecodeGeneric},
    {0x001800000100000a, &upb_psb_1bt},
    {0x0000000000000000, &_upb_FastDecoder_DecodeGeneric},
    {0x0000000000000000, &_upb_FastDecoder_DecodeGeneric},
    {0x0000000000000000, &_upb_FastDecoder_DecodeGeneric},
    {0x0000000000000000, &_upb_FastDecoder_DecodeGeneric},
    {0x0000000000000000, &_upb_FastDecoder_DecodeGeneric},
    {0x0000000000000000, &_upb_FastDecoder_DecodeGeneric},
    {0x0028000002000042, &upb_psb_1bt},
    {0x0000000000000000, &_upb_FastDecoder_DecodeGeneric},
    {0x0008000004000050, &upb_psb1_1bt},
    {0x003800000500005a, &upb_psb_1bt},
    {0x0000000000000000, &_upb_FastDecoder_DecodeGeneric},
    {0x0000000000000000, &_upb_FastDecoder_DecodeGeneric},
    {0x0000000000000000, &_upb_FastDecoder_DecodeGeneric},
    {0x0000000000000000, &_upb_FastDecoder_DecodeGeneric},
    {0x0009000006000180, &upb_psb1_2bt},
    {0x000a000007000188, &upb_psb1_2bt},
    {0x000b000008000190, &upb_psb1_2bt},
    {0x0000000000000000, &_upb_FastDecoder_DecodeGeneric},
    {0x000c0000090001a0, &upb_psb1_2bt},
    {0x005800000e0002aa, &upb_psb_2bt},
    {0x0000000000000000, &_upb_FastDecoder_DecodeGeneric},
    {0x000d00000a0001b8, &upb_psb1_2bt},
    {0x00780000100002c2, &upb_psb_2bt},
    {0x00880000110002ca, &upb_psb_2bt},
    {0x00100000120002d0, &upb_psb1_2bt},
    {0x000e00000b0001d8, &upb_psb1_2bt},
    {0x00980000130002e2, &upb_psb_2bt},
    {0x00a80000140002ea, &upb_psb_2bt},
    {0x0000000000000000, &_upb_FastDecoder_DecodeGeneric},
    {0x000f00000c0001f8, &upb_psb1_2bt},
  })
};

static const upb_MiniTableSub google_protobuf_MessageOptions_submsgs[1] = {
  {.submsg = &google_protobuf_UninterpretedOption_msg_init},
};

static const upb_MiniTableField google_protobuf_MessageOptions__fields[6] = {
  {1, 1, 1, kUpb_NoSub, 8, kUpb_FieldMode_Scalar | (kUpb_FieldRep_1Byte << kUpb_FieldRep_Shift)},
  {2, 2, 2, kUpb_NoSub, 8, kUpb_FieldMode_Scalar | (kUpb_FieldRep_1Byte << kUpb_FieldRep_Shift)},
  {3, 3, 3, kUpb_NoSub, 8, kUpb_FieldMode_Scalar | (kUpb_FieldRep_1Byte << kUpb_FieldRep_Shift)},
  {7, 4, 4, kUpb_NoSub, 8, kUpb_FieldMode_Scalar | (kUpb_FieldRep_1Byte << kUpb_FieldRep_Shift)},
  {11, 5, 5, kUpb_NoSub, 8, kUpb_FieldMode_Scalar | (kUpb_FieldRep_1Byte << kUpb_FieldRep_Shift)},
  {999, 8, 0, 0, 11, kUpb_FieldMode_Array | (UPB_SIZE(kUpb_FieldRep_4Byte, kUpb_FieldRep_8Byte) << kUpb_FieldRep_Shift)},
};

const upb_MiniTable google_protobuf_MessageOptions_msg_init = {
  &google_protobuf_MessageOptions_submsgs[0],
  &google_protobuf_MessageOptions__fields[0],
  16, 6, kUpb_ExtMode_Extendable, 3, UPB_FASTTABLE_MASK(248), 0,
  UPB_FASTTABLE_INIT({
    {0x0000000000000000, &_upb_FastDecoder_DecodeGeneric},
    {0x0001000001000008, &upb_psb1_1bt},
    {0x0002000002000010, &upb_psb1_1bt},
    {0x0003000003000018, &upb_psb1_1bt},
    {0x0000000000000000, &_upb_FastDecoder_DecodeGeneric},
    {0x0000000000000000, &_upb_FastDecoder_DecodeGeneric},
    {0x0000000000000000, &_upb_FastDecoder_DecodeGeneric},
    {0x0004000004000038, &upb_psb1_1bt},
    {0x0000000000000000, &_upb_FastDecoder_DecodeGeneric},
    {0x0000000000000000, &_upb_FastDecoder_DecodeGeneric},
    {0x0000000000000000, &_upb_FastDecoder_DecodeGeneric},
    {0x0005000005000058, &upb_psb1_1bt},
    {0x0000000000000000, &_upb_FastDecoder_DecodeGeneric},
    {0x0000000000000000, &_upb_FastDecoder_DecodeGeneric},
    {0x0000000000000000, &_upb_FastDecoder_DecodeGeneric},
    {0x0000000000000000, &_upb_FastDecoder_DecodeGeneric},
    {0x0000000000000000, &_upb_FastDecoder_DecodeGeneric},
    {0x0000000000000000, &_upb_FastDecoder_DecodeGeneric},
    {0x0000000000000000, &_upb_FastDecoder_DecodeGeneric},
    {0x0000000000000000, &_upb_FastDecoder_DecodeGeneric},
    {0x0000000000000000, &_upb_FastDecoder_DecodeGeneric},
    {0x0000000000000000, &_upb_FastDecoder_DecodeGeneric},
    {0x0000000000000000, &_upb_FastDecoder_DecodeGeneric},
    {0x000800003f003eba, &upb_prm_2bt_max128b},
    {0x0000000000000000, &_upb_FastDecoder_DecodeGeneric},
    {0x0000000000000000, &_upb_FastDecoder_DecodeGeneric},
    {0x0000000000000000, &_upb_FastDecoder_DecodeGeneric},
    {0x0000000000000000, &_upb_FastDecoder_DecodeGeneric},
    {0x0000000000000000, &_upb_FastDecoder_DecodeGeneric},
    {0x0000000000000000, &_upb_FastDecoder_DecodeGeneric},
    {0x0000000000000000, &_upb_FastDecoder_DecodeGeneric},
    {0x0000000000000000, &_upb_FastDecoder_DecodeGeneric},
  })
};

static const upb_MiniTableSub google_protobuf_FieldOptions_submsgs[5] = {
  {.subenum = &google_protobuf_FieldOptions_CType_enum_init},
  {.subenum = &google_protobuf_FieldOptions_JSType_enum_init},
  {.subenum = &google_protobuf_FieldOptions_OptionRetention_enum_init},
  {.subenum = &google_protobuf_FieldOptions_OptionTargetType_enum_init},
  {.submsg = &google_protobuf_UninterpretedOption_msg_init},
};

static const upb_MiniTableField google_protobuf_FieldOptions__fields[11] = {
  {1, 4, 1, 0, 14, kUpb_FieldMode_Scalar | (kUpb_FieldRep_4Byte << kUpb_FieldRep_Shift)},
  {2, 8, 2, kUpb_NoSub, 8, kUpb_FieldMode_Scalar | (kUpb_FieldRep_1Byte << kUpb_FieldRep_Shift)},
  {3, 9, 3, kUpb_NoSub, 8, kUpb_FieldMode_Scalar | (kUpb_FieldRep_1Byte << kUpb_FieldRep_Shift)},
  {5, 10, 4, kUpb_NoSub, 8, kUpb_FieldMode_Scalar | (kUpb_FieldRep_1Byte << kUpb_FieldRep_Shift)},
  {6, 12, 5, 1, 14, kUpb_FieldMode_Scalar | (kUpb_FieldRep_4Byte << kUpb_FieldRep_Shift)},
  {10, 16, 6, kUpb_NoSub, 8, kUpb_FieldMode_Scalar | (kUpb_FieldRep_1Byte << kUpb_FieldRep_Shift)},
  {15, 17, 7, kUpb_NoSub, 8, kUpb_FieldMode_Scalar | (kUpb_FieldRep_1Byte << kUpb_FieldRep_Shift)},
  {16, 18, 8, kUpb_NoSub, 8, kUpb_FieldMode_Scalar | (kUpb_FieldRep_1Byte << kUpb_FieldRep_Shift)},
  {17, 20, 9, 2, 14, kUpb_FieldMode_Scalar | (kUpb_FieldRep_4Byte << kUpb_FieldRep_Shift)},
  {18, 24, 10, 3, 14, kUpb_FieldMode_Scalar | (kUpb_FieldRep_4Byte << kUpb_FieldRep_Shift)},
  {999, UPB_SIZE(28, 32), 0, 4, 11, kUpb_FieldMode_Array | (UPB_SIZE(kUpb_FieldRep_4Byte, kUpb_FieldRep_8Byte) << kUpb_FieldRep_Shift)},
};

const upb_MiniTable google_protobuf_FieldOptions_msg_init = {
  &google_protobuf_FieldOptions_submsgs[0],
  &google_protobuf_FieldOptions__fields[0],
  UPB_SIZE(32, 40), 11, kUpb_ExtMode_Extendable, 3, UPB_FASTTABLE_MASK(248), 0,
  UPB_FASTTABLE_INIT({
    {0x0000000000000000, &_upb_FastDecoder_DecodeGeneric},
    {0x0000000000000000, &_upb_FastDecoder_DecodeGeneric},
    {0x0008000002000010, &upb_psb1_1bt},
    {0x0009000003000018, &upb_psb1_1bt},
    {0x0000000000000000, &_upb_FastDecoder_DecodeGeneric},
    {0x000a000004000028, &upb_psb1_1bt},
    {0x0000000000000000, &_upb_FastDecoder_DecodeGeneric},
    {0x0000000000000000, &_upb_FastDecoder_DecodeGeneric},
    {0x0000000000000000, &_upb_FastDecoder_DecodeGeneric},
    {0x0000000000000000, &_upb_FastDecoder_DecodeGeneric},
    {0x0010000006000050, &upb_psb1_1bt},
    {0x0000000000000000, &_upb_FastDecoder_DecodeGeneric},
    {0x0000000000000000, &_upb_FastDecoder_DecodeGeneric},
    {0x0000000000000000, &_upb_FastDecoder_DecodeGeneric},
    {0x0000000000000000, &_upb_FastDecoder_DecodeGeneric},
    {0x0011000007000078, &upb_psb1_1bt},
    {0x0012000008000180, &upb_psb1_2bt},
    {0x0000000000000000, &_upb_FastDecoder_DecodeGeneric},
    {0x0000000000000000, &_upb_FastDecoder_DecodeGeneric},
    {0x0000000000000000, &_upb_FastDecoder_DecodeGeneric},
    {0x0000000000000000, &_upb_FastDecoder_DecodeGeneric},
    {0x0000000000000000, &_upb_FastDecoder_DecodeGeneric},
    {0x0000000000000000, &_upb_FastDecoder_DecodeGeneric},
    {0x002000003f043eba, &upb_prm_2bt_max128b},
    {0x0000000000000000, &_upb_FastDecoder_DecodeGeneric},
    {0x0000000000000000, &_upb_FastDecoder_DecodeGeneric},
    {0x0000000000000000, &_upb_FastDecoder_DecodeGeneric},
    {0x0000000000000000, &_upb_FastDecoder_DecodeGeneric},
    {0x0000000000000000, &_upb_FastDecoder_DecodeGeneric},
    {0x0000000000000000, &_upb_FastDecoder_DecodeGeneric},
    {0x0000000000000000, &_upb_FastDecoder_DecodeGeneric},
    {0x0000000000000000, &_upb_FastDecoder_DecodeGeneric},
  })
};

static const upb_MiniTableSub google_protobuf_OneofOptions_submsgs[1] = {
  {.submsg = &google_protobuf_UninterpretedOption_msg_init},
};

static const upb_MiniTableField google_protobuf_OneofOptions__fields[1] = {
  {999, 0, 0, 0, 11, kUpb_FieldMode_Array | (UPB_SIZE(kUpb_FieldRep_4Byte, kUpb_FieldRep_8Byte) << kUpb_FieldRep_Shift)},
};

const upb_MiniTable google_protobuf_OneofOptions_msg_init = {
  &google_protobuf_OneofOptions_submsgs[0],
  &google_protobuf_OneofOptions__fields[0],
  8, 1, kUpb_ExtMode_Extendable, 0, UPB_FASTTABLE_MASK(248), 0,
  UPB_FASTTABLE_INIT({
    {0x0000000000000000, &_upb_FastDecoder_DecodeGeneric},
    {0x0000000000000000, &_upb_FastDecoder_DecodeGeneric},
    {0x0000000000000000, &_upb_FastDecoder_DecodeGeneric},
    {0x0000000000000000, &_upb_FastDecoder_DecodeGeneric},
    {0x0000000000000000, &_upb_FastDecoder_DecodeGeneric},
    {0x0000000000000000, &_upb_FastDecoder_DecodeGeneric},
    {0x0000000000000000, &_upb_FastDecoder_DecodeGeneric},
    {0x0000000000000000, &_upb_FastDecoder_DecodeGeneric},
    {0x0000000000000000, &_upb_FastDecoder_DecodeGeneric},
    {0x0000000000000000, &_upb_FastDecoder_DecodeGeneric},
    {0x0000000000000000, &_upb_FastDecoder_DecodeGeneric},
    {0x0000000000000000, &_upb_FastDecoder_DecodeGeneric},
    {0x0000000000000000, &_upb_FastDecoder_DecodeGeneric},
    {0x0000000000000000, &_upb_FastDecoder_DecodeGeneric},
    {0x0000000000000000, &_upb_FastDecoder_DecodeGeneric},
    {0x0000000000000000, &_upb_FastDecoder_DecodeGeneric},
    {0x0000000000000000, &_upb_FastDecoder_DecodeGeneric},
    {0x0000000000000000, &_upb_FastDecoder_DecodeGeneric},
    {0x0000000000000000, &_upb_FastDecoder_DecodeGeneric},
    {0x0000000000000000, &_upb_FastDecoder_DecodeGeneric},
    {0x0000000000000000, &_upb_FastDecoder_DecodeGeneric},
    {0x0000000000000000, &_upb_FastDecoder_DecodeGeneric},
    {0x0000000000000000, &_upb_FastDecoder_DecodeGeneric},
    {0x000000003f003eba, &upb_prm_2bt_max128b},
    {0x0000000000000000, &_upb_FastDecoder_DecodeGeneric},
    {0x0000000000000000, &_upb_FastDecoder_DecodeGeneric},
    {0x0000000000000000, &_upb_FastDecoder_DecodeGeneric},
    {0x0000000000000000, &_upb_FastDecoder_DecodeGeneric},
    {0x0000000000000000, &_upb_FastDecoder_DecodeGeneric},
    {0x0000000000000000, &_upb_FastDecoder_DecodeGeneric},
    {0x0000000000000000, &_upb_FastDecoder_DecodeGeneric},
    {0x0000000000000000, &_upb_FastDecoder_DecodeGeneric},
  })
};

static const upb_MiniTableSub google_protobuf_EnumOptions_submsgs[1] = {
  {.submsg = &google_protobuf_UninterpretedOption_msg_init},
};

static const upb_MiniTableField google_protobuf_EnumOptions__fields[4] = {
  {2, 1, 1, kUpb_NoSub, 8, kUpb_FieldMode_Scalar | (kUpb_FieldRep_1Byte << kUpb_FieldRep_Shift)},
  {3, 2, 2, kUpb_NoSub, 8, kUpb_FieldMode_Scalar | (kUpb_FieldRep_1Byte << kUpb_FieldRep_Shift)},
  {6, 3, 3, kUpb_NoSub, 8, kUpb_FieldMode_Scalar | (kUpb_FieldRep_1Byte << kUpb_FieldRep_Shift)},
  {999, UPB_SIZE(4, 8), 0, 0, 11, kUpb_FieldMode_Array | (UPB_SIZE(kUpb_FieldRep_4Byte, kUpb_FieldRep_8Byte) << kUpb_FieldRep_Shift)},
};

const upb_MiniTable google_protobuf_EnumOptions_msg_init = {
  &google_protobuf_EnumOptions_submsgs[0],
  &google_protobuf_EnumOptions__fields[0],
  UPB_SIZE(8, 16), 4, kUpb_ExtMode_Extendable, 0, UPB_FASTTABLE_MASK(248), 0,
  UPB_FASTTABLE_INIT({
    {0x0000000000000000, &_upb_FastDecoder_DecodeGeneric},
    {0x0000000000000000, &_upb_FastDecoder_DecodeGeneric},
    {0x0001000001000010, &upb_psb1_1bt},
    {0x0002000002000018, &upb_psb1_1bt},
    {0x0000000000000000, &_upb_FastDecoder_DecodeGeneric},
    {0x0000000000000000, &_upb_FastDecoder_DecodeGeneric},
    {0x0003000003000030, &upb_psb1_1bt},
    {0x0000000000000000, &_upb_FastDecoder_DecodeGeneric},
    {0x0000000000000000, &_upb_FastDecoder_DecodeGeneric},
    {0x0000000000000000, &_upb_FastDecoder_DecodeGeneric},
    {0x0000000000000000, &_upb_FastDecoder_DecodeGeneric},
    {0x0000000000000000, &_upb_FastDecoder_DecodeGeneric},
    {0x0000000000000000, &_upb_FastDecoder_DecodeGeneric},
    {0x0000000000000000, &_upb_FastDecoder_DecodeGeneric},
    {0x0000000000000000, &_upb_FastDecoder_DecodeGeneric},
    {0x0000000000000000, &_upb_FastDecoder_DecodeGeneric},
    {0x0000000000000000, &_upb_FastDecoder_DecodeGeneric},
    {0x0000000000000000, &_upb_FastDecoder_DecodeGeneric},
    {0x0000000000000000, &_upb_FastDecoder_DecodeGeneric},
    {0x0000000000000000, &_upb_FastDecoder_DecodeGeneric},
    {0x0000000000000000, &_upb_FastDecoder_DecodeGeneric},
    {0x0000000000000000, &_upb_FastDecoder_DecodeGeneric},
    {0x0000000000000000, &_upb_FastDecoder_DecodeGeneric},
    {0x000800003f003eba, &upb_prm_2bt_max128b},
    {0x0000000000000000, &_upb_FastDecoder_DecodeGeneric},
    {0x0000000000000000, &_upb_FastDecoder_DecodeGeneric},
    {0x0000000000000000, &_upb_FastDecoder_DecodeGeneric},
    {0x0000000000000000, &_upb_FastDecoder_DecodeGeneric},
    {0x0000000000000000, &_upb_FastDecoder_DecodeGeneric},
    {0x0000000000000000, &_upb_FastDecoder_DecodeGeneric},
    {0x0000000000000000, &_upb_FastDecoder_DecodeGeneric},
    {0x0000000000000000, &_upb_FastDecoder_DecodeGeneric},
  })
};

static const upb_MiniTableSub google_protobuf_EnumValueOptions_submsgs[1] = {
  {.submsg = &google_protobuf_UninterpretedOption_msg_init},
};

static const upb_MiniTableField google_protobuf_EnumValueOptions__fields[2] = {
  {1, 1, 1, kUpb_NoSub, 8, kUpb_FieldMode_Scalar | (kUpb_FieldRep_1Byte << kUpb_FieldRep_Shift)},
  {999, UPB_SIZE(4, 8), 0, 0, 11, kUpb_FieldMode_Array | (UPB_SIZE(kUpb_FieldRep_4Byte, kUpb_FieldRep_8Byte) << kUpb_FieldRep_Shift)},
};

const upb_MiniTable google_protobuf_EnumValueOptions_msg_init = {
  &google_protobuf_EnumValueOptions_submsgs[0],
  &google_protobuf_EnumValueOptions__fields[0],
  UPB_SIZE(8, 16), 2, kUpb_ExtMode_Extendable, 1, UPB_FASTTABLE_MASK(248), 0,
  UPB_FASTTABLE_INIT({
    {0x0000000000000000, &_upb_FastDecoder_DecodeGeneric},
    {0x0001000001000008, &upb_psb1_1bt},
    {0x0000000000000000, &_upb_FastDecoder_DecodeGeneric},
    {0x0000000000000000, &_upb_FastDecoder_DecodeGeneric},
    {0x0000000000000000, &_upb_FastDecoder_DecodeGeneric},
    {0x0000000000000000, &_upb_FastDecoder_DecodeGeneric},
    {0x0000000000000000, &_upb_FastDecoder_DecodeGeneric},
    {0x0000000000000000, &_upb_FastDecoder_DecodeGeneric},
    {0x0000000000000000, &_upb_FastDecoder_DecodeGeneric},
    {0x0000000000000000, &_upb_FastDecoder_DecodeGeneric},
    {0x0000000000000000, &_upb_FastDecoder_DecodeGeneric},
    {0x0000000000000000, &_upb_FastDecoder_DecodeGeneric},
    {0x0000000000000000, &_upb_FastDecoder_DecodeGeneric},
    {0x0000000000000000, &_upb_FastDecoder_DecodeGeneric},
    {0x0000000000000000, &_upb_FastDecoder_DecodeGeneric},
    {0x0000000000000000, &_upb_FastDecoder_DecodeGeneric},
    {0x0000000000000000, &_upb_FastDecoder_DecodeGeneric},
    {0x0000000000000000, &_upb_FastDecoder_DecodeGeneric},
    {0x0000000000000000, &_upb_FastDecoder_DecodeGeneric},
    {0x0000000000000000, &_upb_FastDecoder_DecodeGeneric},
    {0x0000000000000000, &_upb_FastDecoder_DecodeGeneric},
    {0x0000000000000000, &_upb_FastDecoder_DecodeGeneric},
    {0x0000000000000000, &_upb_FastDecoder_DecodeGeneric},
    {0x000800003f003eba, &upb_prm_2bt_max128b},
    {0x0000000000000000, &_upb_FastDecoder_DecodeGeneric},
    {0x0000000000000000, &_upb_FastDecoder_DecodeGeneric},
    {0x0000000000000000, &_upb_FastDecoder_DecodeGeneric},
    {0x0000000000000000, &_upb_FastDecoder_DecodeGeneric},
    {0x0000000000000000, &_upb_FastDecoder_DecodeGeneric},
    {0x0000000000000000, &_upb_FastDecoder_DecodeGeneric},
    {0x0000000000000000, &_upb_FastDecoder_DecodeGeneric},
    {0x0000000000000000, &_upb_FastDecoder_DecodeGeneric},
  })
};

static const upb_MiniTableSub google_protobuf_ServiceOptions_submsgs[1] = {
  {.submsg = &google_protobuf_UninterpretedOption_msg_init},
};

static const upb_MiniTableField google_protobuf_ServiceOptions__fields[2] = {
  {33, 1, 1, kUpb_NoSub, 8, kUpb_FieldMode_Scalar | (kUpb_FieldRep_1Byte << kUpb_FieldRep_Shift)},
  {999, UPB_SIZE(4, 8), 0, 0, 11, kUpb_FieldMode_Array | (UPB_SIZE(kUpb_FieldRep_4Byte, kUpb_FieldRep_8Byte) << kUpb_FieldRep_Shift)},
};

const upb_MiniTable google_protobuf_ServiceOptions_msg_init = {
  &google_protobuf_ServiceOptions_submsgs[0],
  &google_protobuf_ServiceOptions__fields[0],
  UPB_SIZE(8, 16), 2, kUpb_ExtMode_Extendable, 0, UPB_FASTTABLE_MASK(248), 0,
  UPB_FASTTABLE_INIT({
    {0x0000000000000000, &_upb_FastDecoder_DecodeGeneric},
    {0x0000000000000000, &_upb_FastDecoder_DecodeGeneric},
    {0x0000000000000000, &_upb_FastDecoder_DecodeGeneric},
    {0x0000000000000000, &_upb_FastDecoder_DecodeGeneric},
    {0x0000000000000000, &_upb_FastDecoder_DecodeGeneric},
    {0x0000000000000000, &_upb_FastDecoder_DecodeGeneric},
    {0x0000000000000000, &_upb_FastDecoder_DecodeGeneric},
    {0x0000000000000000, &_upb_FastDecoder_DecodeGeneric},
    {0x0000000000000000, &_upb_FastDecoder_DecodeGeneric},
    {0x0000000000000000, &_upb_FastDecoder_DecodeGeneric},
    {0x0000000000000000, &_upb_FastDecoder_DecodeGeneric},
    {0x0000000000000000, &_upb_FastDecoder_DecodeGeneric},
    {0x0000000000000000, &_upb_FastDecoder_DecodeGeneric},
    {0x0000000000000000, &_upb_FastDecoder_DecodeGeneric},
    {0x0000000000000000, &_upb_FastDecoder_DecodeGeneric},
    {0x0000000000000000, &_upb_FastDecoder_DecodeGeneric},
    {0x0000000000000000, &_upb_FastDecoder_DecodeGeneric},
    {0x0001000001000288, &upb_psb1_2bt},
    {0x0000000000000000, &_upb_FastDecoder_DecodeGeneric},
    {0x0000000000000000, &_upb_FastDecoder_DecodeGeneric},
    {0x0000000000000000, &_upb_FastDecoder_DecodeGeneric},
    {0x0000000000000000, &_upb_FastDecoder_DecodeGeneric},
    {0x0000000000000000, &_upb_FastDecoder_DecodeGeneric},
    {0x000800003f003eba, &upb_prm_2bt_max128b},
    {0x0000000000000000, &_upb_FastDecoder_DecodeGeneric},
    {0x0000000000000000, &_upb_FastDecoder_DecodeGeneric},
    {0x0000000000000000, &_upb_FastDecoder_DecodeGeneric},
    {0x0000000000000000, &_upb_FastDecoder_DecodeGeneric},
    {0x0000000000000000, &_upb_FastDecoder_DecodeGeneric},
    {0x0000000000000000, &_upb_FastDecoder_DecodeGeneric},
    {0x0000000000000000, &_upb_FastDecoder_DecodeGeneric},
    {0x0000000000000000, &_upb_FastDecoder_DecodeGeneric},
  })
};

static const upb_MiniTableSub google_protobuf_MethodOptions_submsgs[2] = {
  {.subenum = &google_protobuf_MethodOptions_IdempotencyLevel_enum_init},
  {.submsg = &google_protobuf_UninterpretedOption_msg_init},
};

static const upb_MiniTableField google_protobuf_MethodOptions__fields[3] = {
  {33, 1, 1, kUpb_NoSub, 8, kUpb_FieldMode_Scalar | (kUpb_FieldRep_1Byte << kUpb_FieldRep_Shift)},
  {34, 4, 2, 0, 14, kUpb_FieldMode_Scalar | (kUpb_FieldRep_4Byte << kUpb_FieldRep_Shift)},
  {999, 8, 0, 1, 11, kUpb_FieldMode_Array | (UPB_SIZE(kUpb_FieldRep_4Byte, kUpb_FieldRep_8Byte) << kUpb_FieldRep_Shift)},
};

const upb_MiniTable google_protobuf_MethodOptions_msg_init = {
  &google_protobuf_MethodOptions_submsgs[0],
  &google_protobuf_MethodOptions__fields[0],
  16, 3, kUpb_ExtMode_Extendable, 0, UPB_FASTTABLE_MASK(248), 0,
  UPB_FASTTABLE_INIT({
    {0x0000000000000000, &_upb_FastDecoder_DecodeGeneric},
    {0x0000000000000000, &_upb_FastDecoder_DecodeGeneric},
    {0x0000000000000000, &_upb_FastDecoder_DecodeGeneric},
    {0x0000000000000000, &_upb_FastDecoder_DecodeGeneric},
    {0x0000000000000000, &_upb_FastDecoder_DecodeGeneric},
    {0x0000000000000000, &_upb_FastDecoder_DecodeGeneric},
    {0x0000000000000000, &_upb_FastDecoder_DecodeGeneric},
    {0x0000000000000000, &_upb_FastDecoder_DecodeGeneric},
    {0x0000000000000000, &_upb_FastDecoder_DecodeGeneric},
    {0x0000000000000000, &_upb_FastDecoder_DecodeGeneric},
    {0x0000000000000000, &_upb_FastDecoder_DecodeGeneric},
    {0x0000000000000000, &_upb_FastDecoder_DecodeGeneric},
    {0x0000000000000000, &_upb_FastDecoder_DecodeGeneric},
    {0x0000000000000000, &_upb_FastDecoder_DecodeGeneric},
    {0x0000000000000000, &_upb_FastDecoder_DecodeGeneric},
    {0x0000000000000000, &_upb_FastDecoder_DecodeGeneric},
    {0x0000000000000000, &_upb_FastDecoder_DecodeGeneric},
    {0x0001000001000288, &upb_psb1_2bt},
    {0x0000000000000000, &_upb_FastDecoder_DecodeGeneric},
    {0x0000000000000000, &_upb_FastDecoder_DecodeGeneric},
    {0x0000000000000000, &_upb_FastDecoder_DecodeGeneric},
    {0x0000000000000000, &_upb_FastDecoder_DecodeGeneric},
    {0x0000000000000000, &_upb_FastDecoder_DecodeGeneric},
    {0x000800003f013eba, &upb_prm_2bt_max128b},
    {0x0000000000000000, &_upb_FastDecoder_DecodeGeneric},
    {0x0000000000000000, &_upb_FastDecoder_DecodeGeneric},
    {0x0000000000000000, &_upb_FastDecoder_DecodeGeneric},
    {0x0000000000000000, &_upb_FastDecoder_DecodeGeneric},
    {0x0000000000000000, &_upb_FastDecoder_DecodeGeneric},
    {0x0000000000000000, &_upb_FastDecoder_DecodeGeneric},
    {0x0000000000000000, &_upb_FastDecoder_DecodeGeneric},
    {0x0000000000000000, &_upb_FastDecoder_DecodeGeneric},
  })
};

static const upb_MiniTableSub google_protobuf_UninterpretedOption_submsgs[1] = {
  {.submsg = &google_protobuf_UninterpretedOption_NamePart_msg_init},
};

static const upb_MiniTableField google_protobuf_UninterpretedOption__fields[7] = {
  {2, UPB_SIZE(4, 8), 0, 0, 11, kUpb_FieldMode_Array | (UPB_SIZE(kUpb_FieldRep_4Byte, kUpb_FieldRep_8Byte) << kUpb_FieldRep_Shift)},
  {3, UPB_SIZE(8, 16), 1, kUpb_NoSub, 12, kUpb_FieldMode_Scalar | kUpb_LabelFlags_IsAlternate | (kUpb_FieldRep_StringView << kUpb_FieldRep_Shift)},
  {4, UPB_SIZE(16, 32), 2, kUpb_NoSub, 4, kUpb_FieldMode_Scalar | (kUpb_FieldRep_8Byte << kUpb_FieldRep_Shift)},
  {5, UPB_SIZE(24, 40), 3, kUpb_NoSub, 3, kUpb_FieldMode_Scalar | (kUpb_FieldRep_8Byte << kUpb_FieldRep_Shift)},
  {6, UPB_SIZE(32, 48), 4, kUpb_NoSub, 1, kUpb_FieldMode_Scalar | (kUpb_FieldRep_8Byte << kUpb_FieldRep_Shift)},
  {7, UPB_SIZE(40, 56), 5, kUpb_NoSub, 12, kUpb_FieldMode_Scalar | (kUpb_FieldRep_StringView << kUpb_FieldRep_Shift)},
  {8, UPB_SIZE(48, 72), 6, kUpb_NoSub, 12, kUpb_FieldMode_Scalar | kUpb_LabelFlags_IsAlternate | (kUpb_FieldRep_StringView << kUpb_FieldRep_Shift)},
};

const upb_MiniTable google_protobuf_UninterpretedOption_msg_init = {
  &google_protobuf_UninterpretedOption_submsgs[0],
  &google_protobuf_UninterpretedOption__fields[0],
  UPB_SIZE(56, 88), 7, kUpb_ExtMode_NonExtendable, 0, UPB_FASTTABLE_MASK(120), 0,
  UPB_FASTTABLE_INIT({
    {0x0000000000000000, &_upb_FastDecoder_DecodeGeneric},
    {0x0000000000000000, &_upb_FastDecoder_DecodeGeneric},
    {0x000800003f000012, &upb_prm_1bt_max64b},
    {0x001000000100001a, &upb_psb_1bt},
    {0x0020000002000020, &upb_psv8_1bt},
    {0x0028000003000028, &upb_psv8_1bt},
    {0x0030000004000031, &upb_psf8_1bt},
    {0x003800000500003a, &upb_psb_1bt},
    {0x0048000006000042, &upb_psb_1bt},
    {0x0000000000000000, &_upb_FastDecoder_DecodeGeneric},
    {0x0000000000000000, &_upb_FastDecoder_DecodeGeneric},
    {0x0000000000000000, &_upb_FastDecoder_DecodeGeneric},
    {0x0000000000000000, &_upb_FastDecoder_DecodeGeneric},
    {0x0000000000000000, &_upb_FastDecoder_DecodeGeneric},
    {0x0000000000000000, &_upb_FastDecoder_DecodeGeneric},
    {0x0000000000000000, &_upb_FastDecoder_DecodeGeneric},
  })
};

static const upb_MiniTableField google_protobuf_UninterpretedOption_NamePart__fields[2] = {
  {1, UPB_SIZE(4, 8), 1, kUpb_NoSub, 12, kUpb_FieldMode_Scalar | kUpb_LabelFlags_IsAlternate | (kUpb_FieldRep_StringView << kUpb_FieldRep_Shift)},
  {2, 1, 2, kUpb_NoSub, 8, kUpb_FieldMode_Scalar | (kUpb_FieldRep_1Byte << kUpb_FieldRep_Shift)},
};

const upb_MiniTable google_protobuf_UninterpretedOption_NamePart_msg_init = {
  NULL,
  &google_protobuf_UninterpretedOption_NamePart__fields[0],
  UPB_SIZE(16, 24), 2, kUpb_ExtMode_NonExtendable, 2, UPB_FASTTABLE_MASK(24), 2,
  UPB_FASTTABLE_INIT({
    {0x0000000000000000, &_upb_FastDecoder_DecodeGeneric},
    {0x000800000100000a, &upb_psb_1bt},
    {0x0001000002000010, &upb_psb1_1bt},
    {0x0000000000000000, &_upb_FastDecoder_DecodeGeneric},
  })
};

static const upb_MiniTableSub google_protobuf_SourceCodeInfo_submsgs[1] = {
  {.submsg = &google_protobuf_SourceCodeInfo_Location_msg_init},
};

static const upb_MiniTableField google_protobuf_SourceCodeInfo__fields[1] = {
  {1, 0, 0, 0, 11, kUpb_FieldMode_Array | (UPB_SIZE(kUpb_FieldRep_4Byte, kUpb_FieldRep_8Byte) << kUpb_FieldRep_Shift)},
};

const upb_MiniTable google_protobuf_SourceCodeInfo_msg_init = {
  &google_protobuf_SourceCodeInfo_submsgs[0],
  &google_protobuf_SourceCodeInfo__fields[0],
  8, 1, kUpb_ExtMode_NonExtendable, 1, UPB_FASTTABLE_MASK(8), 0,
  UPB_FASTTABLE_INIT({
    {0x0000000000000000, &_upb_FastDecoder_DecodeGeneric},
    {0x000000003f00000a, &upb_prm_1bt_max128b},
  })
};

static const upb_MiniTableField google_protobuf_SourceCodeInfo_Location__fields[5] = {
  {1, UPB_SIZE(4, 8), 0, kUpb_NoSub, 5, kUpb_FieldMode_Array | kUpb_LabelFlags_IsPacked | (UPB_SIZE(kUpb_FieldRep_4Byte, kUpb_FieldRep_8Byte) << kUpb_FieldRep_Shift)},
  {2, UPB_SIZE(8, 16), 0, kUpb_NoSub, 5, kUpb_FieldMode_Array | kUpb_LabelFlags_IsPacked | (UPB_SIZE(kUpb_FieldRep_4Byte, kUpb_FieldRep_8Byte) << kUpb_FieldRep_Shift)},
  {3, UPB_SIZE(16, 24), 1, kUpb_NoSub, 12, kUpb_FieldMode_Scalar | kUpb_LabelFlags_IsAlternate | (kUpb_FieldRep_StringView << kUpb_FieldRep_Shift)},
  {4, UPB_SIZE(24, 40), 2, kUpb_NoSub, 12, kUpb_FieldMode_Scalar | kUpb_LabelFlags_IsAlternate | (kUpb_FieldRep_StringView << kUpb_FieldRep_Shift)},
  {6, UPB_SIZE(12, 56), 0, kUpb_NoSub, 12, kUpb_FieldMode_Array | kUpb_LabelFlags_IsAlternate | (UPB_SIZE(kUpb_FieldRep_4Byte, kUpb_FieldRep_8Byte) << kUpb_FieldRep_Shift)},
};

const upb_MiniTable google_protobuf_SourceCodeInfo_Location_msg_init = {
  NULL,
  &google_protobuf_SourceCodeInfo_Location__fields[0],
  UPB_SIZE(32, 64), 5, kUpb_ExtMode_NonExtendable, 4, UPB_FASTTABLE_MASK(56), 0,
  UPB_FASTTABLE_INIT({
    {0x0000000000000000, &_upb_FastDecoder_DecodeGeneric},
    {0x000800003f00000a, &upb_ppv4_1bt},
    {0x001000003f000012, &upb_ppv4_1bt},
    {0x001800000100001a, &upb_psb_1bt},
    {0x0028000002000022, &upb_psb_1bt},
    {0x0000000000000000, &_upb_FastDecoder_DecodeGeneric},
    {0x003800003f000032, &upb_prb_1bt},
    {0x0000000000000000, &_upb_FastDecoder_DecodeGeneric},
  })
};

static const upb_MiniTableSub google_protobuf_GeneratedCodeInfo_submsgs[1] = {
  {.submsg = &google_protobuf_GeneratedCodeInfo_Annotation_msg_init},
};

static const upb_MiniTableField google_protobuf_GeneratedCodeInfo__fields[1] = {
  {1, 0, 0, 0, 11, kUpb_FieldMode_Array | (UPB_SIZE(kUpb_FieldRep_4Byte, kUpb_FieldRep_8Byte) << kUpb_FieldRep_Shift)},
};

const upb_MiniTable google_protobuf_GeneratedCodeInfo_msg_init = {
  &google_protobuf_GeneratedCodeInfo_submsgs[0],
  &google_protobuf_GeneratedCodeInfo__fields[0],
  8, 1, kUpb_ExtMode_NonExtendable, 1, UPB_FASTTABLE_MASK(8), 0,
  UPB_FASTTABLE_INIT({
    {0x0000000000000000, &_upb_FastDecoder_DecodeGeneric},
    {0x000000003f00000a, &upb_prm_1bt_max64b},
  })
};

static const upb_MiniTableSub google_protobuf_GeneratedCodeInfo_Annotation_submsgs[1] = {
  {.subenum = &google_protobuf_GeneratedCodeInfo_Annotation_Semantic_enum_init},
};

static const upb_MiniTableField google_protobuf_GeneratedCodeInfo_Annotation__fields[5] = {
  {1, UPB_SIZE(4, 16), 0, kUpb_NoSub, 5, kUpb_FieldMode_Array | kUpb_LabelFlags_IsPacked | (UPB_SIZE(kUpb_FieldRep_4Byte, kUpb_FieldRep_8Byte) << kUpb_FieldRep_Shift)},
  {2, UPB_SIZE(20, 24), 1, kUpb_NoSub, 12, kUpb_FieldMode_Scalar | kUpb_LabelFlags_IsAlternate | (kUpb_FieldRep_StringView << kUpb_FieldRep_Shift)},
  {3, UPB_SIZE(8, 4), 2, kUpb_NoSub, 5, kUpb_FieldMode_Scalar | (kUpb_FieldRep_4Byte << kUpb_FieldRep_Shift)},
  {4, UPB_SIZE(12, 8), 3, kUpb_NoSub, 5, kUpb_FieldMode_Scalar | (kUpb_FieldRep_4Byte << kUpb_FieldRep_Shift)},
  {5, UPB_SIZE(16, 12), 4, 0, 14, kUpb_FieldMode_Scalar | (kUpb_FieldRep_4Byte << kUpb_FieldRep_Shift)},
};

const upb_MiniTable google_protobuf_GeneratedCodeInfo_Annotation_msg_init = {
  &google_protobuf_GeneratedCodeInfo_Annotation_submsgs[0],
  &google_protobuf_GeneratedCodeInfo_Annotation__fields[0],
  UPB_SIZE(32, 40), 5, kUpb_ExtMode_NonExtendable, 5, UPB_FASTTABLE_MASK(56), 0,
  UPB_FASTTABLE_INIT({
    {0x0000000000000000, &_upb_FastDecoder_DecodeGeneric},
    {0x001000003f00000a, &upb_ppv4_1bt},
    {0x0018000001000012, &upb_psb_1bt},
    {0x0004000002000018, &upb_psv4_1bt},
    {0x0008000003000020, &upb_psv4_1bt},
    {0x0000000000000000, &_upb_FastDecoder_DecodeGeneric},
    {0x0000000000000000, &_upb_FastDecoder_DecodeGeneric},
    {0x0000000000000000, &_upb_FastDecoder_DecodeGeneric},
  })
};

static const upb_MiniTable *messages_layout[27] = {
  &google_protobuf_FileDescriptorSet_msg_init,
  &google_protobuf_FileDescriptorProto_msg_init,
  &google_protobuf_DescriptorProto_msg_init,
  &google_protobuf_DescriptorProto_ExtensionRange_msg_init,
  &google_protobuf_DescriptorProto_ReservedRange_msg_init,
  &google_protobuf_ExtensionRangeOptions_msg_init,
  &google_protobuf_FieldDescriptorProto_msg_init,
  &google_protobuf_OneofDescriptorProto_msg_init,
  &google_protobuf_EnumDescriptorProto_msg_init,
  &google_protobuf_EnumDescriptorProto_EnumReservedRange_msg_init,
  &google_protobuf_EnumValueDescriptorProto_msg_init,
  &google_protobuf_ServiceDescriptorProto_msg_init,
  &google_protobuf_MethodDescriptorProto_msg_init,
  &google_protobuf_FileOptions_msg_init,
  &google_protobuf_MessageOptions_msg_init,
  &google_protobuf_FieldOptions_msg_init,
  &google_protobuf_OneofOptions_msg_init,
  &google_protobuf_EnumOptions_msg_init,
  &google_protobuf_EnumValueOptions_msg_init,
  &google_protobuf_ServiceOptions_msg_init,
  &google_protobuf_MethodOptions_msg_init,
  &google_protobuf_UninterpretedOption_msg_init,
  &google_protobuf_UninterpretedOption_NamePart_msg_init,
  &google_protobuf_SourceCodeInfo_msg_init,
  &google_protobuf_SourceCodeInfo_Location_msg_init,
  &google_protobuf_GeneratedCodeInfo_msg_init,
  &google_protobuf_GeneratedCodeInfo_Annotation_msg_init,
};

const upb_MiniTableEnum google_protobuf_FieldDescriptorProto_Label_enum_init = {
    64,
    0,
    {
        0xe,
        0x0,
    },
};

const upb_MiniTableEnum google_protobuf_FieldDescriptorProto_Type_enum_init = {
    64,
    0,
    {
        0x7fffe,
        0x0,
    },
};

const upb_MiniTableEnum google_protobuf_FieldOptions_CType_enum_init = {
    64,
    0,
    {
        0x7,
        0x0,
    },
};

const upb_MiniTableEnum google_protobuf_FieldOptions_JSType_enum_init = {
    64,
    0,
    {
        0x7,
        0x0,
    },
};

const upb_MiniTableEnum google_protobuf_FieldOptions_OptionRetention_enum_init = {
    64,
    0,
    {
        0x7,
        0x0,
    },
};

const upb_MiniTableEnum google_protobuf_FieldOptions_OptionTargetType_enum_init = {
    64,
    0,
    {
        0x3ff,
        0x0,
    },
};

const upb_MiniTableEnum google_protobuf_FileOptions_OptimizeMode_enum_init = {
    64,
    0,
    {
        0xe,
        0x0,
    },
};

const upb_MiniTableEnum google_protobuf_GeneratedCodeInfo_Annotation_Semantic_enum_init = {
    64,
    0,
    {
        0x7,
        0x0,
    },
};

const upb_MiniTableEnum google_protobuf_MethodOptions_IdempotencyLevel_enum_init = {
    64,
    0,
    {
        0x7,
        0x0,
    },
};

static const upb_MiniTableEnum *enums_layout[9] = {
  &google_protobuf_FieldDescriptorProto_Label_enum_init,
  &google_protobuf_FieldDescriptorProto_Type_enum_init,
  &google_protobuf_FieldOptions_CType_enum_init,
  &google_protobuf_FieldOptions_JSType_enum_init,
  &google_protobuf_FieldOptions_OptionRetention_enum_init,
  &google_protobuf_FieldOptions_OptionTargetType_enum_init,
  &google_protobuf_FileOptions_OptimizeMode_enum_init,
  &google_protobuf_GeneratedCodeInfo_Annotation_Semantic_enum_init,
  &google_protobuf_MethodOptions_IdempotencyLevel_enum_init,
};

const upb_MiniTableFile google_protobuf_descriptor_proto_upb_file_layout = {
  messages_layout,
  enums_layout,
  NULL,
  27,
  9,
  0,
};




static const char* _upb_EpsCopyInputStream_NoOpCallback(
    upb_EpsCopyInputStream* e, const char* old_end, const char* new_start) {
  return new_start;
}

const char* _upb_EpsCopyInputStream_IsDoneFallbackNoCallback(
    upb_EpsCopyInputStream* e, const char* ptr, int overrun) {
  return _upb_EpsCopyInputStream_IsDoneFallbackInline(
      e, ptr, overrun, _upb_EpsCopyInputStream_NoOpCallback);
}

/*
 * upb_table Implementation
 *
 * Implementation is heavily inspired by Lua's ltable.c.
 */

#include <string.h>


// Must be last.

#define UPB_MAXARRSIZE 16  // 2**16 = 64k.

// From Chromium.
#define ARRAY_SIZE(x) \
  ((sizeof(x) / sizeof(0 [x])) / ((size_t)(!(sizeof(x) % sizeof(0 [x])))))

static const double MAX_LOAD = 0.85;

/* The minimum utilization of the array part of a mixed hash/array table.  This
 * is a speed/memory-usage tradeoff (though it's not straightforward because of
 * cache effects).  The lower this is, the more memory we'll use. */
static const double MIN_DENSITY = 0.1;

static bool is_pow2(uint64_t v) { return v == 0 || (v & (v - 1)) == 0; }

static upb_value _upb_value_val(uint64_t val) {
  upb_value ret;
  _upb_value_setval(&ret, val);
  return ret;
}

static int log2ceil(uint64_t v) {
  int ret = 0;
  bool pow2 = is_pow2(v);
  while (v >>= 1) ret++;
  ret = pow2 ? ret : ret + 1;  // Ceiling.
  return UPB_MIN(UPB_MAXARRSIZE, ret);
}

char* upb_strdup2(const char* s, size_t len, upb_Arena* a) {
  size_t n;
  char* p;

  /* Prevent overflow errors. */
  if (len == SIZE_MAX) return NULL;
  /* Always null-terminate, even if binary data; but don't rely on the input to
   * have a null-terminating byte since it may be a raw binary buffer. */
  n = len + 1;
  p = upb_Arena_Malloc(a, n);
  if (p) {
    memcpy(p, s, len);
    p[len] = 0;
  }
  return p;
}

/* A type to represent the lookup key of either a strtable or an inttable. */
typedef union {
  uintptr_t num;
  struct {
    const char* str;
    size_t len;
  } str;
} lookupkey_t;

static lookupkey_t strkey2(const char* str, size_t len) {
  lookupkey_t k;
  k.str.str = str;
  k.str.len = len;
  return k;
}

static lookupkey_t intkey(uintptr_t key) {
  lookupkey_t k;
  k.num = key;
  return k;
}

typedef uint32_t hashfunc_t(upb_tabkey key);
typedef bool eqlfunc_t(upb_tabkey k1, lookupkey_t k2);

/* Base table (shared code) ***************************************************/

static uint32_t upb_inthash(uintptr_t key) { return (uint32_t)key; }

static const upb_tabent* upb_getentry(const upb_table* t, uint32_t hash) {
  return t->entries + (hash & t->mask);
}

static bool upb_arrhas(upb_tabval key) { return key.val != (uint64_t)-1; }

static bool isfull(upb_table* t) { return t->count == t->max_count; }

static bool init(upb_table* t, uint8_t size_lg2, upb_Arena* a) {
  size_t bytes;

  t->count = 0;
  t->size_lg2 = size_lg2;
  t->mask = upb_table_size(t) ? upb_table_size(t) - 1 : 0;
  t->max_count = upb_table_size(t) * MAX_LOAD;
  bytes = upb_table_size(t) * sizeof(upb_tabent);
  if (bytes > 0) {
    t->entries = upb_Arena_Malloc(a, bytes);
    if (!t->entries) return false;
    memset(t->entries, 0, bytes);
  } else {
    t->entries = NULL;
  }
  return true;
}

static upb_tabent* emptyent(upb_table* t, upb_tabent* e) {
  upb_tabent* begin = t->entries;
  upb_tabent* end = begin + upb_table_size(t);
  for (e = e + 1; e < end; e++) {
    if (upb_tabent_isempty(e)) return e;
  }
  for (e = begin; e < end; e++) {
    if (upb_tabent_isempty(e)) return e;
  }
  UPB_ASSERT(false);
  return NULL;
}

static upb_tabent* getentry_mutable(upb_table* t, uint32_t hash) {
  return (upb_tabent*)upb_getentry(t, hash);
}

static const upb_tabent* findentry(const upb_table* t, lookupkey_t key,
                                   uint32_t hash, eqlfunc_t* eql) {
  const upb_tabent* e;

  if (t->size_lg2 == 0) return NULL;
  e = upb_getentry(t, hash);
  if (upb_tabent_isempty(e)) return NULL;
  while (1) {
    if (eql(e->key, key)) return e;
    if ((e = e->next) == NULL) return NULL;
  }
}

static upb_tabent* findentry_mutable(upb_table* t, lookupkey_t key,
                                     uint32_t hash, eqlfunc_t* eql) {
  return (upb_tabent*)findentry(t, key, hash, eql);
}

static bool lookup(const upb_table* t, lookupkey_t key, upb_value* v,
                   uint32_t hash, eqlfunc_t* eql) {
  const upb_tabent* e = findentry(t, key, hash, eql);
  if (e) {
    if (v) {
      _upb_value_setval(v, e->val.val);
    }
    return true;
  } else {
    return false;
  }
}

/* The given key must not already exist in the table. */
static void insert(upb_table* t, lookupkey_t key, upb_tabkey tabkey,
                   upb_value val, uint32_t hash, hashfunc_t* hashfunc,
                   eqlfunc_t* eql) {
  upb_tabent* mainpos_e;
  upb_tabent* our_e;

  UPB_ASSERT(findentry(t, key, hash, eql) == NULL);

  t->count++;
  mainpos_e = getentry_mutable(t, hash);
  our_e = mainpos_e;

  if (upb_tabent_isempty(mainpos_e)) {
    /* Our main position is empty; use it. */
    our_e->next = NULL;
  } else {
    /* Collision. */
    upb_tabent* new_e = emptyent(t, mainpos_e);
    /* Head of collider's chain. */
    upb_tabent* chain = getentry_mutable(t, hashfunc(mainpos_e->key));
    if (chain == mainpos_e) {
      /* Existing ent is in its main position (it has the same hash as us, and
       * is the head of our chain).  Insert to new ent and append to this chain.
       */
      new_e->next = mainpos_e->next;
      mainpos_e->next = new_e;
      our_e = new_e;
    } else {
      /* Existing ent is not in its main position (it is a node in some other
       * chain).  This implies that no existing ent in the table has our hash.
       * Evict it (updating its chain) and use its ent for head of our chain. */
      *new_e = *mainpos_e; /* copies next. */
      while (chain->next != mainpos_e) {
        chain = (upb_tabent*)chain->next;
        UPB_ASSERT(chain);
      }
      chain->next = new_e;
      our_e = mainpos_e;
      our_e->next = NULL;
    }
  }
  our_e->key = tabkey;
  our_e->val.val = val.val;
  UPB_ASSERT(findentry(t, key, hash, eql) == our_e);
}

static bool rm(upb_table* t, lookupkey_t key, upb_value* val,
               upb_tabkey* removed, uint32_t hash, eqlfunc_t* eql) {
  upb_tabent* chain = getentry_mutable(t, hash);
  if (upb_tabent_isempty(chain)) return false;
  if (eql(chain->key, key)) {
    /* Element to remove is at the head of its chain. */
    t->count--;
    if (val) _upb_value_setval(val, chain->val.val);
    if (removed) *removed = chain->key;
    if (chain->next) {
      upb_tabent* move = (upb_tabent*)chain->next;
      *chain = *move;
      move->key = 0; /* Make the slot empty. */
    } else {
      chain->key = 0; /* Make the slot empty. */
    }
    return true;
  } else {
    /* Element to remove is either in a non-head position or not in the
     * table. */
    while (chain->next && !eql(chain->next->key, key)) {
      chain = (upb_tabent*)chain->next;
    }
    if (chain->next) {
      /* Found element to remove. */
      upb_tabent* rm = (upb_tabent*)chain->next;
      t->count--;
      if (val) _upb_value_setval(val, chain->next->val.val);
      if (removed) *removed = rm->key;
      rm->key = 0; /* Make the slot empty. */
      chain->next = rm->next;
      return true;
    } else {
      /* Element to remove is not in the table. */
      return false;
    }
  }
}

static size_t next(const upb_table* t, size_t i) {
  do {
    if (++i >= upb_table_size(t)) return SIZE_MAX - 1; /* Distinct from -1. */
  } while (upb_tabent_isempty(&t->entries[i]));

  return i;
}

static size_t begin(const upb_table* t) { return next(t, -1); }

/* upb_strtable ***************************************************************/

/* A simple "subclass" of upb_table that only adds a hash function for strings.
 */

static upb_tabkey strcopy(lookupkey_t k2, upb_Arena* a) {
  uint32_t len = (uint32_t)k2.str.len;
  char* str = upb_Arena_Malloc(a, k2.str.len + sizeof(uint32_t) + 1);
  if (str == NULL) return 0;
  memcpy(str, &len, sizeof(uint32_t));
  if (k2.str.len) memcpy(str + sizeof(uint32_t), k2.str.str, k2.str.len);
  str[sizeof(uint32_t) + k2.str.len] = '\0';
  return (uintptr_t)str;
}

/* Adapted from ABSL's wyhash. */

static uint64_t UnalignedLoad64(const void* p) {
  uint64_t val;
  memcpy(&val, p, 8);
  return val;
}

static uint32_t UnalignedLoad32(const void* p) {
  uint32_t val;
  memcpy(&val, p, 4);
  return val;
}

#if defined(_MSC_VER) && defined(_M_X64)
#include <intrin.h>
#endif

/* Computes a * b, returning the low 64 bits of the result and storing the high
 * 64 bits in |*high|. */
static uint64_t upb_umul128(uint64_t v0, uint64_t v1, uint64_t* out_high) {
#ifdef __SIZEOF_INT128__
  __uint128_t p = v0;
  p *= v1;
  *out_high = (uint64_t)(p >> 64);
  return (uint64_t)p;
#elif defined(_MSC_VER) && defined(_M_X64)
  return _umul128(v0, v1, out_high);
#else
  uint64_t a32 = v0 >> 32;
  uint64_t a00 = v0 & 0xffffffff;
  uint64_t b32 = v1 >> 32;
  uint64_t b00 = v1 & 0xffffffff;
  uint64_t high = a32 * b32;
  uint64_t low = a00 * b00;
  uint64_t mid1 = a32 * b00;
  uint64_t mid2 = a00 * b32;
  low += (mid1 << 32) + (mid2 << 32);
  // Omit carry bit, for mixing we do not care about exact numerical precision.
  high += (mid1 >> 32) + (mid2 >> 32);
  *out_high = high;
  return low;
#endif
}

static uint64_t WyhashMix(uint64_t v0, uint64_t v1) {
  uint64_t high;
  uint64_t low = upb_umul128(v0, v1, &high);
  return low ^ high;
}

static uint64_t Wyhash(const void* data, size_t len, uint64_t seed,
                       const uint64_t salt[]) {
  const uint8_t* ptr = (const uint8_t*)data;
  uint64_t starting_length = (uint64_t)len;
  uint64_t current_state = seed ^ salt[0];

  if (len > 64) {
    // If we have more than 64 bytes, we're going to handle chunks of 64
    // bytes at a time. We're going to build up two separate hash states
    // which we will then hash together.
    uint64_t duplicated_state = current_state;

    do {
      uint64_t a = UnalignedLoad64(ptr);
      uint64_t b = UnalignedLoad64(ptr + 8);
      uint64_t c = UnalignedLoad64(ptr + 16);
      uint64_t d = UnalignedLoad64(ptr + 24);
      uint64_t e = UnalignedLoad64(ptr + 32);
      uint64_t f = UnalignedLoad64(ptr + 40);
      uint64_t g = UnalignedLoad64(ptr + 48);
      uint64_t h = UnalignedLoad64(ptr + 56);

      uint64_t cs0 = WyhashMix(a ^ salt[1], b ^ current_state);
      uint64_t cs1 = WyhashMix(c ^ salt[2], d ^ current_state);
      current_state = (cs0 ^ cs1);

      uint64_t ds0 = WyhashMix(e ^ salt[3], f ^ duplicated_state);
      uint64_t ds1 = WyhashMix(g ^ salt[4], h ^ duplicated_state);
      duplicated_state = (ds0 ^ ds1);

      ptr += 64;
      len -= 64;
    } while (len > 64);

    current_state = current_state ^ duplicated_state;
  }

  // We now have a data `ptr` with at most 64 bytes and the current state
  // of the hashing state machine stored in current_state.
  while (len > 16) {
    uint64_t a = UnalignedLoad64(ptr);
    uint64_t b = UnalignedLoad64(ptr + 8);

    current_state = WyhashMix(a ^ salt[1], b ^ current_state);

    ptr += 16;
    len -= 16;
  }

  // We now have a data `ptr` with at most 16 bytes.
  uint64_t a = 0;
  uint64_t b = 0;
  if (len > 8) {
    // When we have at least 9 and at most 16 bytes, set A to the first 64
    // bits of the input and B to the last 64 bits of the input. Yes, they will
    // overlap in the middle if we are working with less than the full 16
    // bytes.
    a = UnalignedLoad64(ptr);
    b = UnalignedLoad64(ptr + len - 8);
  } else if (len > 3) {
    // If we have at least 4 and at most 8 bytes, set A to the first 32
    // bits and B to the last 32 bits.
    a = UnalignedLoad32(ptr);
    b = UnalignedLoad32(ptr + len - 4);
  } else if (len > 0) {
    // If we have at least 1 and at most 3 bytes, read all of the provided
    // bits into A, with some adjustments.
    a = ((ptr[0] << 16) | (ptr[len >> 1] << 8) | ptr[len - 1]);
    b = 0;
  } else {
    a = 0;
    b = 0;
  }

  uint64_t w = WyhashMix(a ^ salt[1], b ^ current_state);
  uint64_t z = salt[1] ^ starting_length;
  return WyhashMix(w, z);
}

const uint64_t kWyhashSalt[5] = {
    0x243F6A8885A308D3ULL, 0x13198A2E03707344ULL, 0xA4093822299F31D0ULL,
    0x082EFA98EC4E6C89ULL, 0x452821E638D01377ULL,
};

uint32_t _upb_Hash(const void* p, size_t n, uint64_t seed) {
  return Wyhash(p, n, seed, kWyhashSalt);
}

static uint32_t _upb_Hash_NoSeed(const char* p, size_t n) {
  return _upb_Hash(p, n, 0);
}

static uint32_t strhash(upb_tabkey key) {
  uint32_t len;
  char* str = upb_tabstr(key, &len);
  return _upb_Hash_NoSeed(str, len);
}

static bool streql(upb_tabkey k1, lookupkey_t k2) {
  uint32_t len;
  char* str = upb_tabstr(k1, &len);
  return len == k2.str.len && (len == 0 || memcmp(str, k2.str.str, len) == 0);
}

bool upb_strtable_init(upb_strtable* t, size_t expected_size, upb_Arena* a) {
  // Multiply by approximate reciprocal of MAX_LOAD (0.85), with pow2
  // denominator.
  size_t need_entries = (expected_size + 1) * 1204 / 1024;
  UPB_ASSERT(need_entries >= expected_size * 0.85);
  int size_lg2 = upb_Log2Ceiling(need_entries);
  return init(&t->t, size_lg2, a);
}

void upb_strtable_clear(upb_strtable* t) {
  size_t bytes = upb_table_size(&t->t) * sizeof(upb_tabent);
  t->t.count = 0;
  memset((char*)t->t.entries, 0, bytes);
}

bool upb_strtable_resize(upb_strtable* t, size_t size_lg2, upb_Arena* a) {
  upb_strtable new_table;
  if (!init(&new_table.t, size_lg2, a)) return false;

  intptr_t iter = UPB_STRTABLE_BEGIN;
  upb_StringView key;
  upb_value val;
  while (upb_strtable_next2(t, &key, &val, &iter)) {
    upb_strtable_insert(&new_table, key.data, key.size, val, a);
  }
  *t = new_table;
  return true;
}

bool upb_strtable_insert(upb_strtable* t, const char* k, size_t len,
                         upb_value v, upb_Arena* a) {
  lookupkey_t key;
  upb_tabkey tabkey;
  uint32_t hash;

  if (isfull(&t->t)) {
    /* Need to resize.  New table of double the size, add old elements to it. */
    if (!upb_strtable_resize(t, t->t.size_lg2 + 1, a)) {
      return false;
    }
  }

  key = strkey2(k, len);
  tabkey = strcopy(key, a);
  if (tabkey == 0) return false;

  hash = _upb_Hash_NoSeed(key.str.str, key.str.len);
  insert(&t->t, key, tabkey, v, hash, &strhash, &streql);
  return true;
}

bool upb_strtable_lookup2(const upb_strtable* t, const char* key, size_t len,
                          upb_value* v) {
  uint32_t hash = _upb_Hash_NoSeed(key, len);
  return lookup(&t->t, strkey2(key, len), v, hash, &streql);
}

bool upb_strtable_remove2(upb_strtable* t, const char* key, size_t len,
                          upb_value* val) {
  uint32_t hash = _upb_Hash_NoSeed(key, len);
  upb_tabkey tabkey;
  return rm(&t->t, strkey2(key, len), val, &tabkey, hash, &streql);
}

/* Iteration */

void upb_strtable_begin(upb_strtable_iter* i, const upb_strtable* t) {
  i->t = t;
  i->index = begin(&t->t);
}

void upb_strtable_next(upb_strtable_iter* i) {
  i->index = next(&i->t->t, i->index);
}

bool upb_strtable_done(const upb_strtable_iter* i) {
  if (!i->t) return true;
  return i->index >= upb_table_size(&i->t->t) ||
         upb_tabent_isempty(str_tabent(i));
}

upb_StringView upb_strtable_iter_key(const upb_strtable_iter* i) {
  upb_StringView key;
  uint32_t len;
  UPB_ASSERT(!upb_strtable_done(i));
  key.data = upb_tabstr(str_tabent(i)->key, &len);
  key.size = len;
  return key;
}

upb_value upb_strtable_iter_value(const upb_strtable_iter* i) {
  UPB_ASSERT(!upb_strtable_done(i));
  return _upb_value_val(str_tabent(i)->val.val);
}

void upb_strtable_iter_setdone(upb_strtable_iter* i) {
  i->t = NULL;
  i->index = SIZE_MAX;
}

bool upb_strtable_iter_isequal(const upb_strtable_iter* i1,
                               const upb_strtable_iter* i2) {
  if (upb_strtable_done(i1) && upb_strtable_done(i2)) return true;
  return i1->t == i2->t && i1->index == i2->index;
}

/* upb_inttable ***************************************************************/

/* For inttables we use a hybrid structure where small keys are kept in an
 * array and large keys are put in the hash table. */

static uint32_t inthash(upb_tabkey key) { return upb_inthash(key); }

static bool inteql(upb_tabkey k1, lookupkey_t k2) { return k1 == k2.num; }

static upb_tabval* mutable_array(upb_inttable* t) {
  return (upb_tabval*)t->array;
}

static upb_tabval* inttable_val(upb_inttable* t, uintptr_t key) {
  if (key < t->array_size) {
    return upb_arrhas(t->array[key]) ? &(mutable_array(t)[key]) : NULL;
  } else {
    upb_tabent* e =
        findentry_mutable(&t->t, intkey(key), upb_inthash(key), &inteql);
    return e ? &e->val : NULL;
  }
}

static const upb_tabval* inttable_val_const(const upb_inttable* t,
                                            uintptr_t key) {
  return inttable_val((upb_inttable*)t, key);
}

size_t upb_inttable_count(const upb_inttable* t) {
  return t->t.count + t->array_count;
}

static void check(upb_inttable* t) {
  UPB_UNUSED(t);
#if defined(UPB_DEBUG_TABLE) && !defined(NDEBUG)
  {
    // This check is very expensive (makes inserts/deletes O(N)).
    size_t count = 0;
    intptr_t iter = UPB_INTTABLE_BEGIN;
    uintptr_t key;
    upb_value val;
    while (upb_inttable_next(t, &key, &val, &iter)) {
      UPB_ASSERT(upb_inttable_lookup(t, key, NULL));
    }
    UPB_ASSERT(count == upb_inttable_count(t));
  }
#endif
}

bool upb_inttable_sizedinit(upb_inttable* t, size_t asize, int hsize_lg2,
                            upb_Arena* a) {
  size_t array_bytes;

  if (!init(&t->t, hsize_lg2, a)) return false;
  /* Always make the array part at least 1 long, so that we know key 0
   * won't be in the hash part, which simplifies things. */
  t->array_size = UPB_MAX(1, asize);
  t->array_count = 0;
  array_bytes = t->array_size * sizeof(upb_value);
  t->array = upb_Arena_Malloc(a, array_bytes);
  if (!t->array) {
    return false;
  }
  memset(mutable_array(t), 0xff, array_bytes);
  check(t);
  return true;
}

bool upb_inttable_init(upb_inttable* t, upb_Arena* a) {
  return upb_inttable_sizedinit(t, 0, 4, a);
}

bool upb_inttable_insert(upb_inttable* t, uintptr_t key, upb_value val,
                         upb_Arena* a) {
  upb_tabval tabval;
  tabval.val = val.val;
  UPB_ASSERT(
      upb_arrhas(tabval)); /* This will reject (uint64_t)-1.  Fix this. */

  if (key < t->array_size) {
    UPB_ASSERT(!upb_arrhas(t->array[key]));
    t->array_count++;
    mutable_array(t)[key].val = val.val;
  } else {
    if (isfull(&t->t)) {
      /* Need to resize the hash part, but we re-use the array part. */
      size_t i;
      upb_table new_table;

      if (!init(&new_table, t->t.size_lg2 + 1, a)) {
        return false;
      }

      for (i = begin(&t->t); i < upb_table_size(&t->t); i = next(&t->t, i)) {
        const upb_tabent* e = &t->t.entries[i];
        uint32_t hash;
        upb_value v;

        _upb_value_setval(&v, e->val.val);
        hash = upb_inthash(e->key);
        insert(&new_table, intkey(e->key), e->key, v, hash, &inthash, &inteql);
      }

      UPB_ASSERT(t->t.count == new_table.count);

      t->t = new_table;
    }
    insert(&t->t, intkey(key), key, val, upb_inthash(key), &inthash, &inteql);
  }
  check(t);
  return true;
}

bool upb_inttable_lookup(const upb_inttable* t, uintptr_t key, upb_value* v) {
  const upb_tabval* table_v = inttable_val_const(t, key);
  if (!table_v) return false;
  if (v) _upb_value_setval(v, table_v->val);
  return true;
}

bool upb_inttable_replace(upb_inttable* t, uintptr_t key, upb_value val) {
  upb_tabval* table_v = inttable_val(t, key);
  if (!table_v) return false;
  table_v->val = val.val;
  return true;
}

bool upb_inttable_remove(upb_inttable* t, uintptr_t key, upb_value* val) {
  bool success;
  if (key < t->array_size) {
    if (upb_arrhas(t->array[key])) {
      upb_tabval empty = UPB_TABVALUE_EMPTY_INIT;
      t->array_count--;
      if (val) {
        _upb_value_setval(val, t->array[key].val);
      }
      mutable_array(t)[key] = empty;
      success = true;
    } else {
      success = false;
    }
  } else {
    success = rm(&t->t, intkey(key), val, NULL, upb_inthash(key), &inteql);
  }
  check(t);
  return success;
}

void upb_inttable_compact(upb_inttable* t, upb_Arena* a) {
  /* A power-of-two histogram of the table keys. */
  size_t counts[UPB_MAXARRSIZE + 1] = {0};

  /* The max key in each bucket. */
  uintptr_t max[UPB_MAXARRSIZE + 1] = {0};

  {
    intptr_t iter = UPB_INTTABLE_BEGIN;
    uintptr_t key;
    upb_value val;
    while (upb_inttable_next(t, &key, &val, &iter)) {
      int bucket = log2ceil(key);
      max[bucket] = UPB_MAX(max[bucket], key);
      counts[bucket]++;
    }
  }

  /* Find the largest power of two that satisfies the MIN_DENSITY
   * definition (while actually having some keys). */
  size_t arr_count = upb_inttable_count(t);
  int size_lg2;
  upb_inttable new_t;

  for (size_lg2 = ARRAY_SIZE(counts) - 1; size_lg2 > 0; size_lg2--) {
    if (counts[size_lg2] == 0) {
      /* We can halve again without losing any entries. */
      continue;
    } else if (arr_count >= (1 << size_lg2) * MIN_DENSITY) {
      break;
    }

    arr_count -= counts[size_lg2];
  }

  UPB_ASSERT(arr_count <= upb_inttable_count(t));

  {
    /* Insert all elements into new, perfectly-sized table. */
    size_t arr_size = max[size_lg2] + 1; /* +1 so arr[max] will fit. */
    size_t hash_count = upb_inttable_count(t) - arr_count;
    size_t hash_size = hash_count ? (hash_count / MAX_LOAD) + 1 : 0;
    int hashsize_lg2 = log2ceil(hash_size);

    upb_inttable_sizedinit(&new_t, arr_size, hashsize_lg2, a);

    {
      intptr_t iter = UPB_INTTABLE_BEGIN;
      uintptr_t key;
      upb_value val;
      while (upb_inttable_next(t, &key, &val, &iter)) {
        upb_inttable_insert(&new_t, key, val, a);
      }
    }

    UPB_ASSERT(new_t.array_size == arr_size);
    UPB_ASSERT(new_t.t.size_lg2 == hashsize_lg2);
  }
  *t = new_t;
}

// Iteration.

bool upb_inttable_next(const upb_inttable* t, uintptr_t* key, upb_value* val,
                       intptr_t* iter) {
  intptr_t i = *iter;
  if ((size_t)(i + 1) <= t->array_size) {
    while (++i < t->array_size) {
      upb_tabval ent = t->array[i];
      if (upb_arrhas(ent)) {
        *key = i;
        *val = _upb_value_val(ent.val);
        *iter = i;
        return true;
      }
    }
    i--;  // Back up to exactly one position before the start of the table.
  }

  size_t tab_idx = next(&t->t, i - t->array_size);
  if (tab_idx < upb_table_size(&t->t)) {
    upb_tabent* ent = &t->t.entries[tab_idx];
    *key = ent->key;
    *val = _upb_value_val(ent->val.val);
    *iter = tab_idx + t->array_size;
    return true;
  }

  return false;
}

void upb_inttable_removeiter(upb_inttable* t, intptr_t* iter) {
  intptr_t i = *iter;
  if (i < t->array_size) {
    t->array_count--;
    mutable_array(t)[i].val = -1;
  } else {
    upb_tabent* ent = &t->t.entries[i - t->array_size];
    upb_tabent* prev = NULL;

    // Linear search, not great.
    upb_tabent* end = &t->t.entries[upb_table_size(&t->t)];
    for (upb_tabent* e = t->t.entries; e != end; e++) {
      if (e->next == ent) {
        prev = e;
        break;
      }
    }

    if (prev) {
      prev->next = ent->next;
    }

    t->t.count--;
    ent->key = 0;
    ent->next = NULL;
  }
}

bool upb_strtable_next2(const upb_strtable* t, upb_StringView* key,
                        upb_value* val, intptr_t* iter) {
  size_t tab_idx = next(&t->t, *iter);
  if (tab_idx < upb_table_size(&t->t)) {
    upb_tabent* ent = &t->t.entries[tab_idx];
    uint32_t len;
    key->data = upb_tabstr(ent->key, &len);
    key->size = len;
    *val = _upb_value_val(ent->val.val);
    *iter = tab_idx;
    return true;
  }

  return false;
}

void upb_strtable_removeiter(upb_strtable* t, intptr_t* iter) {
  intptr_t i = *iter;
  upb_tabent* ent = &t->t.entries[i];
  upb_tabent* prev = NULL;

  // Linear search, not great.
  upb_tabent* end = &t->t.entries[upb_table_size(&t->t)];
  for (upb_tabent* e = t->t.entries; e != end; e++) {
    if (e->next == ent) {
      prev = e;
      break;
    }
  }

  if (prev) {
    prev->next = ent->next;
  }

  t->t.count--;
  ent->key = 0;
  ent->next = NULL;
}


#include <errno.h>
#include <float.h>
#include <inttypes.h>
#include <limits.h>
#include <math.h>
#include <stdlib.h>
#include <string.h>


// Must be last.

typedef struct {
  const char *ptr, *end;
  upb_Arena* arena; /* TODO: should we have a tmp arena for tmp data? */
  const upb_DefPool* symtab;
  int depth;
  upb_Status* status;
  jmp_buf err;
  int line;
  const char* line_begin;
  bool is_first;
  int options;
  const upb_FieldDef* debug_field;
} jsondec;

enum { JD_OBJECT, JD_ARRAY, JD_STRING, JD_NUMBER, JD_TRUE, JD_FALSE, JD_NULL };

/* Forward declarations of mutually-recursive functions. */
static void jsondec_wellknown(jsondec* d, upb_Message* msg,
                              const upb_MessageDef* m);
static upb_MessageValue jsondec_value(jsondec* d, const upb_FieldDef* f);
static void jsondec_wellknownvalue(jsondec* d, upb_Message* msg,
                                   const upb_MessageDef* m);
static void jsondec_object(jsondec* d, upb_Message* msg,
                           const upb_MessageDef* m);

static bool jsondec_streql(upb_StringView str, const char* lit) {
  return str.size == strlen(lit) && memcmp(str.data, lit, str.size) == 0;
}

static bool jsondec_isnullvalue(const upb_FieldDef* f) {
  return upb_FieldDef_CType(f) == kUpb_CType_Enum &&
         strcmp(upb_EnumDef_FullName(upb_FieldDef_EnumSubDef(f)),
                "google.protobuf.NullValue") == 0;
}

static bool jsondec_isvalue(const upb_FieldDef* f) {
  return (upb_FieldDef_CType(f) == kUpb_CType_Message &&
          upb_MessageDef_WellKnownType(upb_FieldDef_MessageSubDef(f)) ==
              kUpb_WellKnown_Value) ||
         jsondec_isnullvalue(f);
}

UPB_NORETURN static void jsondec_err(jsondec* d, const char* msg) {
  upb_Status_SetErrorFormat(d->status, "Error parsing JSON @%d:%d: %s", d->line,
                            (int)(d->ptr - d->line_begin), msg);
  UPB_LONGJMP(d->err, 1);
}

UPB_PRINTF(2, 3)
UPB_NORETURN static void jsondec_errf(jsondec* d, const char* fmt, ...) {
  va_list argp;
  upb_Status_SetErrorFormat(d->status, "Error parsing JSON @%d:%d: ", d->line,
                            (int)(d->ptr - d->line_begin));
  va_start(argp, fmt);
  upb_Status_VAppendErrorFormat(d->status, fmt, argp);
  va_end(argp);
  UPB_LONGJMP(d->err, 1);
}

static void jsondec_skipws(jsondec* d) {
  while (d->ptr != d->end) {
    switch (*d->ptr) {
      case '\n':
        d->line++;
        d->line_begin = d->ptr;
        /* Fallthrough. */
      case '\r':
      case '\t':
      case ' ':
        d->ptr++;
        break;
      default:
        return;
    }
  }
  jsondec_err(d, "Unexpected EOF");
}

static bool jsondec_tryparsech(jsondec* d, char ch) {
  if (d->ptr == d->end || *d->ptr != ch) return false;
  d->ptr++;
  return true;
}

static void jsondec_parselit(jsondec* d, const char* lit) {
  size_t avail = d->end - d->ptr;
  size_t len = strlen(lit);
  if (avail < len || memcmp(d->ptr, lit, len) != 0) {
    jsondec_errf(d, "Expected: '%s'", lit);
  }
  d->ptr += len;
}

static void jsondec_wsch(jsondec* d, char ch) {
  jsondec_skipws(d);
  if (!jsondec_tryparsech(d, ch)) {
    jsondec_errf(d, "Expected: '%c'", ch);
  }
}

static void jsondec_true(jsondec* d) { jsondec_parselit(d, "true"); }
static void jsondec_false(jsondec* d) { jsondec_parselit(d, "false"); }
static void jsondec_null(jsondec* d) { jsondec_parselit(d, "null"); }

static void jsondec_entrysep(jsondec* d) {
  jsondec_skipws(d);
  jsondec_parselit(d, ":");
}

static int jsondec_rawpeek(jsondec* d) {
  switch (*d->ptr) {
    case '{':
      return JD_OBJECT;
    case '[':
      return JD_ARRAY;
    case '"':
      return JD_STRING;
    case '-':
    case '0':
    case '1':
    case '2':
    case '3':
    case '4':
    case '5':
    case '6':
    case '7':
    case '8':
    case '9':
      return JD_NUMBER;
    case 't':
      return JD_TRUE;
    case 'f':
      return JD_FALSE;
    case 'n':
      return JD_NULL;
    default:
      jsondec_errf(d, "Unexpected character: '%c'", *d->ptr);
  }
}

/* JSON object/array **********************************************************/

/* These are used like so:
 *
 * jsondec_objstart(d);
 * while (jsondec_objnext(d)) {
 *   ...
 * }
 * jsondec_objend(d) */

static int jsondec_peek(jsondec* d) {
  jsondec_skipws(d);
  return jsondec_rawpeek(d);
}

static void jsondec_push(jsondec* d) {
  if (--d->depth < 0) {
    jsondec_err(d, "Recursion limit exceeded");
  }
  d->is_first = true;
}

static bool jsondec_seqnext(jsondec* d, char end_ch) {
  bool is_first = d->is_first;
  d->is_first = false;
  jsondec_skipws(d);
  if (*d->ptr == end_ch) return false;
  if (!is_first) jsondec_parselit(d, ",");
  return true;
}

static void jsondec_arrstart(jsondec* d) {
  jsondec_push(d);
  jsondec_wsch(d, '[');
}

static void jsondec_arrend(jsondec* d) {
  d->depth++;
  jsondec_wsch(d, ']');
}

static bool jsondec_arrnext(jsondec* d) { return jsondec_seqnext(d, ']'); }

static void jsondec_objstart(jsondec* d) {
  jsondec_push(d);
  jsondec_wsch(d, '{');
}

static void jsondec_objend(jsondec* d) {
  d->depth++;
  jsondec_wsch(d, '}');
}

static bool jsondec_objnext(jsondec* d) {
  if (!jsondec_seqnext(d, '}')) return false;
  if (jsondec_peek(d) != JD_STRING) {
    jsondec_err(d, "Object must start with string");
  }
  return true;
}

/* JSON number ****************************************************************/

static bool jsondec_tryskipdigits(jsondec* d) {
  const char* start = d->ptr;

  while (d->ptr < d->end) {
    if (*d->ptr < '0' || *d->ptr > '9') {
      break;
    }
    d->ptr++;
  }

  return d->ptr != start;
}

static void jsondec_skipdigits(jsondec* d) {
  if (!jsondec_tryskipdigits(d)) {
    jsondec_err(d, "Expected one or more digits");
  }
}

static double jsondec_number(jsondec* d) {
  const char* start = d->ptr;

  assert(jsondec_rawpeek(d) == JD_NUMBER);

  /* Skip over the syntax of a number, as specified by JSON. */
  if (*d->ptr == '-') d->ptr++;

  if (jsondec_tryparsech(d, '0')) {
    if (jsondec_tryskipdigits(d)) {
      jsondec_err(d, "number cannot have leading zero");
    }
  } else {
    jsondec_skipdigits(d);
  }

  if (d->ptr == d->end) goto parse;
  if (jsondec_tryparsech(d, '.')) {
    jsondec_skipdigits(d);
  }
  if (d->ptr == d->end) goto parse;

  if (*d->ptr == 'e' || *d->ptr == 'E') {
    d->ptr++;
    if (d->ptr == d->end) {
      jsondec_err(d, "Unexpected EOF in number");
    }
    if (*d->ptr == '+' || *d->ptr == '-') {
      d->ptr++;
    }
    jsondec_skipdigits(d);
  }

parse:
  /* Having verified the syntax of a JSON number, use strtod() to parse
   * (strtod() accepts a superset of JSON syntax). */
  errno = 0;
  {
    char* end;
    double val = strtod(start, &end);
    assert(end == d->ptr);

    /* Currently the min/max-val conformance tests fail if we check this.  Does
     * this mean the conformance tests are wrong or strtod() is wrong, or
     * something else?  Investigate further. */
    /*
    if (errno == ERANGE) {
      jsondec_err(d, "Number out of range");
    }
    */

    if (val > DBL_MAX || val < -DBL_MAX) {
      jsondec_err(d, "Number out of range");
    }

    return val;
  }
}

/* JSON string ****************************************************************/

static char jsondec_escape(jsondec* d) {
  switch (*d->ptr++) {
    case '"':
      return '\"';
    case '\\':
      return '\\';
    case '/':
      return '/';
    case 'b':
      return '\b';
    case 'f':
      return '\f';
    case 'n':
      return '\n';
    case 'r':
      return '\r';
    case 't':
      return '\t';
    default:
      jsondec_err(d, "Invalid escape char");
  }
}

static uint32_t jsondec_codepoint(jsondec* d) {
  uint32_t cp = 0;
  const char* end;

  if (d->end - d->ptr < 4) {
    jsondec_err(d, "EOF inside string");
  }

  end = d->ptr + 4;
  while (d->ptr < end) {
    char ch = *d->ptr++;
    if (ch >= '0' && ch <= '9') {
      ch -= '0';
    } else if (ch >= 'a' && ch <= 'f') {
      ch = ch - 'a' + 10;
    } else if (ch >= 'A' && ch <= 'F') {
      ch = ch - 'A' + 10;
    } else {
      jsondec_err(d, "Invalid hex digit");
    }
    cp = (cp << 4) | ch;
  }

  return cp;
}

/* Parses a \uXXXX unicode escape (possibly a surrogate pair). */
static size_t jsondec_unicode(jsondec* d, char* out) {
  uint32_t cp = jsondec_codepoint(d);
  if (upb_Unicode_IsHigh(cp)) {
    /* Surrogate pair: two 16-bit codepoints become a 32-bit codepoint. */
    jsondec_parselit(d, "\\u");
    uint32_t low = jsondec_codepoint(d);
    if (!upb_Unicode_IsLow(low)) jsondec_err(d, "Invalid low surrogate");
    cp = upb_Unicode_FromPair(cp, low);
  } else if (upb_Unicode_IsLow(cp)) {
    jsondec_err(d, "Unpaired low surrogate");
  }

  /* Write to UTF-8 */
  int bytes = upb_Unicode_ToUTF8(cp, out);
  if (bytes == 0) jsondec_err(d, "Invalid codepoint");
  return bytes;
}

static void jsondec_resize(jsondec* d, char** buf, char** end, char** buf_end) {
  size_t oldsize = *buf_end - *buf;
  size_t len = *end - *buf;
  size_t size = UPB_MAX(8, 2 * oldsize);

  *buf = upb_Arena_Realloc(d->arena, *buf, len, size);
  if (!*buf) jsondec_err(d, "Out of memory");

  *end = *buf + len;
  *buf_end = *buf + size;
}

static upb_StringView jsondec_string(jsondec* d) {
  char* buf = NULL;
  char* end = NULL;
  char* buf_end = NULL;

  jsondec_skipws(d);

  if (*d->ptr++ != '"') {
    jsondec_err(d, "Expected string");
  }

  while (d->ptr < d->end) {
    char ch = *d->ptr++;

    if (end == buf_end) {
      jsondec_resize(d, &buf, &end, &buf_end);
    }

    switch (ch) {
      case '"': {
        upb_StringView ret;
        ret.data = buf;
        ret.size = end - buf;
        *end = '\0'; /* Needed for possible strtod(). */
        return ret;
      }
      case '\\':
        if (d->ptr == d->end) goto eof;
        if (*d->ptr == 'u') {
          d->ptr++;
          if (buf_end - end < 4) {
            /* Allow space for maximum-sized codepoint (4 bytes). */
            jsondec_resize(d, &buf, &end, &buf_end);
          }
          end += jsondec_unicode(d, end);
        } else {
          *end++ = jsondec_escape(d);
        }
        break;
      default:
        if ((unsigned char)*d->ptr < 0x20) {
          jsondec_err(d, "Invalid char in JSON string");
        }
        *end++ = ch;
        break;
    }
  }

eof:
  jsondec_err(d, "EOF inside string");
}

static void jsondec_skipval(jsondec* d) {
  switch (jsondec_peek(d)) {
    case JD_OBJECT:
      jsondec_objstart(d);
      while (jsondec_objnext(d)) {
        jsondec_string(d);
        jsondec_entrysep(d);
        jsondec_skipval(d);
      }
      jsondec_objend(d);
      break;
    case JD_ARRAY:
      jsondec_arrstart(d);
      while (jsondec_arrnext(d)) {
        jsondec_skipval(d);
      }
      jsondec_arrend(d);
      break;
    case JD_TRUE:
      jsondec_true(d);
      break;
    case JD_FALSE:
      jsondec_false(d);
      break;
    case JD_NULL:
      jsondec_null(d);
      break;
    case JD_STRING:
      jsondec_string(d);
      break;
    case JD_NUMBER:
      jsondec_number(d);
      break;
  }
}

/* Base64 decoding for bytes fields. ******************************************/

static unsigned int jsondec_base64_tablelookup(const char ch) {
  /* Table includes the normal base64 chars plus the URL-safe variant. */
  const signed char table[256] = {
      -1,       -1,       -1,       -1,       -1,       -1,        -1,
      -1,       -1,       -1,       -1,       -1,       -1,        -1,
      -1,       -1,       -1,       -1,       -1,       -1,        -1,
      -1,       -1,       -1,       -1,       -1,       -1,        -1,
      -1,       -1,       -1,       -1,       -1,       -1,        -1,
      -1,       -1,       -1,       -1,       -1,       -1,        -1,
      -1,       62 /*+*/, -1,       62 /*-*/, -1,       63 /*/ */, 52 /*0*/,
      53 /*1*/, 54 /*2*/, 55 /*3*/, 56 /*4*/, 57 /*5*/, 58 /*6*/,  59 /*7*/,
      60 /*8*/, 61 /*9*/, -1,       -1,       -1,       -1,        -1,
      -1,       -1,       0 /*A*/,  1 /*B*/,  2 /*C*/,  3 /*D*/,   4 /*E*/,
      5 /*F*/,  6 /*G*/,  07 /*H*/, 8 /*I*/,  9 /*J*/,  10 /*K*/,  11 /*L*/,
      12 /*M*/, 13 /*N*/, 14 /*O*/, 15 /*P*/, 16 /*Q*/, 17 /*R*/,  18 /*S*/,
      19 /*T*/, 20 /*U*/, 21 /*V*/, 22 /*W*/, 23 /*X*/, 24 /*Y*/,  25 /*Z*/,
      -1,       -1,       -1,       -1,       63 /*_*/, -1,        26 /*a*/,
      27 /*b*/, 28 /*c*/, 29 /*d*/, 30 /*e*/, 31 /*f*/, 32 /*g*/,  33 /*h*/,
      34 /*i*/, 35 /*j*/, 36 /*k*/, 37 /*l*/, 38 /*m*/, 39 /*n*/,  40 /*o*/,
      41 /*p*/, 42 /*q*/, 43 /*r*/, 44 /*s*/, 45 /*t*/, 46 /*u*/,  47 /*v*/,
      48 /*w*/, 49 /*x*/, 50 /*y*/, 51 /*z*/, -1,       -1,        -1,
      -1,       -1,       -1,       -1,       -1,       -1,        -1,
      -1,       -1,       -1,       -1,       -1,       -1,        -1,
      -1,       -1,       -1,       -1,       -1,       -1,        -1,
      -1,       -1,       -1,       -1,       -1,       -1,        -1,
      -1,       -1,       -1,       -1,       -1,       -1,        -1,
      -1,       -1,       -1,       -1,       -1,       -1,        -1,
      -1,       -1,       -1,       -1,       -1,       -1,        -1,
      -1,       -1,       -1,       -1,       -1,       -1,        -1,
      -1,       -1,       -1,       -1,       -1,       -1,        -1,
      -1,       -1,       -1,       -1,       -1,       -1,        -1,
      -1,       -1,       -1,       -1,       -1,       -1,        -1,
      -1,       -1,       -1,       -1,       -1,       -1,        -1,
      -1,       -1,       -1,       -1,       -1,       -1,        -1,
      -1,       -1,       -1,       -1,       -1,       -1,        -1,
      -1,       -1,       -1,       -1,       -1,       -1,        -1,
      -1,       -1,       -1,       -1,       -1,       -1,        -1,
      -1,       -1,       -1,       -1,       -1,       -1,        -1,
      -1,       -1,       -1,       -1,       -1,       -1,        -1,
      -1,       -1,       -1,       -1};

  /* Sign-extend return value so high bit will be set on any unexpected char. */
  return table[(unsigned)ch];
}

static char* jsondec_partialbase64(jsondec* d, const char* ptr, const char* end,
                                   char* out) {
  int32_t val = -1;

  switch (end - ptr) {
    case 2:
      val = jsondec_base64_tablelookup(ptr[0]) << 18 |
            jsondec_base64_tablelookup(ptr[1]) << 12;
      out[0] = val >> 16;
      out += 1;
      break;
    case 3:
      val = jsondec_base64_tablelookup(ptr[0]) << 18 |
            jsondec_base64_tablelookup(ptr[1]) << 12 |
            jsondec_base64_tablelookup(ptr[2]) << 6;
      out[0] = val >> 16;
      out[1] = (val >> 8) & 0xff;
      out += 2;
      break;
  }

  if (val < 0) {
    jsondec_err(d, "Corrupt base64");
  }

  return out;
}

static size_t jsondec_base64(jsondec* d, upb_StringView str) {
  /* We decode in place. This is safe because this is a new buffer (not
   * aliasing the input) and because base64 decoding shrinks 4 bytes into 3. */
  char* out = (char*)str.data;
  const char* ptr = str.data;
  const char* end = ptr + str.size;
  const char* end4 = ptr + (str.size & -4); /* Round down to multiple of 4. */

  for (; ptr < end4; ptr += 4, out += 3) {
    int val = jsondec_base64_tablelookup(ptr[0]) << 18 |
              jsondec_base64_tablelookup(ptr[1]) << 12 |
              jsondec_base64_tablelookup(ptr[2]) << 6 |
              jsondec_base64_tablelookup(ptr[3]) << 0;

    if (val < 0) {
      /* Junk chars or padding. Remove trailing padding, if any. */
      if (end - ptr == 4 && ptr[3] == '=') {
        if (ptr[2] == '=') {
          end -= 2;
        } else {
          end -= 1;
        }
      }
      break;
    }

    out[0] = val >> 16;
    out[1] = (val >> 8) & 0xff;
    out[2] = val & 0xff;
  }

  if (ptr < end) {
    /* Process remaining chars. We do not require padding. */
    out = jsondec_partialbase64(d, ptr, end, out);
  }

  return out - str.data;
}

/* Low-level integer parsing **************************************************/

static const char* jsondec_buftouint64(jsondec* d, const char* ptr,
                                       const char* end, uint64_t* val) {
  const char* out = upb_BufToUint64(ptr, end, val);
  if (!out) jsondec_err(d, "Integer overflow");
  return out;
}

static const char* jsondec_buftoint64(jsondec* d, const char* ptr,
                                      const char* end, int64_t* val,
                                      bool* is_neg) {
  const char* out = upb_BufToInt64(ptr, end, val, is_neg);
  if (!out) jsondec_err(d, "Integer overflow");
  return out;
}

static uint64_t jsondec_strtouint64(jsondec* d, upb_StringView str) {
  const char* end = str.data + str.size;
  uint64_t ret;
  if (jsondec_buftouint64(d, str.data, end, &ret) != end) {
    jsondec_err(d, "Non-number characters in quoted integer");
  }
  return ret;
}

static int64_t jsondec_strtoint64(jsondec* d, upb_StringView str) {
  const char* end = str.data + str.size;
  int64_t ret;
  if (jsondec_buftoint64(d, str.data, end, &ret, NULL) != end) {
    jsondec_err(d, "Non-number characters in quoted integer");
  }
  return ret;
}

/* Primitive value types ******************************************************/

/* Parse INT32 or INT64 value. */
static upb_MessageValue jsondec_int(jsondec* d, const upb_FieldDef* f) {
  upb_MessageValue val;

  switch (jsondec_peek(d)) {
    case JD_NUMBER: {
      double dbl = jsondec_number(d);
      if (dbl > 9223372036854774784.0 || dbl < -9223372036854775808.0) {
        jsondec_err(d, "JSON number is out of range.");
      }
      val.int64_val = dbl; /* must be guarded, overflow here is UB */
      if (val.int64_val != dbl) {
        jsondec_errf(d, "JSON number was not integral (%f != %" PRId64 ")", dbl,
                     val.int64_val);
      }
      break;
    }
    case JD_STRING: {
      upb_StringView str = jsondec_string(d);
      val.int64_val = jsondec_strtoint64(d, str);
      break;
    }
    default:
      jsondec_err(d, "Expected number or string");
  }

  if (upb_FieldDef_CType(f) == kUpb_CType_Int32 ||
      upb_FieldDef_CType(f) == kUpb_CType_Enum) {
    if (val.int64_val > INT32_MAX || val.int64_val < INT32_MIN) {
      jsondec_err(d, "Integer out of range.");
    }
    val.int32_val = (int32_t)val.int64_val;
  }

  return val;
}

/* Parse UINT32 or UINT64 value. */
static upb_MessageValue jsondec_uint(jsondec* d, const upb_FieldDef* f) {
  upb_MessageValue val = {0};

  switch (jsondec_peek(d)) {
    case JD_NUMBER: {
      double dbl = jsondec_number(d);
      if (dbl > 18446744073709549568.0 || dbl < 0) {
        jsondec_err(d, "JSON number is out of range.");
      }
      val.uint64_val = dbl; /* must be guarded, overflow here is UB */
      if (val.uint64_val != dbl) {
        jsondec_errf(d, "JSON number was not integral (%f != %" PRIu64 ")", dbl,
                     val.uint64_val);
      }
      break;
    }
    case JD_STRING: {
      upb_StringView str = jsondec_string(d);
      val.uint64_val = jsondec_strtouint64(d, str);
      break;
    }
    default:
      jsondec_err(d, "Expected number or string");
  }

  if (upb_FieldDef_CType(f) == kUpb_CType_UInt32) {
    if (val.uint64_val > UINT32_MAX) {
      jsondec_err(d, "Integer out of range.");
    }
    val.uint32_val = (uint32_t)val.uint64_val;
  }

  return val;
}

/* Parse DOUBLE or FLOAT value. */
static upb_MessageValue jsondec_double(jsondec* d, const upb_FieldDef* f) {
  upb_StringView str;
  upb_MessageValue val = {0};

  switch (jsondec_peek(d)) {
    case JD_NUMBER:
      val.double_val = jsondec_number(d);
      break;
    case JD_STRING:
      str = jsondec_string(d);
      if (jsondec_streql(str, "NaN")) {
        val.double_val = NAN;
      } else if (jsondec_streql(str, "Infinity")) {
        val.double_val = INFINITY;
      } else if (jsondec_streql(str, "-Infinity")) {
        val.double_val = -INFINITY;
      } else {
        val.double_val = strtod(str.data, NULL);
      }
      break;
    default:
      jsondec_err(d, "Expected number or string");
  }

  if (upb_FieldDef_CType(f) == kUpb_CType_Float) {
    float f = val.double_val;
    if (val.double_val != INFINITY && val.double_val != -INFINITY) {
      if (f == INFINITY || f == -INFINITY) jsondec_err(d, "Float out of range");
    }
    val.float_val = f;
  }

  return val;
}

/* Parse STRING or BYTES value. */
static upb_MessageValue jsondec_strfield(jsondec* d, const upb_FieldDef* f) {
  upb_MessageValue val;
  val.str_val = jsondec_string(d);
  if (upb_FieldDef_CType(f) == kUpb_CType_Bytes) {
    val.str_val.size = jsondec_base64(d, val.str_val);
  }
  return val;
}

static upb_MessageValue jsondec_enum(jsondec* d, const upb_FieldDef* f) {
  switch (jsondec_peek(d)) {
    case JD_STRING: {
      upb_StringView str = jsondec_string(d);
      const upb_EnumDef* e = upb_FieldDef_EnumSubDef(f);
      const upb_EnumValueDef* ev =
          upb_EnumDef_FindValueByNameWithSize(e, str.data, str.size);
      upb_MessageValue val;
      if (ev) {
        val.int32_val = upb_EnumValueDef_Number(ev);
      } else {
        if (d->options & upb_JsonDecode_IgnoreUnknown) {
          val.int32_val = 0;
        } else {
          jsondec_errf(d, "Unknown enumerator: '" UPB_STRINGVIEW_FORMAT "'",
                       UPB_STRINGVIEW_ARGS(str));
        }
      }
      return val;
    }
    case JD_NULL: {
      if (jsondec_isnullvalue(f)) {
        upb_MessageValue val;
        jsondec_null(d);
        val.int32_val = 0;
        return val;
      }
    }
      /* Fallthrough. */
    default:
      return jsondec_int(d, f);
  }
}

static upb_MessageValue jsondec_bool(jsondec* d, const upb_FieldDef* f) {
  bool is_map_key = upb_FieldDef_Number(f) == 1 &&
                    upb_MessageDef_IsMapEntry(upb_FieldDef_ContainingType(f));
  upb_MessageValue val;

  if (is_map_key) {
    upb_StringView str = jsondec_string(d);
    if (jsondec_streql(str, "true")) {
      val.bool_val = true;
    } else if (jsondec_streql(str, "false")) {
      val.bool_val = false;
    } else {
      jsondec_err(d, "Invalid boolean map key");
    }
  } else {
    switch (jsondec_peek(d)) {
      case JD_TRUE:
        val.bool_val = true;
        jsondec_true(d);
        break;
      case JD_FALSE:
        val.bool_val = false;
        jsondec_false(d);
        break;
      default:
        jsondec_err(d, "Expected true or false");
    }
  }

  return val;
}

/* Composite types (array/message/map) ****************************************/

static void jsondec_array(jsondec* d, upb_Message* msg, const upb_FieldDef* f) {
  upb_Array* arr = upb_Message_Mutable(msg, f, d->arena).array;

  jsondec_arrstart(d);
  while (jsondec_arrnext(d)) {
    upb_MessageValue elem = jsondec_value(d, f);
    upb_Array_Append(arr, elem, d->arena);
  }
  jsondec_arrend(d);
}

static void jsondec_map(jsondec* d, upb_Message* msg, const upb_FieldDef* f) {
  upb_Map* map = upb_Message_Mutable(msg, f, d->arena).map;
  const upb_MessageDef* entry = upb_FieldDef_MessageSubDef(f);
  const upb_FieldDef* key_f = upb_MessageDef_FindFieldByNumber(entry, 1);
  const upb_FieldDef* val_f = upb_MessageDef_FindFieldByNumber(entry, 2);

  jsondec_objstart(d);
  while (jsondec_objnext(d)) {
    upb_MessageValue key, val;
    key = jsondec_value(d, key_f);
    jsondec_entrysep(d);
    val = jsondec_value(d, val_f);
    upb_Map_Set(map, key, val, d->arena);
  }
  jsondec_objend(d);
}

static void jsondec_tomsg(jsondec* d, upb_Message* msg,
                          const upb_MessageDef* m) {
  if (upb_MessageDef_WellKnownType(m) == kUpb_WellKnown_Unspecified) {
    jsondec_object(d, msg, m);
  } else {
    jsondec_wellknown(d, msg, m);
  }
}

static upb_MessageValue jsondec_msg(jsondec* d, const upb_FieldDef* f) {
  const upb_MessageDef* m = upb_FieldDef_MessageSubDef(f);
  const upb_MiniTable* layout = upb_MessageDef_MiniTable(m);
  upb_Message* msg = upb_Message_New(layout, d->arena);
  upb_MessageValue val;

  jsondec_tomsg(d, msg, m);
  val.msg_val = msg;
  return val;
}

static void jsondec_field(jsondec* d, upb_Message* msg,
                          const upb_MessageDef* m) {
  upb_StringView name;
  const upb_FieldDef* f;
  const upb_FieldDef* preserved;

  name = jsondec_string(d);
  jsondec_entrysep(d);

  if (name.size >= 2 && name.data[0] == '[' &&
      name.data[name.size - 1] == ']') {
    f = upb_DefPool_FindExtensionByNameWithSize(d->symtab, name.data + 1,
                                                name.size - 2);
    if (f && upb_FieldDef_ContainingType(f) != m) {
      jsondec_errf(
          d, "Extension %s extends message %s, but was seen in message %s",
          upb_FieldDef_FullName(f),
          upb_MessageDef_FullName(upb_FieldDef_ContainingType(f)),
          upb_MessageDef_FullName(m));
    }
  } else {
    f = upb_MessageDef_FindByJsonNameWithSize(m, name.data, name.size);
  }

  if (!f) {
    if ((d->options & upb_JsonDecode_IgnoreUnknown) == 0) {
      jsondec_errf(d, "No such field: " UPB_STRINGVIEW_FORMAT,
                   UPB_STRINGVIEW_ARGS(name));
    }
    jsondec_skipval(d);
    return;
  }

  if (jsondec_peek(d) == JD_NULL && !jsondec_isvalue(f)) {
    /* JSON "null" indicates a default value, so no need to set anything. */
    jsondec_null(d);
    return;
  }

  if (upb_FieldDef_RealContainingOneof(f) &&
      upb_Message_WhichOneof(msg, upb_FieldDef_ContainingOneof(f))) {
    jsondec_err(d, "More than one field for this oneof.");
  }

  preserved = d->debug_field;
  d->debug_field = f;

  if (upb_FieldDef_IsMap(f)) {
    jsondec_map(d, msg, f);
  } else if (upb_FieldDef_IsRepeated(f)) {
    jsondec_array(d, msg, f);
  } else if (upb_FieldDef_IsSubMessage(f)) {
    upb_Message* submsg = upb_Message_Mutable(msg, f, d->arena).msg;
    const upb_MessageDef* subm = upb_FieldDef_MessageSubDef(f);
    jsondec_tomsg(d, submsg, subm);
  } else {
    upb_MessageValue val = jsondec_value(d, f);
    upb_Message_SetFieldByDef(msg, f, val, d->arena);
  }

  d->debug_field = preserved;
}

static void jsondec_object(jsondec* d, upb_Message* msg,
                           const upb_MessageDef* m) {
  jsondec_objstart(d);
  while (jsondec_objnext(d)) {
    jsondec_field(d, msg, m);
  }
  jsondec_objend(d);
}

static upb_MessageValue jsondec_value(jsondec* d, const upb_FieldDef* f) {
  switch (upb_FieldDef_CType(f)) {
    case kUpb_CType_Bool:
      return jsondec_bool(d, f);
    case kUpb_CType_Float:
    case kUpb_CType_Double:
      return jsondec_double(d, f);
    case kUpb_CType_UInt32:
    case kUpb_CType_UInt64:
      return jsondec_uint(d, f);
    case kUpb_CType_Int32:
    case kUpb_CType_Int64:
      return jsondec_int(d, f);
    case kUpb_CType_String:
    case kUpb_CType_Bytes:
      return jsondec_strfield(d, f);
    case kUpb_CType_Enum:
      return jsondec_enum(d, f);
    case kUpb_CType_Message:
      return jsondec_msg(d, f);
    default:
      UPB_UNREACHABLE();
  }
}

/* Well-known types ***********************************************************/

static int jsondec_tsdigits(jsondec* d, const char** ptr, size_t digits,
                            const char* after) {
  uint64_t val;
  const char* p = *ptr;
  const char* end = p + digits;
  size_t after_len = after ? strlen(after) : 0;

  UPB_ASSERT(digits <= 9); /* int can't overflow. */

  if (jsondec_buftouint64(d, p, end, &val) != end ||
      (after_len && memcmp(end, after, after_len) != 0)) {
    jsondec_err(d, "Malformed timestamp");
  }

  UPB_ASSERT(val < INT_MAX);

  *ptr = end + after_len;
  return (int)val;
}

static int jsondec_nanos(jsondec* d, const char** ptr, const char* end) {
  uint64_t nanos = 0;
  const char* p = *ptr;

  if (p != end && *p == '.') {
    const char* nano_end = jsondec_buftouint64(d, p + 1, end, &nanos);
    int digits = (int)(nano_end - p - 1);
    int exp_lg10 = 9 - digits;
    if (digits > 9) {
      jsondec_err(d, "Too many digits for partial seconds");
    }
    while (exp_lg10--) nanos *= 10;
    *ptr = nano_end;
  }

  UPB_ASSERT(nanos < INT_MAX);

  return (int)nanos;
}

/* jsondec_epochdays(1970, 1, 1) == 1970-01-01 == 0. */
int jsondec_epochdays(int y, int m, int d) {
  const uint32_t year_base = 4800; /* Before min year, multiple of 400. */
  const uint32_t m_adj = m - 3;    /* March-based month. */
  const uint32_t carry = m_adj > (uint32_t)m ? 1 : 0;
  const uint32_t adjust = carry ? 12 : 0;
  const uint32_t y_adj = y + year_base - carry;
  const uint32_t month_days = ((m_adj + adjust) * 62719 + 769) / 2048;
  const uint32_t leap_days = y_adj / 4 - y_adj / 100 + y_adj / 400;
  return y_adj * 365 + leap_days + month_days + (d - 1) - 2472632;
}

static int64_t jsondec_unixtime(int y, int m, int d, int h, int min, int s) {
  return (int64_t)jsondec_epochdays(y, m, d) * 86400 + h * 3600 + min * 60 + s;
}

static void jsondec_timestamp(jsondec* d, upb_Message* msg,
                              const upb_MessageDef* m) {
  upb_MessageValue seconds;
  upb_MessageValue nanos;
  upb_StringView str = jsondec_string(d);
  const char* ptr = str.data;
  const char* end = ptr + str.size;

  if (str.size < 20) goto malformed;

  {
    /* 1972-01-01T01:00:00 */
    int year = jsondec_tsdigits(d, &ptr, 4, "-");
    int mon = jsondec_tsdigits(d, &ptr, 2, "-");
    int day = jsondec_tsdigits(d, &ptr, 2, "T");
    int hour = jsondec_tsdigits(d, &ptr, 2, ":");
    int min = jsondec_tsdigits(d, &ptr, 2, ":");
    int sec = jsondec_tsdigits(d, &ptr, 2, NULL);

    seconds.int64_val = jsondec_unixtime(year, mon, day, hour, min, sec);
  }

  nanos.int32_val = jsondec_nanos(d, &ptr, end);

  {
    /* [+-]08:00 or Z */
    int ofs_hour = 0;
    int ofs_min = 0;
    bool neg = false;

    if (ptr == end) goto malformed;

    switch (*ptr++) {
      case '-':
        neg = true;
        /* fallthrough */
      case '+':
        if ((end - ptr) != 5) goto malformed;
        ofs_hour = jsondec_tsdigits(d, &ptr, 2, ":");
        ofs_min = jsondec_tsdigits(d, &ptr, 2, NULL);
        ofs_min = ((ofs_hour * 60) + ofs_min) * 60;
        seconds.int64_val += (neg ? ofs_min : -ofs_min);
        break;
      case 'Z':
        if (ptr != end) goto malformed;
        break;
      default:
        goto malformed;
    }
  }

  if (seconds.int64_val < -62135596800) {
    jsondec_err(d, "Timestamp out of range");
  }

  upb_Message_SetFieldByDef(msg, upb_MessageDef_FindFieldByNumber(m, 1),
                            seconds, d->arena);
  upb_Message_SetFieldByDef(msg, upb_MessageDef_FindFieldByNumber(m, 2), nanos,
                            d->arena);
  return;

malformed:
  jsondec_err(d, "Malformed timestamp");
}

static void jsondec_duration(jsondec* d, upb_Message* msg,
                             const upb_MessageDef* m) {
  upb_MessageValue seconds;
  upb_MessageValue nanos;
  upb_StringView str = jsondec_string(d);
  const char* ptr = str.data;
  const char* end = ptr + str.size;
  const int64_t max = (uint64_t)3652500 * 86400;
  bool neg = false;

  /* "3.000000001s", "3s", etc. */
  ptr = jsondec_buftoint64(d, ptr, end, &seconds.int64_val, &neg);
  nanos.int32_val = jsondec_nanos(d, &ptr, end);

  if (end - ptr != 1 || *ptr != 's') {
    jsondec_err(d, "Malformed duration");
  }

  if (seconds.int64_val < -max || seconds.int64_val > max) {
    jsondec_err(d, "Duration out of range");
  }

  if (neg) {
    nanos.int32_val = -nanos.int32_val;
  }

  upb_Message_SetFieldByDef(msg, upb_MessageDef_FindFieldByNumber(m, 1),
                            seconds, d->arena);
  upb_Message_SetFieldByDef(msg, upb_MessageDef_FindFieldByNumber(m, 2), nanos,
                            d->arena);
}

static void jsondec_listvalue(jsondec* d, upb_Message* msg,
                              const upb_MessageDef* m) {
  const upb_FieldDef* values_f = upb_MessageDef_FindFieldByNumber(m, 1);
  const upb_MessageDef* value_m = upb_FieldDef_MessageSubDef(values_f);
  const upb_MiniTable* value_layout = upb_MessageDef_MiniTable(value_m);
  upb_Array* values = upb_Message_Mutable(msg, values_f, d->arena).array;

  jsondec_arrstart(d);
  while (jsondec_arrnext(d)) {
    upb_Message* value_msg = upb_Message_New(value_layout, d->arena);
    upb_MessageValue value;
    value.msg_val = value_msg;
    upb_Array_Append(values, value, d->arena);
    jsondec_wellknownvalue(d, value_msg, value_m);
  }
  jsondec_arrend(d);
}

static void jsondec_struct(jsondec* d, upb_Message* msg,
                           const upb_MessageDef* m) {
  const upb_FieldDef* fields_f = upb_MessageDef_FindFieldByNumber(m, 1);
  const upb_MessageDef* entry_m = upb_FieldDef_MessageSubDef(fields_f);
  const upb_FieldDef* value_f = upb_MessageDef_FindFieldByNumber(entry_m, 2);
  const upb_MessageDef* value_m = upb_FieldDef_MessageSubDef(value_f);
  const upb_MiniTable* value_layout = upb_MessageDef_MiniTable(value_m);
  upb_Map* fields = upb_Message_Mutable(msg, fields_f, d->arena).map;

  jsondec_objstart(d);
  while (jsondec_objnext(d)) {
    upb_MessageValue key, value;
    upb_Message* value_msg = upb_Message_New(value_layout, d->arena);
    key.str_val = jsondec_string(d);
    value.msg_val = value_msg;
    upb_Map_Set(fields, key, value, d->arena);
    jsondec_entrysep(d);
    jsondec_wellknownvalue(d, value_msg, value_m);
  }
  jsondec_objend(d);
}

static void jsondec_wellknownvalue(jsondec* d, upb_Message* msg,
                                   const upb_MessageDef* m) {
  upb_MessageValue val;
  const upb_FieldDef* f;
  upb_Message* submsg;

  switch (jsondec_peek(d)) {
    case JD_NUMBER:
      /* double number_value = 2; */
      f = upb_MessageDef_FindFieldByNumber(m, 2);
      val.double_val = jsondec_number(d);
      break;
    case JD_STRING:
      /* string string_value = 3; */
      f = upb_MessageDef_FindFieldByNumber(m, 3);
      val.str_val = jsondec_string(d);
      break;
    case JD_FALSE:
      /* bool bool_value = 4; */
      f = upb_MessageDef_FindFieldByNumber(m, 4);
      val.bool_val = false;
      jsondec_false(d);
      break;
    case JD_TRUE:
      /* bool bool_value = 4; */
      f = upb_MessageDef_FindFieldByNumber(m, 4);
      val.bool_val = true;
      jsondec_true(d);
      break;
    case JD_NULL:
      /* NullValue null_value = 1; */
      f = upb_MessageDef_FindFieldByNumber(m, 1);
      val.int32_val = 0;
      jsondec_null(d);
      break;
    /* Note: these cases return, because upb_Message_Mutable() is enough. */
    case JD_OBJECT:
      /* Struct struct_value = 5; */
      f = upb_MessageDef_FindFieldByNumber(m, 5);
      submsg = upb_Message_Mutable(msg, f, d->arena).msg;
      jsondec_struct(d, submsg, upb_FieldDef_MessageSubDef(f));
      return;
    case JD_ARRAY:
      /* ListValue list_value = 6; */
      f = upb_MessageDef_FindFieldByNumber(m, 6);
      submsg = upb_Message_Mutable(msg, f, d->arena).msg;
      jsondec_listvalue(d, submsg, upb_FieldDef_MessageSubDef(f));
      return;
    default:
      UPB_UNREACHABLE();
  }

  upb_Message_SetFieldByDef(msg, f, val, d->arena);
}

static upb_StringView jsondec_mask(jsondec* d, const char* buf,
                                   const char* end) {
  /* FieldMask fields grow due to inserted '_' characters, so we can't do the
   * transform in place. */
  const char* ptr = buf;
  upb_StringView ret;
  char* out;

  ret.size = end - ptr;
  while (ptr < end) {
    ret.size += (*ptr >= 'A' && *ptr <= 'Z');
    ptr++;
  }

  out = upb_Arena_Malloc(d->arena, ret.size);
  ptr = buf;
  ret.data = out;

  while (ptr < end) {
    char ch = *ptr++;
    if (ch >= 'A' && ch <= 'Z') {
      *out++ = '_';
      *out++ = ch + 32;
    } else if (ch == '_') {
      jsondec_err(d, "field mask may not contain '_'");
    } else {
      *out++ = ch;
    }
  }

  return ret;
}

static void jsondec_fieldmask(jsondec* d, upb_Message* msg,
                              const upb_MessageDef* m) {
  /* repeated string paths = 1; */
  const upb_FieldDef* paths_f = upb_MessageDef_FindFieldByNumber(m, 1);
  upb_Array* arr = upb_Message_Mutable(msg, paths_f, d->arena).array;
  upb_StringView str = jsondec_string(d);
  const char* ptr = str.data;
  const char* end = ptr + str.size;
  upb_MessageValue val;

  while (ptr < end) {
    const char* elem_end = memchr(ptr, ',', end - ptr);
    if (elem_end) {
      val.str_val = jsondec_mask(d, ptr, elem_end);
      ptr = elem_end + 1;
    } else {
      val.str_val = jsondec_mask(d, ptr, end);
      ptr = end;
    }
    upb_Array_Append(arr, val, d->arena);
  }
}

static void jsondec_anyfield(jsondec* d, upb_Message* msg,
                             const upb_MessageDef* m) {
  if (upb_MessageDef_WellKnownType(m) == kUpb_WellKnown_Unspecified) {
    /* For regular types: {"@type": "[user type]", "f1": <V1>, "f2": <V2>}
     * where f1, f2, etc. are the normal fields of this type. */
    jsondec_field(d, msg, m);
  } else {
    /* For well-known types: {"@type": "[well-known type]", "value": <X>}
     * where <X> is whatever encoding the WKT normally uses. */
    upb_StringView str = jsondec_string(d);
    jsondec_entrysep(d);
    if (!jsondec_streql(str, "value")) {
      jsondec_err(d, "Key for well-known type must be 'value'");
    }
    jsondec_wellknown(d, msg, m);
  }
}

static const upb_MessageDef* jsondec_typeurl(jsondec* d, upb_Message* msg,
                                             const upb_MessageDef* m) {
  const upb_FieldDef* type_url_f = upb_MessageDef_FindFieldByNumber(m, 1);
  const upb_MessageDef* type_m;
  upb_StringView type_url = jsondec_string(d);
  const char* end = type_url.data + type_url.size;
  const char* ptr = end;
  upb_MessageValue val;

  val.str_val = type_url;
  upb_Message_SetFieldByDef(msg, type_url_f, val, d->arena);

  /* Find message name after the last '/' */
  while (ptr > type_url.data && *--ptr != '/') {
  }

  if (ptr == type_url.data || ptr == end) {
    jsondec_err(d, "Type url must have at least one '/' and non-empty host");
  }

  ptr++;
  type_m = upb_DefPool_FindMessageByNameWithSize(d->symtab, ptr, end - ptr);

  if (!type_m) {
    jsondec_err(d, "Type was not found");
  }

  return type_m;
}

static void jsondec_any(jsondec* d, upb_Message* msg, const upb_MessageDef* m) {
  /* string type_url = 1;
   * bytes value = 2; */
  const upb_FieldDef* value_f = upb_MessageDef_FindFieldByNumber(m, 2);
  upb_Message* any_msg;
  const upb_MessageDef* any_m = NULL;
  const char* pre_type_data = NULL;
  const char* pre_type_end = NULL;
  upb_MessageValue encoded;

  jsondec_objstart(d);

  /* Scan looking for "@type", which is not necessarily first. */
  while (!any_m && jsondec_objnext(d)) {
    const char* start = d->ptr;
    upb_StringView name = jsondec_string(d);
    jsondec_entrysep(d);
    if (jsondec_streql(name, "@type")) {
      any_m = jsondec_typeurl(d, msg, m);
      if (pre_type_data) {
        pre_type_end = start;
        while (*pre_type_end != ',') pre_type_end--;
      }
    } else {
      if (!pre_type_data) pre_type_data = start;
      jsondec_skipval(d);
    }
  }

  if (!any_m) {
    jsondec_err(d, "Any object didn't contain a '@type' field");
  }

  const upb_MiniTable* any_layout = upb_MessageDef_MiniTable(any_m);
  any_msg = upb_Message_New(any_layout, d->arena);

  if (pre_type_data) {
    size_t len = pre_type_end - pre_type_data + 1;
    char* tmp = upb_Arena_Malloc(d->arena, len);
    const char* saved_ptr = d->ptr;
    const char* saved_end = d->end;
    memcpy(tmp, pre_type_data, len - 1);
    tmp[len - 1] = '}';
    d->ptr = tmp;
    d->end = tmp + len;
    d->is_first = true;
    while (jsondec_objnext(d)) {
      jsondec_anyfield(d, any_msg, any_m);
    }
    d->ptr = saved_ptr;
    d->end = saved_end;
  }

  while (jsondec_objnext(d)) {
    jsondec_anyfield(d, any_msg, any_m);
  }

  jsondec_objend(d);

  upb_EncodeStatus status =
      upb_Encode(any_msg, upb_MessageDef_MiniTable(any_m), 0, d->arena,
                 (char**)&encoded.str_val.data, &encoded.str_val.size);
  // TODO(b/235839510): We should fail gracefully here on a bad return status.
  UPB_ASSERT(status == kUpb_EncodeStatus_Ok);
  upb_Message_SetFieldByDef(msg, value_f, encoded, d->arena);
}

static void jsondec_wrapper(jsondec* d, upb_Message* msg,
                            const upb_MessageDef* m) {
  const upb_FieldDef* value_f = upb_MessageDef_FindFieldByNumber(m, 1);
  upb_MessageValue val = jsondec_value(d, value_f);
  upb_Message_SetFieldByDef(msg, value_f, val, d->arena);
}

static void jsondec_wellknown(jsondec* d, upb_Message* msg,
                              const upb_MessageDef* m) {
  switch (upb_MessageDef_WellKnownType(m)) {
    case kUpb_WellKnown_Any:
      jsondec_any(d, msg, m);
      break;
    case kUpb_WellKnown_FieldMask:
      jsondec_fieldmask(d, msg, m);
      break;
    case kUpb_WellKnown_Duration:
      jsondec_duration(d, msg, m);
      break;
    case kUpb_WellKnown_Timestamp:
      jsondec_timestamp(d, msg, m);
      break;
    case kUpb_WellKnown_Value:
      jsondec_wellknownvalue(d, msg, m);
      break;
    case kUpb_WellKnown_ListValue:
      jsondec_listvalue(d, msg, m);
      break;
    case kUpb_WellKnown_Struct:
      jsondec_struct(d, msg, m);
      break;
    case kUpb_WellKnown_DoubleValue:
    case kUpb_WellKnown_FloatValue:
    case kUpb_WellKnown_Int64Value:
    case kUpb_WellKnown_UInt64Value:
    case kUpb_WellKnown_Int32Value:
    case kUpb_WellKnown_UInt32Value:
    case kUpb_WellKnown_StringValue:
    case kUpb_WellKnown_BytesValue:
    case kUpb_WellKnown_BoolValue:
      jsondec_wrapper(d, msg, m);
      break;
    default:
      UPB_UNREACHABLE();
  }
}

static bool upb_JsonDecoder_Decode(jsondec* const d, upb_Message* const msg,
                                   const upb_MessageDef* const m) {
  if (UPB_SETJMP(d->err)) return false;

  jsondec_tomsg(d, msg, m);
  return true;
}

bool upb_JsonDecode(const char* buf, size_t size, upb_Message* msg,
                    const upb_MessageDef* m, const upb_DefPool* symtab,
                    int options, upb_Arena* arena, upb_Status* status) {
  jsondec d;

  if (size == 0) return true;

  d.ptr = buf;
  d.end = buf + size;
  d.arena = arena;
  d.symtab = symtab;
  d.status = status;
  d.options = options;
  d.depth = 64;
  d.line = 1;
  d.line_begin = d.ptr;
  d.debug_field = NULL;
  d.is_first = false;

  return upb_JsonDecoder_Decode(&d, msg, m);
}


#include <ctype.h>
#include <float.h>
#include <inttypes.h>
#include <math.h>
#include <stdarg.h>
#include <string.h>


// Must be last.

typedef struct {
  char *buf, *ptr, *end;
  size_t overflow;
  int indent_depth;
  int options;
  const upb_DefPool* ext_pool;
  jmp_buf err;
  upb_Status* status;
  upb_Arena* arena;
} jsonenc;

static void jsonenc_msg(jsonenc* e, const upb_Message* msg,
                        const upb_MessageDef* m);
static void jsonenc_scalar(jsonenc* e, upb_MessageValue val,
                           const upb_FieldDef* f);
static void jsonenc_msgfield(jsonenc* e, const upb_Message* msg,
                             const upb_MessageDef* m);
static void jsonenc_msgfields(jsonenc* e, const upb_Message* msg,
                              const upb_MessageDef* m, bool first);
static void jsonenc_value(jsonenc* e, const upb_Message* msg,
                          const upb_MessageDef* m);

UPB_NORETURN static void jsonenc_err(jsonenc* e, const char* msg) {
  upb_Status_SetErrorMessage(e->status, msg);
  longjmp(e->err, 1);
}

UPB_PRINTF(2, 3)
UPB_NORETURN static void jsonenc_errf(jsonenc* e, const char* fmt, ...) {
  va_list argp;
  va_start(argp, fmt);
  upb_Status_VSetErrorFormat(e->status, fmt, argp);
  va_end(argp);
  longjmp(e->err, 1);
}

static upb_Arena* jsonenc_arena(jsonenc* e) {
  /* Create lazily, since it's only needed for Any */
  if (!e->arena) {
    e->arena = upb_Arena_New();
  }
  return e->arena;
}

static void jsonenc_putbytes(jsonenc* e, const void* data, size_t len) {
  size_t have = e->end - e->ptr;
  if (UPB_LIKELY(have >= len)) {
    memcpy(e->ptr, data, len);
    e->ptr += len;
  } else {
    if (have) {
      memcpy(e->ptr, data, have);
      e->ptr += have;
    }
    e->overflow += (len - have);
  }
}

static void jsonenc_putstr(jsonenc* e, const char* str) {
  jsonenc_putbytes(e, str, strlen(str));
}

UPB_PRINTF(2, 3)
static void jsonenc_printf(jsonenc* e, const char* fmt, ...) {
  size_t n;
  size_t have = e->end - e->ptr;
  va_list args;

  va_start(args, fmt);
  n = _upb_vsnprintf(e->ptr, have, fmt, args);
  va_end(args);

  if (UPB_LIKELY(have > n)) {
    e->ptr += n;
  } else {
    e->ptr = UPB_PTRADD(e->ptr, have);
    e->overflow += (n - have);
  }
}

static void jsonenc_nanos(jsonenc* e, int32_t nanos) {
  int digits = 9;

  if (nanos == 0) return;
  if (nanos < 0 || nanos >= 1000000000) {
    jsonenc_err(e, "error formatting timestamp as JSON: invalid nanos");
  }

  while (nanos % 1000 == 0) {
    nanos /= 1000;
    digits -= 3;
  }

  jsonenc_printf(e, ".%.*" PRId32, digits, nanos);
}

static void jsonenc_timestamp(jsonenc* e, const upb_Message* msg,
                              const upb_MessageDef* m) {
  const upb_FieldDef* seconds_f = upb_MessageDef_FindFieldByNumber(m, 1);
  const upb_FieldDef* nanos_f = upb_MessageDef_FindFieldByNumber(m, 2);
  int64_t seconds = upb_Message_GetFieldByDef(msg, seconds_f).int64_val;
  int32_t nanos = upb_Message_GetFieldByDef(msg, nanos_f).int32_val;
  int L, N, I, J, K, hour, min, sec;

  if (seconds < -62135596800) {
    jsonenc_err(e,
                "error formatting timestamp as JSON: minimum acceptable value "
                "is 0001-01-01T00:00:00Z");
  } else if (seconds > 253402300799) {
    jsonenc_err(e,
                "error formatting timestamp as JSON: maximum acceptable value "
                "is 9999-12-31T23:59:59Z");
  }

  /* Julian Day -> Y/M/D, Algorithm from:
   * Fliegel, H. F., and Van Flandern, T. C., "A Machine Algorithm for
   *   Processing Calendar Dates," Communications of the Association of
   *   Computing Machines, vol. 11 (1968), p. 657.  */
  seconds += 62135596800;  // Ensure seconds is positive.
  L = (int)(seconds / 86400) - 719162 + 68569 + 2440588;
  N = 4 * L / 146097;
  L = L - (146097 * N + 3) / 4;
  I = 4000 * (L + 1) / 1461001;
  L = L - 1461 * I / 4 + 31;
  J = 80 * L / 2447;
  K = L - 2447 * J / 80;
  L = J / 11;
  J = J + 2 - 12 * L;
  I = 100 * (N - 49) + I + L;

  sec = seconds % 60;
  min = (seconds / 60) % 60;
  hour = (seconds / 3600) % 24;

  jsonenc_printf(e, "\"%04d-%02d-%02dT%02d:%02d:%02d", I, J, K, hour, min, sec);
  jsonenc_nanos(e, nanos);
  jsonenc_putstr(e, "Z\"");
}

static void jsonenc_duration(jsonenc* e, const upb_Message* msg,
                             const upb_MessageDef* m) {
  const upb_FieldDef* seconds_f = upb_MessageDef_FindFieldByNumber(m, 1);
  const upb_FieldDef* nanos_f = upb_MessageDef_FindFieldByNumber(m, 2);
  int64_t seconds = upb_Message_GetFieldByDef(msg, seconds_f).int64_val;
  int32_t nanos = upb_Message_GetFieldByDef(msg, nanos_f).int32_val;
  bool negative = false;

  if (seconds > 315576000000 || seconds < -315576000000 ||
      (seconds != 0 && nanos != 0 && (seconds < 0) != (nanos < 0))) {
    jsonenc_err(e, "bad duration");
  }

  if (seconds < 0) {
    negative = true;
    seconds = -seconds;
  }
  if (nanos < 0) {
    negative = true;
    nanos = -nanos;
  }

  jsonenc_putstr(e, "\"");
  if (negative) {
    jsonenc_putstr(e, "-");
  }
  jsonenc_printf(e, "%" PRId64, seconds);
  jsonenc_nanos(e, nanos);
  jsonenc_putstr(e, "s\"");
}

static void jsonenc_enum(int32_t val, const upb_FieldDef* f, jsonenc* e) {
  const upb_EnumDef* e_def = upb_FieldDef_EnumSubDef(f);

  if (strcmp(upb_EnumDef_FullName(e_def), "google.protobuf.NullValue") == 0) {
    jsonenc_putstr(e, "null");
  } else {
    const upb_EnumValueDef* ev =
        (e->options & upb_JsonEncode_FormatEnumsAsIntegers)
            ? NULL
            : upb_EnumDef_FindValueByNumber(e_def, val);

    if (ev) {
      jsonenc_printf(e, "\"%s\"", upb_EnumValueDef_Name(ev));
    } else {
      jsonenc_printf(e, "%" PRId32, val);
    }
  }
}

static void jsonenc_bytes(jsonenc* e, upb_StringView str) {
  /* This is the regular base64, not the "web-safe" version. */
  static const char base64[] =
      "ABCDEFGHIJKLMNOPQRSTUVWXYZabcdefghijklmnopqrstuvwxyz0123456789+/";
  const unsigned char* ptr = (unsigned char*)str.data;
  const unsigned char* end = UPB_PTRADD(ptr, str.size);
  char buf[4];

  jsonenc_putstr(e, "\"");

  while (end - ptr >= 3) {
    buf[0] = base64[ptr[0] >> 2];
    buf[1] = base64[((ptr[0] & 0x3) << 4) | (ptr[1] >> 4)];
    buf[2] = base64[((ptr[1] & 0xf) << 2) | (ptr[2] >> 6)];
    buf[3] = base64[ptr[2] & 0x3f];
    jsonenc_putbytes(e, buf, 4);
    ptr += 3;
  }

  switch (end - ptr) {
    case 2:
      buf[0] = base64[ptr[0] >> 2];
      buf[1] = base64[((ptr[0] & 0x3) << 4) | (ptr[1] >> 4)];
      buf[2] = base64[(ptr[1] & 0xf) << 2];
      buf[3] = '=';
      jsonenc_putbytes(e, buf, 4);
      break;
    case 1:
      buf[0] = base64[ptr[0] >> 2];
      buf[1] = base64[((ptr[0] & 0x3) << 4)];
      buf[2] = '=';
      buf[3] = '=';
      jsonenc_putbytes(e, buf, 4);
      break;
  }

  jsonenc_putstr(e, "\"");
}

static void jsonenc_stringbody(jsonenc* e, upb_StringView str) {
  const char* ptr = str.data;
  const char* end = UPB_PTRADD(ptr, str.size);

  while (ptr < end) {
    switch (*ptr) {
      case '\n':
        jsonenc_putstr(e, "\\n");
        break;
      case '\r':
        jsonenc_putstr(e, "\\r");
        break;
      case '\t':
        jsonenc_putstr(e, "\\t");
        break;
      case '\"':
        jsonenc_putstr(e, "\\\"");
        break;
      case '\f':
        jsonenc_putstr(e, "\\f");
        break;
      case '\b':
        jsonenc_putstr(e, "\\b");
        break;
      case '\\':
        jsonenc_putstr(e, "\\\\");
        break;
      default:
        if ((uint8_t)*ptr < 0x20) {
          jsonenc_printf(e, "\\u%04x", (int)(uint8_t)*ptr);
        } else {
          /* This could be a non-ASCII byte.  We rely on the string being valid
           * UTF-8. */
          jsonenc_putbytes(e, ptr, 1);
        }
        break;
    }
    ptr++;
  }
}

static void jsonenc_string(jsonenc* e, upb_StringView str) {
  jsonenc_putstr(e, "\"");
  jsonenc_stringbody(e, str);
  jsonenc_putstr(e, "\"");
}

static bool upb_JsonEncode_HandleSpecialDoubles(jsonenc* e, double val) {
  if (val == INFINITY) {
    jsonenc_putstr(e, "\"Infinity\"");
  } else if (val == -INFINITY) {
    jsonenc_putstr(e, "\"-Infinity\"");
  } else if (val != val) {
    jsonenc_putstr(e, "\"NaN\"");
  } else {
    return false;
  }
  return true;
}

static void upb_JsonEncode_Double(jsonenc* e, double val) {
  if (upb_JsonEncode_HandleSpecialDoubles(e, val)) return;
  char buf[32];
  _upb_EncodeRoundTripDouble(val, buf, sizeof(buf));
  jsonenc_putstr(e, buf);
}

static void upb_JsonEncode_Float(jsonenc* e, float val) {
  if (upb_JsonEncode_HandleSpecialDoubles(e, val)) return;
  char buf[32];
  _upb_EncodeRoundTripFloat(val, buf, sizeof(buf));
  jsonenc_putstr(e, buf);
}

static void jsonenc_wrapper(jsonenc* e, const upb_Message* msg,
                            const upb_MessageDef* m) {
  const upb_FieldDef* val_f = upb_MessageDef_FindFieldByNumber(m, 1);
  upb_MessageValue val = upb_Message_GetFieldByDef(msg, val_f);
  jsonenc_scalar(e, val, val_f);
}

static const upb_MessageDef* jsonenc_getanymsg(jsonenc* e,
                                               upb_StringView type_url) {
  /* Find last '/', if any. */
  const char* end = type_url.data + type_url.size;
  const char* ptr = end;
  const upb_MessageDef* ret;

  if (!e->ext_pool) {
    jsonenc_err(e, "Tried to encode Any, but no symtab was provided");
  }

  if (type_url.size == 0) goto badurl;

  while (true) {
    if (--ptr == type_url.data) {
      /* Type URL must contain at least one '/', with host before. */
      goto badurl;
    }
    if (*ptr == '/') {
      ptr++;
      break;
    }
  }

  ret = upb_DefPool_FindMessageByNameWithSize(e->ext_pool, ptr, end - ptr);

  if (!ret) {
    jsonenc_errf(e, "Couldn't find Any type: %.*s", (int)(end - ptr), ptr);
  }

  return ret;

badurl:
  jsonenc_errf(e, "Bad type URL: " UPB_STRINGVIEW_FORMAT,
               UPB_STRINGVIEW_ARGS(type_url));
}

static void jsonenc_any(jsonenc* e, const upb_Message* msg,
                        const upb_MessageDef* m) {
  const upb_FieldDef* type_url_f = upb_MessageDef_FindFieldByNumber(m, 1);
  const upb_FieldDef* value_f = upb_MessageDef_FindFieldByNumber(m, 2);
  upb_StringView type_url = upb_Message_GetFieldByDef(msg, type_url_f).str_val;
  upb_StringView value = upb_Message_GetFieldByDef(msg, value_f).str_val;
  const upb_MessageDef* any_m = jsonenc_getanymsg(e, type_url);
  const upb_MiniTable* any_layout = upb_MessageDef_MiniTable(any_m);
  upb_Arena* arena = jsonenc_arena(e);
  upb_Message* any = upb_Message_New(any_layout, arena);

  if (upb_Decode(value.data, value.size, any, any_layout, NULL, 0, arena) !=
      kUpb_DecodeStatus_Ok) {
    jsonenc_err(e, "Error decoding message in Any");
  }

  jsonenc_putstr(e, "{\"@type\":");
  jsonenc_string(e, type_url);

  if (upb_MessageDef_WellKnownType(any_m) == kUpb_WellKnown_Unspecified) {
    /* Regular messages: {"@type": "...","foo": 1, "bar": 2} */
    jsonenc_msgfields(e, any, any_m, false);
  } else {
    /* Well-known type: {"@type": "...","value": <well-known encoding>} */
    jsonenc_putstr(e, ",\"value\":");
    jsonenc_msgfield(e, any, any_m);
  }

  jsonenc_putstr(e, "}");
}

static void jsonenc_putsep(jsonenc* e, const char* str, bool* first) {
  if (*first) {
    *first = false;
  } else {
    jsonenc_putstr(e, str);
  }
}

static void jsonenc_fieldpath(jsonenc* e, upb_StringView path) {
  const char* ptr = path.data;
  const char* end = ptr + path.size;

  while (ptr < end) {
    char ch = *ptr;

    if (ch >= 'A' && ch <= 'Z') {
      jsonenc_err(e, "Field mask element may not have upper-case letter.");
    } else if (ch == '_') {
      if (ptr == end - 1 || *(ptr + 1) < 'a' || *(ptr + 1) > 'z') {
        jsonenc_err(e, "Underscore must be followed by a lowercase letter.");
      }
      ch = *++ptr - 32;
    }

    jsonenc_putbytes(e, &ch, 1);
    ptr++;
  }
}

static void jsonenc_fieldmask(jsonenc* e, const upb_Message* msg,
                              const upb_MessageDef* m) {
  const upb_FieldDef* paths_f = upb_MessageDef_FindFieldByNumber(m, 1);
  const upb_Array* paths = upb_Message_GetFieldByDef(msg, paths_f).array_val;
  bool first = true;
  size_t i, n = 0;

  if (paths) n = upb_Array_Size(paths);

  jsonenc_putstr(e, "\"");

  for (i = 0; i < n; i++) {
    jsonenc_putsep(e, ",", &first);
    jsonenc_fieldpath(e, upb_Array_Get(paths, i).str_val);
  }

  jsonenc_putstr(e, "\"");
}

static void jsonenc_struct(jsonenc* e, const upb_Message* msg,
                           const upb_MessageDef* m) {
  jsonenc_putstr(e, "{");

  const upb_FieldDef* fields_f = upb_MessageDef_FindFieldByNumber(m, 1);
  const upb_Map* fields = upb_Message_GetFieldByDef(msg, fields_f).map_val;

  if (fields) {
    const upb_MessageDef* entry_m = upb_FieldDef_MessageSubDef(fields_f);
    const upb_FieldDef* value_f = upb_MessageDef_FindFieldByNumber(entry_m, 2);

    size_t iter = kUpb_Map_Begin;
    bool first = true;

    upb_MessageValue key, val;
    while (upb_Map_Next(fields, &key, &val, &iter)) {
      jsonenc_putsep(e, ",", &first);
      jsonenc_string(e, key.str_val);
      jsonenc_putstr(e, ":");
      jsonenc_value(e, val.msg_val, upb_FieldDef_MessageSubDef(value_f));
    }
  }

  jsonenc_putstr(e, "}");
}

static void jsonenc_listvalue(jsonenc* e, const upb_Message* msg,
                              const upb_MessageDef* m) {
  const upb_FieldDef* values_f = upb_MessageDef_FindFieldByNumber(m, 1);
  const upb_MessageDef* values_m = upb_FieldDef_MessageSubDef(values_f);
  const upb_Array* values = upb_Message_GetFieldByDef(msg, values_f).array_val;
  size_t i;
  bool first = true;

  jsonenc_putstr(e, "[");

  if (values) {
    const size_t size = upb_Array_Size(values);
    for (i = 0; i < size; i++) {
      upb_MessageValue elem = upb_Array_Get(values, i);

      jsonenc_putsep(e, ",", &first);
      jsonenc_value(e, elem.msg_val, values_m);
    }
  }

  jsonenc_putstr(e, "]");
}

static void jsonenc_value(jsonenc* e, const upb_Message* msg,
                          const upb_MessageDef* m) {
  /* TODO(haberman): do we want a reflection method to get oneof case? */
  size_t iter = kUpb_Message_Begin;
  const upb_FieldDef* f;
  upb_MessageValue val;

  if (!upb_Message_Next(msg, m, NULL, &f, &val, &iter)) {
    jsonenc_err(e, "No value set in Value proto");
  }

  switch (upb_FieldDef_Number(f)) {
    case 1:
      jsonenc_putstr(e, "null");
      break;
    case 2:
      if (upb_JsonEncode_HandleSpecialDoubles(e, val.double_val)) {
        jsonenc_err(
            e,
            "google.protobuf.Value cannot encode double values for "
            "infinity or nan, because they would be parsed as a string");
      }
      upb_JsonEncode_Double(e, val.double_val);
      break;
    case 3:
      jsonenc_string(e, val.str_val);
      break;
    case 4:
      jsonenc_putstr(e, val.bool_val ? "true" : "false");
      break;
    case 5:
      jsonenc_struct(e, val.msg_val, upb_FieldDef_MessageSubDef(f));
      break;
    case 6:
      jsonenc_listvalue(e, val.msg_val, upb_FieldDef_MessageSubDef(f));
      break;
  }
}

static void jsonenc_msgfield(jsonenc* e, const upb_Message* msg,
                             const upb_MessageDef* m) {
  switch (upb_MessageDef_WellKnownType(m)) {
    case kUpb_WellKnown_Unspecified:
      jsonenc_msg(e, msg, m);
      break;
    case kUpb_WellKnown_Any:
      jsonenc_any(e, msg, m);
      break;
    case kUpb_WellKnown_FieldMask:
      jsonenc_fieldmask(e, msg, m);
      break;
    case kUpb_WellKnown_Duration:
      jsonenc_duration(e, msg, m);
      break;
    case kUpb_WellKnown_Timestamp:
      jsonenc_timestamp(e, msg, m);
      break;
    case kUpb_WellKnown_DoubleValue:
    case kUpb_WellKnown_FloatValue:
    case kUpb_WellKnown_Int64Value:
    case kUpb_WellKnown_UInt64Value:
    case kUpb_WellKnown_Int32Value:
    case kUpb_WellKnown_UInt32Value:
    case kUpb_WellKnown_StringValue:
    case kUpb_WellKnown_BytesValue:
    case kUpb_WellKnown_BoolValue:
      jsonenc_wrapper(e, msg, m);
      break;
    case kUpb_WellKnown_Value:
      jsonenc_value(e, msg, m);
      break;
    case kUpb_WellKnown_ListValue:
      jsonenc_listvalue(e, msg, m);
      break;
    case kUpb_WellKnown_Struct:
      jsonenc_struct(e, msg, m);
      break;
  }
}

static void jsonenc_scalar(jsonenc* e, upb_MessageValue val,
                           const upb_FieldDef* f) {
  switch (upb_FieldDef_CType(f)) {
    case kUpb_CType_Bool:
      jsonenc_putstr(e, val.bool_val ? "true" : "false");
      break;
    case kUpb_CType_Float:
      upb_JsonEncode_Float(e, val.float_val);
      break;
    case kUpb_CType_Double:
      upb_JsonEncode_Double(e, val.double_val);
      break;
    case kUpb_CType_Int32:
      jsonenc_printf(e, "%" PRId32, val.int32_val);
      break;
    case kUpb_CType_UInt32:
      jsonenc_printf(e, "%" PRIu32, val.uint32_val);
      break;
    case kUpb_CType_Int64:
      jsonenc_printf(e, "\"%" PRId64 "\"", val.int64_val);
      break;
    case kUpb_CType_UInt64:
      jsonenc_printf(e, "\"%" PRIu64 "\"", val.uint64_val);
      break;
    case kUpb_CType_String:
      jsonenc_string(e, val.str_val);
      break;
    case kUpb_CType_Bytes:
      jsonenc_bytes(e, val.str_val);
      break;
    case kUpb_CType_Enum:
      jsonenc_enum(val.int32_val, f, e);
      break;
    case kUpb_CType_Message:
      jsonenc_msgfield(e, val.msg_val, upb_FieldDef_MessageSubDef(f));
      break;
  }
}

static void jsonenc_mapkey(jsonenc* e, upb_MessageValue val,
                           const upb_FieldDef* f) {
  jsonenc_putstr(e, "\"");

  switch (upb_FieldDef_CType(f)) {
    case kUpb_CType_Bool:
      jsonenc_putstr(e, val.bool_val ? "true" : "false");
      break;
    case kUpb_CType_Int32:
      jsonenc_printf(e, "%" PRId32, val.int32_val);
      break;
    case kUpb_CType_UInt32:
      jsonenc_printf(e, "%" PRIu32, val.uint32_val);
      break;
    case kUpb_CType_Int64:
      jsonenc_printf(e, "%" PRId64, val.int64_val);
      break;
    case kUpb_CType_UInt64:
      jsonenc_printf(e, "%" PRIu64, val.uint64_val);
      break;
    case kUpb_CType_String:
      jsonenc_stringbody(e, val.str_val);
      break;
    default:
      UPB_UNREACHABLE();
  }

  jsonenc_putstr(e, "\":");
}

static void jsonenc_array(jsonenc* e, const upb_Array* arr,
                          const upb_FieldDef* f) {
  size_t i;
  size_t size = arr ? upb_Array_Size(arr) : 0;
  bool first = true;

  jsonenc_putstr(e, "[");

  for (i = 0; i < size; i++) {
    jsonenc_putsep(e, ",", &first);
    jsonenc_scalar(e, upb_Array_Get(arr, i), f);
  }

  jsonenc_putstr(e, "]");
}

static void jsonenc_map(jsonenc* e, const upb_Map* map, const upb_FieldDef* f) {
  jsonenc_putstr(e, "{");

  const upb_MessageDef* entry = upb_FieldDef_MessageSubDef(f);
  const upb_FieldDef* key_f = upb_MessageDef_FindFieldByNumber(entry, 1);
  const upb_FieldDef* val_f = upb_MessageDef_FindFieldByNumber(entry, 2);

  if (map) {
    size_t iter = kUpb_Map_Begin;
    bool first = true;

    upb_MessageValue key, val;
    while (upb_Map_Next(map, &key, &val, &iter)) {
      jsonenc_putsep(e, ",", &first);
      jsonenc_mapkey(e, key, key_f);
      jsonenc_scalar(e, val, val_f);
    }
  }

  jsonenc_putstr(e, "}");
}

static void jsonenc_fieldval(jsonenc* e, const upb_FieldDef* f,
                             upb_MessageValue val, bool* first) {
  const char* name;

  jsonenc_putsep(e, ",", first);

  if (upb_FieldDef_IsExtension(f)) {
    // TODO: For MessageSet, I would have expected this to print the message
    // name here, but Python doesn't appear to do this. We should do more
    // research here about what various implementations do.
    jsonenc_printf(e, "\"[%s]\":", upb_FieldDef_FullName(f));
  } else {
    if (e->options & upb_JsonEncode_UseProtoNames) {
      name = upb_FieldDef_Name(f);
    } else {
      name = upb_FieldDef_JsonName(f);
    }
    jsonenc_printf(e, "\"%s\":", name);
  }

  if (upb_FieldDef_IsMap(f)) {
    jsonenc_map(e, val.map_val, f);
  } else if (upb_FieldDef_IsRepeated(f)) {
    jsonenc_array(e, val.array_val, f);
  } else {
    jsonenc_scalar(e, val, f);
  }
}

static void jsonenc_msgfields(jsonenc* e, const upb_Message* msg,
                              const upb_MessageDef* m, bool first) {
  upb_MessageValue val;
  const upb_FieldDef* f;

  if (e->options & upb_JsonEncode_EmitDefaults) {
    /* Iterate over all fields. */
    int i = 0;
    int n = upb_MessageDef_FieldCount(m);
    for (i = 0; i < n; i++) {
      f = upb_MessageDef_Field(m, i);
      if (!upb_FieldDef_HasPresence(f) || upb_Message_HasFieldByDef(msg, f)) {
        jsonenc_fieldval(e, f, upb_Message_GetFieldByDef(msg, f), &first);
      }
    }
  } else {
    /* Iterate over non-empty fields. */
    size_t iter = kUpb_Message_Begin;
    while (upb_Message_Next(msg, m, e->ext_pool, &f, &val, &iter)) {
      jsonenc_fieldval(e, f, val, &first);
    }
  }
}

static void jsonenc_msg(jsonenc* e, const upb_Message* msg,
                        const upb_MessageDef* m) {
  jsonenc_putstr(e, "{");
  jsonenc_msgfields(e, msg, m, true);
  jsonenc_putstr(e, "}");
}

static size_t jsonenc_nullz(jsonenc* e, size_t size) {
  size_t ret = e->ptr - e->buf + e->overflow;

  if (size > 0) {
    if (e->ptr == e->end) e->ptr--;
    *e->ptr = '\0';
  }

  return ret;
}

static size_t upb_JsonEncoder_Encode(jsonenc* const e,
                                     const upb_Message* const msg,
                                     const upb_MessageDef* const m,
                                     const size_t size) {
  if (UPB_SETJMP(e->err) != 0) return -1;

  jsonenc_msgfield(e, msg, m);
  if (e->arena) upb_Arena_Free(e->arena);
  return jsonenc_nullz(e, size);
}

size_t upb_JsonEncode(const upb_Message* msg, const upb_MessageDef* m,
                      const upb_DefPool* ext_pool, int options, char* buf,
                      size_t size, upb_Status* status) {
  jsonenc e;

  e.buf = buf;
  e.ptr = buf;
  e.end = UPB_PTRADD(buf, size);
  e.overflow = 0;
  e.options = options;
  e.ext_pool = ext_pool;
  e.status = status;
  e.arena = NULL;

  return upb_JsonEncoder_Encode(&e, msg, m, size);
}


// Must be last.

const char* upb_BufToUint64(const char* ptr, const char* end, uint64_t* val) {
  uint64_t u64 = 0;
  while (ptr < end) {
    unsigned ch = *ptr - '0';
    if (ch >= 10) break;
    if (u64 > UINT64_MAX / 10 || u64 * 10 > UINT64_MAX - ch) {
      return NULL;  // integer overflow
    }
    u64 *= 10;
    u64 += ch;
    ptr++;
  }

  *val = u64;
  return ptr;
}

const char* upb_BufToInt64(const char* ptr, const char* end, int64_t* val,
                           bool* is_neg) {
  bool neg = false;
  uint64_t u64;

  if (ptr != end && *ptr == '-') {
    ptr++;
    neg = true;
  }

  ptr = upb_BufToUint64(ptr, end, &u64);
  if (!ptr || u64 > (uint64_t)INT64_MAX + neg) {
    return NULL;  // integer overflow
  }

  *val = neg ? -u64 : u64;
  if (is_neg) *is_neg = neg;
  return ptr;
}


#include <float.h>
#include <stdlib.h>

// Must be last.

/* Miscellaneous utilities ****************************************************/

static void upb_FixLocale(char* p) {
  /* printf() is dependent on locales; sadly there is no easy and portable way
   * to avoid this. This little post-processing step will translate 1,2 -> 1.2
   * since JSON needs the latter. Arguably a hack, but it is simple and the
   * alternatives are far more complicated, platform-dependent, and/or larger
   * in code size. */
  for (; *p; p++) {
    if (*p == ',') *p = '.';
  }
}

void _upb_EncodeRoundTripDouble(double val, char* buf, size_t size) {
  assert(size >= kUpb_RoundTripBufferSize);
  snprintf(buf, size, "%.*g", DBL_DIG, val);
  if (strtod(buf, NULL) != val) {
    snprintf(buf, size, "%.*g", DBL_DIG + 2, val);
    assert(strtod(buf, NULL) == val);
  }
  upb_FixLocale(buf);
}

void _upb_EncodeRoundTripFloat(float val, char* buf, size_t size) {
  assert(size >= kUpb_RoundTripBufferSize);
  snprintf(buf, size, "%.*g", FLT_DIG, val);
  if (strtof(buf, NULL) != val) {
    snprintf(buf, size, "%.*g", FLT_DIG + 3, val);
    assert(strtof(buf, NULL) == val);
  }
  upb_FixLocale(buf);
}


#include <stdlib.h>
#include <string.h>

// Must be last.

// Determine the locale-specific radix character by calling sprintf() to print
// the number 1.5, then stripping off the digits.  As far as I can tell, this
// is the only portable, thread-safe way to get the C library to divulge the
// locale's radix character.  No, localeconv() is NOT thread-safe.

static int GetLocaleRadix(char *data, size_t capacity) {
  char temp[16];
  const int size = snprintf(temp, sizeof(temp), "%.1f", 1.5);
  UPB_ASSERT(temp[0] == '1');
  UPB_ASSERT(temp[size - 1] == '5');
  UPB_ASSERT(size < capacity);
  temp[size - 1] = '\0';
  strcpy(data, temp + 1);
  return size - 2;
}

// Populates a string identical to *input except that the character pointed to
// by pos (which should be '.') is replaced with the locale-specific radix.

static void LocalizeRadix(const char *input, const char *pos, char *output) {
  const int len1 = pos - input;

  char radix[8];
  const int len2 = GetLocaleRadix(radix, sizeof(radix));

  memcpy(output, input, len1);
  memcpy(output + len1, radix, len2);
  strcpy(output + len1 + len2, input + len1 + 1);
}

double _upb_NoLocaleStrtod(const char *str, char **endptr) {
  // We cannot simply set the locale to "C" temporarily with setlocale()
  // as this is not thread-safe.  Instead, we try to parse in the current
  // locale first.  If parsing stops at a '.' character, then this is a
  // pretty good hint that we're actually in some other locale in which
  // '.' is not the radix character.

  char *temp_endptr;
  double result = strtod(str, &temp_endptr);
  if (endptr != NULL) *endptr = temp_endptr;
  if (*temp_endptr != '.') return result;

  // Parsing halted on a '.'.  Perhaps we're in a different locale?  Let's
  // try to replace the '.' with a locale-specific radix character and
  // try again.

  char localized[80];
  LocalizeRadix(str, temp_endptr, localized);
  char *localized_endptr;
  result = strtod(localized, &localized_endptr);
  if ((localized_endptr - &localized[0]) > (temp_endptr - str)) {
    // This attempt got further, so replacing the decimal must have helped.
    // Update endptr to point at the right location.
    if (endptr != NULL) {
      // size_diff is non-zero if the localized radix has multiple bytes.
      int size_diff = strlen(localized) - strlen(str);
      *endptr = (char *)str + (localized_endptr - &localized[0] - size_diff);
    }
  }

  return result;
}


// Must be last.

int upb_Unicode_ToUTF8(uint32_t cp, char* out) {
  if (cp <= 0x7f) {
    out[0] = cp;
    return 1;
  }
  if (cp <= 0x07ff) {
    out[0] = (cp >> 6) | 0xc0;
    out[1] = (cp & 0x3f) | 0x80;
    return 2;
  }
  if (cp <= 0xffff) {
    out[0] = (cp >> 12) | 0xe0;
    out[1] = ((cp >> 6) & 0x3f) | 0x80;
    out[2] = (cp & 0x3f) | 0x80;
    return 3;
  }
  if (cp <= 0x10ffff) {
    out[0] = (cp >> 18) | 0xf0;
    out[1] = ((cp >> 12) & 0x3f) | 0x80;
    out[2] = ((cp >> 6) & 0x3f) | 0x80;
    out[3] = (cp & 0x3f) | 0x80;
    return 4;
  }
  return 0;
}


#include <stdlib.h>

// Must be last.

static void* upb_global_allocfunc(upb_alloc* alloc, void* ptr, size_t oldsize,
                                  size_t size) {
  UPB_UNUSED(alloc);
  UPB_UNUSED(oldsize);
  if (size == 0) {
    free(ptr);
    return NULL;
  } else {
    return realloc(ptr, size);
  }
}

upb_alloc upb_alloc_global = {&upb_global_allocfunc};


// Must be last.

static uint32_t* upb_cleanup_pointer(uintptr_t cleanup_metadata) {
  return (uint32_t*)(cleanup_metadata & ~0x1);
}

static bool upb_cleanup_has_initial_block(uintptr_t cleanup_metadata) {
  return cleanup_metadata & 0x1;
}

static uintptr_t upb_cleanup_metadata(uint32_t* cleanup,
                                      bool has_initial_block) {
  return (uintptr_t)cleanup | has_initial_block;
}

struct _upb_MemBlock {
  struct _upb_MemBlock* next;
  uint32_t size;
  uint32_t cleanups;
  // Data follows.
};

typedef struct cleanup_ent {
  upb_CleanupFunc* cleanup;
  void* ud;
} cleanup_ent;

static const size_t memblock_reserve =
    UPB_ALIGN_UP(sizeof(_upb_MemBlock), UPB_MALLOC_ALIGN);

static upb_Arena* arena_findroot(upb_Arena* a) {
  /* Path splitting keeps time complexity down, see:
   *   https://en.wikipedia.org/wiki/Disjoint-set_data_structure */
  while (a->parent != a) {
    upb_Arena* next = a->parent;
    a->parent = next->parent;
    a = next;
  }
  return a;
}

size_t upb_Arena_SpaceAllocated(upb_Arena* arena) {
  arena = arena_findroot(arena);
  size_t memsize = 0;

  _upb_MemBlock* block = arena->freelist;

  while (block) {
    memsize += sizeof(_upb_MemBlock) + block->size;
    block = block->next;
  }

  return memsize;
}

uint32_t upb_Arena_DebugRefCount(upb_Arena* arena) {
  return arena_findroot(arena)->refcount;
}

static void upb_Arena_addblock(upb_Arena* a, upb_Arena* root, void* ptr,
                               size_t size) {
  _upb_MemBlock* block = ptr;

  /* The block is for arena |a|, but should appear in the freelist of |root|. */
  block->next = root->freelist;
  block->size = (uint32_t)size;
  block->cleanups = 0;
  root->freelist = block;
  a->last_size = block->size;
  if (!root->freelist_tail) root->freelist_tail = block;

  a->head.ptr = UPB_PTR_AT(block, memblock_reserve, char);
  a->head.end = UPB_PTR_AT(block, size, char);
  a->cleanup_metadata = upb_cleanup_metadata(
      &block->cleanups, upb_cleanup_has_initial_block(a->cleanup_metadata));

  UPB_POISON_MEMORY_REGION(a->head.ptr, a->head.end - a->head.ptr);
}

static bool upb_Arena_Allocblock(upb_Arena* a, size_t size) {
  upb_Arena* root = arena_findroot(a);
  size_t block_size = UPB_MAX(size, a->last_size * 2) + memblock_reserve;
  _upb_MemBlock* block = upb_malloc(root->block_alloc, block_size);

  if (!block) return false;
  upb_Arena_addblock(a, root, block, block_size);
  return true;
}

void* _upb_Arena_SlowMalloc(upb_Arena* a, size_t size) {
  if (!upb_Arena_Allocblock(a, size)) return NULL; /* Out of memory. */
  UPB_ASSERT(_upb_ArenaHas(a) >= size);
  return upb_Arena_Malloc(a, size);
}

/* Public Arena API ***********************************************************/

static upb_Arena* arena_initslow(void* mem, size_t n, upb_alloc* alloc) {
  const size_t first_block_overhead = sizeof(upb_Arena) + memblock_reserve;
  upb_Arena* a;

  /* We need to malloc the initial block. */
  n = first_block_overhead + 256;
  if (!alloc || !(mem = upb_malloc(alloc, n))) {
    return NULL;
  }

  a = UPB_PTR_AT(mem, n - sizeof(*a), upb_Arena);
  n -= sizeof(*a);

  a->block_alloc = alloc;
  a->parent = a;
  a->refcount = 1;
  a->freelist = NULL;
  a->freelist_tail = NULL;
  a->cleanup_metadata = upb_cleanup_metadata(NULL, false);

  upb_Arena_addblock(a, a, mem, n);

  return a;
}

upb_Arena* upb_Arena_Init(void* mem, size_t n, upb_alloc* alloc) {
  upb_Arena* a;

  if (n) {
    /* Align initial pointer up so that we return properly-aligned pointers. */
    void* aligned = (void*)UPB_ALIGN_UP((uintptr_t)mem, UPB_MALLOC_ALIGN);
    size_t delta = (uintptr_t)aligned - (uintptr_t)mem;
    n = delta <= n ? n - delta : 0;
    mem = aligned;
  }

  /* Round block size down to alignof(*a) since we will allocate the arena
   * itself at the end. */
  n = UPB_ALIGN_DOWN(n, UPB_ALIGN_OF(upb_Arena));

  if (UPB_UNLIKELY(n < sizeof(upb_Arena))) {
    return arena_initslow(mem, n, alloc);
  }

  a = UPB_PTR_AT(mem, n - sizeof(*a), upb_Arena);

  a->block_alloc = alloc;
  a->parent = a;
  a->refcount = 1;
  a->last_size = UPB_MAX(128, n);
  a->head.ptr = mem;
  a->head.end = UPB_PTR_AT(mem, n - sizeof(*a), char);
  a->freelist = NULL;
  a->freelist_tail = NULL;
  a->cleanup_metadata = upb_cleanup_metadata(NULL, true);

  return a;
}

static void arena_dofree(upb_Arena* a) {
  _upb_MemBlock* block = a->freelist;
  UPB_ASSERT(a->parent == a);
  UPB_ASSERT(a->refcount == 0);

  while (block) {
    /* Load first since we are deleting block. */
    _upb_MemBlock* next = block->next;

    if (block->cleanups > 0) {
      cleanup_ent* end = UPB_PTR_AT(block, block->size, void);
      cleanup_ent* ptr = end - block->cleanups;

      for (; ptr < end; ptr++) {
        ptr->cleanup(ptr->ud);
      }
    }

    upb_free(a->block_alloc, block);
    block = next;
  }
}

void upb_Arena_Free(upb_Arena* a) {
  a = arena_findroot(a);
  if (--a->refcount == 0) arena_dofree(a);
}

bool upb_Arena_AddCleanup(upb_Arena* a, void* ud, upb_CleanupFunc* func) {
  cleanup_ent* ent;
  uint32_t* cleanups = upb_cleanup_pointer(a->cleanup_metadata);

  if (!cleanups || _upb_ArenaHas(a) < sizeof(cleanup_ent)) {
    if (!upb_Arena_Allocblock(a, 128)) return false; /* Out of memory. */
    UPB_ASSERT(_upb_ArenaHas(a) >= sizeof(cleanup_ent));
    cleanups = upb_cleanup_pointer(a->cleanup_metadata);
  }

  a->head.end -= sizeof(cleanup_ent);
  ent = (cleanup_ent*)a->head.end;
  (*cleanups)++;
  UPB_UNPOISON_MEMORY_REGION(ent, sizeof(cleanup_ent));

  ent->cleanup = func;
  ent->ud = ud;

  return true;
}

bool upb_Arena_Fuse(upb_Arena* a1, upb_Arena* a2) {
  upb_Arena* r1 = arena_findroot(a1);
  upb_Arena* r2 = arena_findroot(a2);

  if (r1 == r2) return true; /* Already fused. */

  /* Do not fuse initial blocks since we cannot lifetime extend them. */
  if (upb_cleanup_has_initial_block(r1->cleanup_metadata)) return false;
  if (upb_cleanup_has_initial_block(r2->cleanup_metadata)) return false;

  /* Only allow fuse with a common allocator */
  if (r1->block_alloc != r2->block_alloc) return false;

  /* We want to join the smaller tree to the larger tree.
   * So swap first if they are backwards. */
  if (r1->refcount < r2->refcount) {
    upb_Arena* tmp = r1;
    r1 = r2;
    r2 = tmp;
  }

  /* r1 takes over r2's freelist and refcount. */
  r1->refcount += r2->refcount;
  if (r2->freelist_tail) {
    UPB_ASSERT(r2->freelist_tail->next == NULL);
    r2->freelist_tail->next = r1->freelist;
    r1->freelist = r2->freelist;
  }
  r2->parent = r1;
  return true;
}



// Must be last.

// Parses unknown data by merging into existing base_message or creating a
// new message usingg mini_table.
static upb_UnknownToMessageRet upb_MiniTable_ParseUnknownMessage(
    const char* unknown_data, size_t unknown_size,
    const upb_MiniTable* mini_table, upb_Message* base_message,
    int decode_options, upb_Arena* arena) {
  upb_UnknownToMessageRet ret;
  ret.message =
      base_message ? base_message : _upb_Message_New(mini_table, arena);
  if (!ret.message) {
    ret.status = kUpb_UnknownToMessage_OutOfMemory;
    return ret;
  }
  // Decode sub message using unknown field contents.
  const char* data = unknown_data;
  uint32_t tag;
  uint64_t message_len = 0;
  data = upb_WireReader_ReadTag(data, &tag);
  data = upb_WireReader_ReadVarint(data, &message_len);
  upb_DecodeStatus status = upb_Decode(data, message_len, ret.message,
                                       mini_table, NULL, decode_options, arena);
  if (status == kUpb_DecodeStatus_OutOfMemory) {
    ret.status = kUpb_UnknownToMessage_OutOfMemory;
  } else if (status == kUpb_DecodeStatus_Ok) {
    ret.status = kUpb_UnknownToMessage_Ok;
  } else {
    ret.status = kUpb_UnknownToMessage_ParseError;
  }
  return ret;
}

upb_GetExtension_Status upb_MiniTable_GetOrPromoteExtension(
    upb_Message* msg, const upb_MiniTableExtension* ext_table,
    int decode_options, upb_Arena* arena,
    const upb_Message_Extension** extension) {
  UPB_ASSERT(ext_table->field.descriptortype == kUpb_FieldType_Message);
  *extension = _upb_Message_Getext(msg, ext_table);
  if (*extension) {
    return kUpb_GetExtension_Ok;
  }

  // Check unknown fields, if available promote.
  int field_number = ext_table->field.number;
  upb_FindUnknownRet result = upb_MiniTable_FindUnknown(msg, field_number);
  if (result.status != kUpb_FindUnknown_Ok) {
    return kUpb_GetExtension_NotPresent;
  }
  size_t len;
  size_t ofs = result.ptr - upb_Message_GetUnknown(msg, &len);
  // Decode and promote from unknown.
  const upb_MiniTable* extension_table = ext_table->sub.submsg;
  upb_UnknownToMessageRet parse_result = upb_MiniTable_ParseUnknownMessage(
      result.ptr, result.len, extension_table,
      /* base_message= */ NULL, decode_options, arena);
  switch (parse_result.status) {
    case kUpb_UnknownToMessage_OutOfMemory:
      return kUpb_GetExtension_OutOfMemory;
    case kUpb_UnknownToMessage_ParseError:
      return kUpb_GetExtension_ParseError;
    case kUpb_UnknownToMessage_NotFound:
      return kUpb_GetExtension_NotPresent;
    case kUpb_UnknownToMessage_Ok:
      break;
  }
  upb_Message* extension_msg = parse_result.message;
  // Add to extensions.
  upb_Message_Extension* ext =
      _upb_Message_GetOrCreateExtension(msg, ext_table, arena);
  if (!ext) {
    return kUpb_GetExtension_OutOfMemory;
  }
  memcpy(&ext->data, &extension_msg, sizeof(extension_msg));
  *extension = ext;
  const char* delete_ptr = upb_Message_GetUnknown(msg, &len) + ofs;
  upb_Message_DeleteUnknown(msg, delete_ptr, result.len);
  return kUpb_GetExtension_Ok;
}

upb_GetExtensionAsBytes_Status upb_MiniTable_GetExtensionAsBytes(
    const upb_Message* msg, const upb_MiniTableExtension* ext_table,
    int encode_options, upb_Arena* arena, const char** extension_data,
    size_t* len) {
  const upb_Message_Extension* msg_ext = _upb_Message_Getext(msg, ext_table);
  UPB_ASSERT(ext_table->field.descriptortype == kUpb_FieldType_Message);
  if (msg_ext) {
    upb_EncodeStatus status =
        upb_Encode(msg_ext->data.ptr, msg_ext->ext->sub.submsg, encode_options,
                   arena, (char**)extension_data, len);
    if (status != kUpb_EncodeStatus_Ok) {
      return kUpb_GetExtensionAsBytes_EncodeError;
    }
    return kUpb_GetExtensionAsBytes_Ok;
  }
  int field_number = ext_table->field.number;
  upb_FindUnknownRet result = upb_MiniTable_FindUnknown(msg, field_number);
  if (result.status != kUpb_FindUnknown_Ok) {
    return kUpb_GetExtensionAsBytes_NotPresent;
  }
  const char* data = result.ptr;
  uint32_t tag;
  uint64_t message_len = 0;
  data = upb_WireReader_ReadTag(data, &tag);
  data = upb_WireReader_ReadVarint(data, &message_len);
  *extension_data = data;
  *len = message_len;
  return kUpb_GetExtensionAsBytes_Ok;
}

static upb_FindUnknownRet upb_FindUnknownRet_ParseError(void) {
  return (upb_FindUnknownRet){.status = kUpb_FindUnknown_ParseError};
}

upb_FindUnknownRet upb_MiniTable_FindUnknown(const upb_Message* msg,
                                             uint32_t field_number) {
  const int depth_limit = 100;  // TODO: this should be a parameter
  size_t size;
  upb_FindUnknownRet ret;

  const char* ptr = upb_Message_GetUnknown(msg, &size);
  upb_EpsCopyInputStream stream;
  upb_EpsCopyInputStream_Init(&stream, &ptr, size, true);

  while (!upb_EpsCopyInputStream_IsDone(&stream, &ptr)) {
    uint32_t tag;
    const char* unknown_begin = ptr;
    ptr = upb_WireReader_ReadTag(ptr, &tag);
    if (!ptr) return upb_FindUnknownRet_ParseError();
    if (field_number == upb_WireReader_GetFieldNumber(tag)) {
      ret.status = kUpb_FindUnknown_Ok;
      ret.ptr = upb_EpsCopyInputStream_GetAliasedPtr(&stream, unknown_begin);
      ptr = _upb_WireReader_SkipValue(ptr, tag, depth_limit, &stream);
      // Because we know that the input is a flat buffer, it is safe to perform
      // pointer arithmetic on aliased pointers.
      ret.len = upb_EpsCopyInputStream_GetAliasedPtr(&stream, ptr) - ret.ptr;
      return ret;
    }

    ptr = _upb_WireReader_SkipValue(ptr, tag, depth_limit, &stream);
    if (!ptr) return upb_FindUnknownRet_ParseError();
  }
  ret.status = kUpb_FindUnknown_NotPresent;
  ret.ptr = NULL;
  ret.len = 0;
  return ret;
}

// Warning: See TODO(b/267655898)
upb_UnknownToMessageRet upb_MiniTable_PromoteUnknownToMessage(
    upb_Message* msg, const upb_MiniTable* mini_table,
    const upb_MiniTableField* field, const upb_MiniTable* sub_mini_table,
    int decode_options, upb_Arena* arena) {
  upb_FindUnknownRet unknown;
  // We need to loop and merge unknowns that have matching tag field->number.
  upb_Message* message = NULL;
  // Callers should check that message is not set first before calling
  // PromotoUnknownToMessage.
  UPB_ASSERT(mini_table->subs[field->submsg_index].submsg == sub_mini_table);
  bool is_oneof = _upb_MiniTableField_InOneOf(field);
  if (!is_oneof || _upb_getoneofcase_field(msg, field) == field->number) {
    UPB_ASSERT(upb_Message_GetMessage(msg, field, NULL) == NULL);
  }
  upb_UnknownToMessageRet ret;
  ret.status = kUpb_UnknownToMessage_Ok;
  do {
    unknown = upb_MiniTable_FindUnknown(msg, field->number);
    switch (unknown.status) {
      case kUpb_FindUnknown_Ok: {
        const char* unknown_data = unknown.ptr;
        size_t unknown_size = unknown.len;
        ret = upb_MiniTable_ParseUnknownMessage(unknown_data, unknown_size,
                                                sub_mini_table, message,
                                                decode_options, arena);
        if (ret.status == kUpb_UnknownToMessage_Ok) {
          message = ret.message;
          upb_Message_DeleteUnknown(msg, unknown_data, unknown_size);
        }
      } break;
      case kUpb_FindUnknown_ParseError:
        ret.status = kUpb_UnknownToMessage_ParseError;
        break;
      case kUpb_FindUnknown_NotPresent:
        // If we parsed at least one unknown, we are done.
        ret.status =
            message ? kUpb_UnknownToMessage_Ok : kUpb_UnknownToMessage_NotFound;
        break;
    }
  } while (unknown.status == kUpb_FindUnknown_Ok);
  if (message) {
    if (is_oneof) {
      *_upb_oneofcase_field(msg, field) = field->number;
    }
    upb_Message_SetMessage(msg, mini_table, field, message);
    ret.message = message;
  }
  return ret;
}

// Moves repeated messages in unknowns to a upb_Array.
//
// Since the repeated field is not a scalar type we don't check for
// kUpb_LabelFlags_IsPacked.
// TODO(b/251007554): Optimize. Instead of converting messages one at a time,
// scan all unknown data once and compact.
upb_UnknownToMessage_Status upb_MiniTable_PromoteUnknownToMessageArray(
    upb_Message* msg, const upb_MiniTableField* field,
    const upb_MiniTable* mini_table, int decode_options, upb_Arena* arena) {
  upb_Array* repeated_messages = upb_Message_GetMutableArray(msg, field);
  // Find all unknowns with given field number and parse.
  upb_FindUnknownRet unknown;
  do {
    unknown = upb_MiniTable_FindUnknown(msg, field->number);
    if (unknown.status == kUpb_FindUnknown_Ok) {
      upb_UnknownToMessageRet ret = upb_MiniTable_ParseUnknownMessage(
          unknown.ptr, unknown.len, mini_table,
          /* base_message= */ NULL, decode_options, arena);
      if (ret.status == kUpb_UnknownToMessage_Ok) {
        upb_MessageValue value;
        value.msg_val = ret.message;
        // Allocate array on demand before append.
        if (!repeated_messages) {
          upb_Message_ResizeArray(msg, field, 0, arena);
          repeated_messages = upb_Message_GetMutableArray(msg, field);
        }
        if (!upb_Array_Append(repeated_messages, value, arena)) {
          return kUpb_UnknownToMessage_OutOfMemory;
        }
        upb_Message_DeleteUnknown(msg, unknown.ptr, unknown.len);
      } else {
        return ret.status;
      }
    }
  } while (unknown.status == kUpb_FindUnknown_Ok);
  return kUpb_UnknownToMessage_Ok;
}

upb_MapInsertStatus upb_Message_InsertMapEntry(upb_Map* map,
                                               const upb_MiniTable* mini_table,
                                               const upb_MiniTableField* field,
                                               upb_Message* map_entry_message,
                                               upb_Arena* arena) {
  const upb_MiniTable* map_entry_mini_table =
      mini_table->subs[field->submsg_index].submsg;
  UPB_ASSERT(map_entry_mini_table);
  UPB_ASSERT(map_entry_mini_table->field_count == 2);
  const upb_MiniTableField* map_entry_key_field =
      &map_entry_mini_table->fields[0];
  const upb_MiniTableField* map_entry_value_field =
      &map_entry_mini_table->fields[1];
  // Map key/value cannot have explicit defaults,
  // hence assuming a zero default is valid.
  upb_MessageValue default_val;
  memset(&default_val, 0, sizeof(upb_MessageValue));
  upb_MessageValue map_entry_key;
  upb_MessageValue map_entry_value;
  _upb_Message_GetField(map_entry_message, map_entry_key_field, &default_val,
                        &map_entry_key);
  _upb_Message_GetField(map_entry_message, map_entry_value_field, &default_val,
                        &map_entry_value);
  return upb_Map_Insert(map, map_entry_key, map_entry_value, arena);
}

// Moves repeated messages in unknowns to a upb_Map.
upb_UnknownToMessage_Status upb_MiniTable_PromoteUnknownToMap(
    upb_Message* msg, const upb_MiniTable* mini_table,
    const upb_MiniTableField* field, int decode_options, upb_Arena* arena) {
  const upb_MiniTable* map_entry_mini_table =
      mini_table->subs[field->submsg_index].submsg;
  UPB_ASSERT(map_entry_mini_table);
  UPB_ASSERT(map_entry_mini_table);
  UPB_ASSERT(map_entry_mini_table->field_count == 2);
  UPB_ASSERT(upb_FieldMode_Get(field) == kUpb_FieldMode_Map);
  // Find all unknowns with given field number and parse.
  upb_FindUnknownRet unknown;
  while (1) {
    unknown = upb_MiniTable_FindUnknown(msg, field->number);
    if (unknown.status != kUpb_FindUnknown_Ok) break;
    upb_UnknownToMessageRet ret = upb_MiniTable_ParseUnknownMessage(
        unknown.ptr, unknown.len, map_entry_mini_table,
        /* base_message= */ NULL, decode_options, arena);
    if (ret.status != kUpb_UnknownToMessage_Ok) return ret.status;
    // Allocate map on demand before append.
    upb_Map* map = upb_Message_GetOrCreateMutableMap(msg, map_entry_mini_table,
                                                     field, arena);
    upb_Message* map_entry_message = ret.message;
    upb_MapInsertStatus insert_status = upb_Message_InsertMapEntry(
        map, mini_table, field, map_entry_message, arena);
    if (insert_status == kUpb_MapInsertStatus_OutOfMemory) {
      return kUpb_UnknownToMessage_OutOfMemory;
    }
    UPB_ASSUME(insert_status == kUpb_MapInsertStatus_Inserted ||
               insert_status == kUpb_MapInsertStatus_Replaced);
    upb_Message_DeleteUnknown(msg, unknown.ptr, unknown.len);
  }
  return kUpb_UnknownToMessage_Ok;
}


#include <math.h>


// Must be last.

const float kUpb_FltInfinity = INFINITY;
const double kUpb_Infinity = INFINITY;
const double kUpb_NaN = NAN;

static const size_t overhead = sizeof(upb_Message_InternalData);

upb_Message* upb_Message_New(const upb_MiniTable* mini_table,
                             upb_Arena* arena) {
  return _upb_Message_New(mini_table, arena);
}

void _upb_Message_Clear(upb_Message* msg, const upb_MiniTable* l) {
  // Note: Can't use UPB_PTR_AT() here because we are doing pointer subtraction.
  char* mem = (char*)msg - sizeof(upb_Message_Internal);
  memset(mem, 0, upb_msg_sizeof(l));
}

static bool realloc_internal(upb_Message* msg, size_t need, upb_Arena* arena) {
  upb_Message_Internal* in = upb_Message_Getinternal(msg);
  if (!in->internal) {
    /* No internal data, allocate from scratch. */
    size_t size = UPB_MAX(128, upb_Log2CeilingSize(need + overhead));
    upb_Message_InternalData* internal = upb_Arena_Malloc(arena, size);
    if (!internal) return false;
    internal->size = size;
    internal->unknown_end = overhead;
    internal->ext_begin = size;
    in->internal = internal;
  } else if (in->internal->ext_begin - in->internal->unknown_end < need) {
    /* Internal data is too small, reallocate. */
    size_t new_size = upb_Log2CeilingSize(in->internal->size + need);
    size_t ext_bytes = in->internal->size - in->internal->ext_begin;
    size_t new_ext_begin = new_size - ext_bytes;
    upb_Message_InternalData* internal =
        upb_Arena_Realloc(arena, in->internal, in->internal->size, new_size);
    if (!internal) return false;
    if (ext_bytes) {
      /* Need to move extension data to the end. */
      char* ptr = (char*)internal;
      memmove(ptr + new_ext_begin, ptr + internal->ext_begin, ext_bytes);
    }
    internal->ext_begin = new_ext_begin;
    internal->size = new_size;
    in->internal = internal;
  }
  UPB_ASSERT(in->internal->ext_begin - in->internal->unknown_end >= need);
  return true;
}

bool _upb_Message_AddUnknown(upb_Message* msg, const char* data, size_t len,
                             upb_Arena* arena) {
  if (!realloc_internal(msg, len, arena)) return false;
  upb_Message_Internal* in = upb_Message_Getinternal(msg);
  memcpy(UPB_PTR_AT(in->internal, in->internal->unknown_end, char), data, len);
  in->internal->unknown_end += len;
  return true;
}

void _upb_Message_DiscardUnknown_shallow(upb_Message* msg) {
  upb_Message_Internal* in = upb_Message_Getinternal(msg);
  if (in->internal) {
    in->internal->unknown_end = overhead;
  }
}

const char* upb_Message_GetUnknown(const upb_Message* msg, size_t* len) {
  const upb_Message_Internal* in = upb_Message_Getinternal(msg);
  if (in->internal) {
    *len = in->internal->unknown_end - overhead;
    return (char*)(in->internal + 1);
  } else {
    *len = 0;
    return NULL;
  }
}

void upb_Message_DeleteUnknown(upb_Message* msg, const char* data, size_t len) {
  upb_Message_Internal* in = upb_Message_Getinternal(msg);
  const char* internal_unknown_end =
      UPB_PTR_AT(in->internal, in->internal->unknown_end, char);
#ifndef NDEBUG
  size_t full_unknown_size;
  const char* full_unknown = upb_Message_GetUnknown(msg, &full_unknown_size);
  UPB_ASSERT((uintptr_t)data >= (uintptr_t)full_unknown);
  UPB_ASSERT((uintptr_t)data < (uintptr_t)(full_unknown + full_unknown_size));
  UPB_ASSERT((uintptr_t)(data + len) > (uintptr_t)data);
  UPB_ASSERT((uintptr_t)(data + len) <= (uintptr_t)internal_unknown_end);
#endif
  if ((data + len) != internal_unknown_end) {
    memmove((char*)data, data + len, internal_unknown_end - data - len);
  }
  in->internal->unknown_end -= len;
}

const upb_Message_Extension* _upb_Message_Getexts(const upb_Message* msg,
                                                  size_t* count) {
  const upb_Message_Internal* in = upb_Message_Getinternal(msg);
  if (in->internal) {
    *count = (in->internal->size - in->internal->ext_begin) /
             sizeof(upb_Message_Extension);
    return UPB_PTR_AT(in->internal, in->internal->ext_begin, void);
  } else {
    *count = 0;
    return NULL;
  }
}

const upb_Message_Extension* _upb_Message_Getext(
    const upb_Message* msg, const upb_MiniTableExtension* e) {
  size_t n;
  const upb_Message_Extension* ext = _upb_Message_Getexts(msg, &n);

  /* For now we use linear search exclusively to find extensions. If this
   * becomes an issue due to messages with lots of extensions, we can introduce
   * a table of some sort. */
  for (size_t i = 0; i < n; i++) {
    if (ext[i].ext == e) {
      return &ext[i];
    }
  }

  return NULL;
}

upb_Message_Extension* _upb_Message_GetOrCreateExtension(
    upb_Message* msg, const upb_MiniTableExtension* e, upb_Arena* arena) {
  upb_Message_Extension* ext =
      (upb_Message_Extension*)_upb_Message_Getext(msg, e);
  if (ext) return ext;
  if (!realloc_internal(msg, sizeof(upb_Message_Extension), arena)) return NULL;
  upb_Message_Internal* in = upb_Message_Getinternal(msg);
  in->internal->ext_begin -= sizeof(upb_Message_Extension);
  ext = UPB_PTR_AT(in->internal, in->internal->ext_begin, void);
  memset(ext, 0, sizeof(upb_Message_Extension));
  ext->ext = e;
  return ext;
}

size_t upb_Message_ExtensionCount(const upb_Message* msg) {
  size_t count;
  _upb_Message_Getexts(msg, &count);
  return count;
}


#include <inttypes.h>


// Must be last.

const char _kUpb_ToBase92[] = {
    ' ', '!', '#', '$', '%', '&', '(', ')', '*', '+', ',', '-', '.', '/',
    '0', '1', '2', '3', '4', '5', '6', '7', '8', '9', ':', ';', '<', '=',
    '>', '?', '@', 'A', 'B', 'C', 'D', 'E', 'F', 'G', 'H', 'I', 'J', 'K',
    'L', 'M', 'N', 'O', 'P', 'Q', 'R', 'S', 'T', 'U', 'V', 'W', 'X', 'Y',
    'Z', '[', ']', '^', '_', '`', 'a', 'b', 'c', 'd', 'e', 'f', 'g', 'h',
    'i', 'j', 'k', 'l', 'm', 'n', 'o', 'p', 'q', 'r', 's', 't', 'u', 'v',
    'w', 'x', 'y', 'z', '{', '|', '}', '~',
};

const int8_t _kUpb_FromBase92[] = {
    0,  1,  -1, 2,  3,  4,  5,  -1, 6,  7,  8,  9,  10, 11, 12, 13, 14, 15, 16,
    17, 18, 19, 20, 21, 22, 23, 24, 25, 26, 27, 28, 29, 30, 31, 32, 33, 34, 35,
    36, 37, 38, 39, 40, 41, 42, 43, 44, 45, 46, 47, 48, 49, 50, 51, 52, 53, 54,
    55, 56, 57, -1, 58, 59, 60, 61, 62, 63, 64, 65, 66, 67, 68, 69, 70, 71, 72,
    73, 74, 75, 76, 77, 78, 79, 80, 81, 82, 83, 84, 85, 86, 87, 88, 89, 90, 91,
};

const upb_MiniTableField* upb_MiniTable_FindFieldByNumber(
    const upb_MiniTable* t, uint32_t number) {
  const size_t i = ((size_t)number) - 1;  // 0 wraps to SIZE_MAX

  // Ideal case: index into dense fields
  if (i < t->dense_below) {
    UPB_ASSERT(t->fields[i].number == number);
    return &t->fields[i];
  }

  // Slow case: binary search
  int lo = t->dense_below;
  int hi = t->field_count - 1;
  while (lo <= hi) {
    int mid = (lo + hi) / 2;
    int num = t->fields[mid].number;
    if (num < number) {
      lo = mid + 1;
      continue;
    }
    if (num > number) {
      hi = mid - 1;
      continue;
    }
    return &t->fields[mid];
  }
  return NULL;
}

upb_FieldType upb_MiniTableField_Type(const upb_MiniTableField* field) {
  if (field->mode & kUpb_LabelFlags_IsAlternate) {
    if (field->descriptortype == kUpb_FieldType_Int32) {
      return kUpb_FieldType_Enum;
    } else if (field->descriptortype == kUpb_FieldType_Bytes) {
      return kUpb_FieldType_String;
    } else {
      UPB_ASSERT(false);
    }
  }
  return field->descriptortype;
}

static bool upb_MiniTable_Is_Oneof(const upb_MiniTableField* f) {
  return f->presence < 0;
}

const upb_MiniTableField* upb_MiniTable_GetOneof(const upb_MiniTable* m,
                                                 const upb_MiniTableField* f) {
  if (UPB_UNLIKELY(!upb_MiniTable_Is_Oneof(f))) {
    return NULL;
  }
  const upb_MiniTableField* ptr = &m->fields[0];
  const upb_MiniTableField* end = &m->fields[m->field_count];
  while (++ptr < end) {
    if (ptr->presence == (*f).presence) {
      return ptr;
    }
  }
  return NULL;
}

bool upb_MiniTable_NextOneofField(const upb_MiniTable* m,
                                  const upb_MiniTableField** f) {
  const upb_MiniTableField* ptr = *f;
  const upb_MiniTableField* end = &m->fields[m->field_count];
  while (++ptr < end) {
    if (ptr->presence == (*f)->presence) {
      *f = ptr;
      return true;
    }
  }
  return false;
}


#include <inttypes.h>
#include <stdlib.h>


// Must be last.

// Note: we sort by this number when calculating layout order.
typedef enum {
  kUpb_LayoutItemType_OneofCase,   // Oneof case.
  kUpb_LayoutItemType_OneofField,  // Oneof field data.
  kUpb_LayoutItemType_Field,       // Non-oneof field data.

  kUpb_LayoutItemType_Max = kUpb_LayoutItemType_Field,
} upb_LayoutItemType;

#define kUpb_LayoutItem_IndexSentinel ((uint16_t)-1)

typedef struct {
  // Index of the corresponding field.  When this is a oneof field, the field's
  // offset will be the index of the next field in a linked list.
  uint16_t field_index;
  uint16_t offset;
  upb_FieldRep rep;
  upb_LayoutItemType type;
} upb_LayoutItem;

typedef struct {
  upb_LayoutItem* data;
  size_t size;
  size_t capacity;
} upb_LayoutItemVector;

typedef struct {
  const char* end;
  upb_MiniTable* table;
  upb_MiniTableField* fields;
  upb_MiniTablePlatform platform;
  upb_LayoutItemVector vec;
  upb_Arena* arena;
  upb_Status* status;

  // When building enums.
  upb_MiniTableEnum* enum_table;
  uint32_t enum_value_count;
  uint32_t enum_data_count;
  uint32_t enum_data_capacity;

  jmp_buf err;
} upb_MtDecoder;

UPB_PRINTF(2, 3)
UPB_NORETURN static void upb_MtDecoder_ErrorFormat(upb_MtDecoder* d,
                                                   const char* fmt, ...) {
  if (d->status) {
    va_list argp;
    upb_Status_SetErrorMessage(d->status, "Error building mini table: ");
    va_start(argp, fmt);
    upb_Status_VAppendErrorFormat(d->status, fmt, argp);
    va_end(argp);
  }
  UPB_LONGJMP(d->err, 1);
}

static void upb_MtDecoder_CheckOutOfMemory(upb_MtDecoder* d, const void* ptr) {
  if (!ptr) upb_MtDecoder_ErrorFormat(d, "Out of memory");
}

// In each field's offset, we temporarily store a presence classifier:
enum PresenceClass {
  kNoPresence = 0,
  kHasbitPresence = 1,
  kRequiredPresence = 2,
  kOneofBase = 3,
  // Negative values refer to a specific oneof with that number.  Positive
  // values >= kOneofBase indicate that this field is in a oneof, and specify
  // the next field in this oneof's linked list.
};

static const char* upb_MiniTable_DecodeBase92Varint(upb_MtDecoder* d,
                                                    const char* ptr,
                                                    char first_ch, uint8_t min,
                                                    uint8_t max,
                                                    uint32_t* out_val) {
  uint32_t val = 0;
  uint32_t shift = 0;
  const int bits_per_char =
      upb_Log2Ceiling(_upb_FromBase92(max) - _upb_FromBase92(min));
  char ch = first_ch;
  while (1) {
    uint32_t bits = _upb_FromBase92(ch) - _upb_FromBase92(min);
    val |= bits << shift;
    if (ptr == d->end || *ptr < min || max < *ptr) {
      *out_val = val;
      return ptr;
    }
    ch = *ptr++;
    shift += bits_per_char;
    if (shift >= 32) upb_MtDecoder_ErrorFormat(d, "Overlong varint");
  }
}

static bool upb_MiniTable_HasSub(upb_MiniTableField* field,
                                 uint64_t msg_modifiers) {
  switch (field->descriptortype) {
    case kUpb_FieldType_Message:
    case kUpb_FieldType_Group:
    case kUpb_FieldType_Enum:
      return true;
    case kUpb_FieldType_String:
      if (!(msg_modifiers & kUpb_MessageModifier_ValidateUtf8)) {
        field->descriptortype = kUpb_FieldType_Bytes;
        field->mode |= kUpb_LabelFlags_IsAlternate;
      }
      return false;
    default:
      return false;
  }
}

static bool upb_MtDecoder_FieldIsPackable(upb_MiniTableField* field) {
  return (field->mode & kUpb_FieldMode_Array) &&
         _upb_FieldType_IsPackable(field->descriptortype);
}

static void upb_MiniTable_SetTypeAndSub(upb_MiniTableField* field,
                                        upb_FieldType type, uint32_t* sub_count,
                                        uint64_t msg_modifiers,
                                        bool is_proto3_enum) {
  field->descriptortype = type;

  if (is_proto3_enum) {
    UPB_ASSERT(field->descriptortype == kUpb_FieldType_Enum);
    field->descriptortype = kUpb_FieldType_Int32;
    field->mode |= kUpb_LabelFlags_IsAlternate;
  }

  if (upb_MiniTable_HasSub(field, msg_modifiers)) {
    field->submsg_index = sub_count ? (*sub_count)++ : 0;
  } else {
    field->submsg_index = kUpb_NoSub;
  }

  if (upb_MtDecoder_FieldIsPackable(field) &&
      (msg_modifiers & kUpb_MessageModifier_DefaultIsPacked)) {
    field->mode |= kUpb_LabelFlags_IsPacked;
  }
}

static const char kUpb_EncodedToType[] = {
    [kUpb_EncodedType_Double] = kUpb_FieldType_Double,
    [kUpb_EncodedType_Float] = kUpb_FieldType_Float,
    [kUpb_EncodedType_Int64] = kUpb_FieldType_Int64,
    [kUpb_EncodedType_UInt64] = kUpb_FieldType_UInt64,
    [kUpb_EncodedType_Int32] = kUpb_FieldType_Int32,
    [kUpb_EncodedType_Fixed64] = kUpb_FieldType_Fixed64,
    [kUpb_EncodedType_Fixed32] = kUpb_FieldType_Fixed32,
    [kUpb_EncodedType_Bool] = kUpb_FieldType_Bool,
    [kUpb_EncodedType_String] = kUpb_FieldType_String,
    [kUpb_EncodedType_Group] = kUpb_FieldType_Group,
    [kUpb_EncodedType_Message] = kUpb_FieldType_Message,
    [kUpb_EncodedType_Bytes] = kUpb_FieldType_Bytes,
    [kUpb_EncodedType_UInt32] = kUpb_FieldType_UInt32,
    [kUpb_EncodedType_OpenEnum] = kUpb_FieldType_Enum,
    [kUpb_EncodedType_SFixed32] = kUpb_FieldType_SFixed32,
    [kUpb_EncodedType_SFixed64] = kUpb_FieldType_SFixed64,
    [kUpb_EncodedType_SInt32] = kUpb_FieldType_SInt32,
    [kUpb_EncodedType_SInt64] = kUpb_FieldType_SInt64,
    [kUpb_EncodedType_ClosedEnum] = kUpb_FieldType_Enum,
};

static void upb_MiniTable_SetField(upb_MtDecoder* d, uint8_t ch,
                                   upb_MiniTableField* field,
                                   uint64_t msg_modifiers,
                                   uint32_t* sub_count) {
  static const char kUpb_EncodedToFieldRep[] = {
      [kUpb_EncodedType_Double] = kUpb_FieldRep_8Byte,
      [kUpb_EncodedType_Float] = kUpb_FieldRep_4Byte,
      [kUpb_EncodedType_Int64] = kUpb_FieldRep_8Byte,
      [kUpb_EncodedType_UInt64] = kUpb_FieldRep_8Byte,
      [kUpb_EncodedType_Int32] = kUpb_FieldRep_4Byte,
      [kUpb_EncodedType_Fixed64] = kUpb_FieldRep_8Byte,
      [kUpb_EncodedType_Fixed32] = kUpb_FieldRep_4Byte,
      [kUpb_EncodedType_Bool] = kUpb_FieldRep_1Byte,
      [kUpb_EncodedType_String] = kUpb_FieldRep_StringView,
      [kUpb_EncodedType_Bytes] = kUpb_FieldRep_StringView,
      [kUpb_EncodedType_UInt32] = kUpb_FieldRep_4Byte,
      [kUpb_EncodedType_OpenEnum] = kUpb_FieldRep_4Byte,
      [kUpb_EncodedType_SFixed32] = kUpb_FieldRep_4Byte,
      [kUpb_EncodedType_SFixed64] = kUpb_FieldRep_8Byte,
      [kUpb_EncodedType_SInt32] = kUpb_FieldRep_4Byte,
      [kUpb_EncodedType_SInt64] = kUpb_FieldRep_8Byte,
      [kUpb_EncodedType_ClosedEnum] = kUpb_FieldRep_4Byte,
  };

  char pointer_rep = d->platform == kUpb_MiniTablePlatform_32Bit
                         ? kUpb_FieldRep_4Byte
                         : kUpb_FieldRep_8Byte;

  int8_t type = _upb_FromBase92(ch);
  if (ch >= _upb_ToBase92(kUpb_EncodedType_RepeatedBase)) {
    type -= kUpb_EncodedType_RepeatedBase;
    field->mode = kUpb_FieldMode_Array;
    field->mode |= pointer_rep << kUpb_FieldRep_Shift;
    field->offset = kNoPresence;
  } else {
    field->mode = kUpb_FieldMode_Scalar;
    field->offset = kHasbitPresence;
    if (type == kUpb_EncodedType_Group || type == kUpb_EncodedType_Message) {
      field->mode |= pointer_rep << kUpb_FieldRep_Shift;
    } else if (type >= sizeof(kUpb_EncodedToFieldRep)) {
      upb_MtDecoder_ErrorFormat(d, "Invalid field type: %d", (int)type);
      UPB_UNREACHABLE();
    } else {
      field->mode |= kUpb_EncodedToFieldRep[type] << kUpb_FieldRep_Shift;
    }
  }
  if (type >= sizeof(kUpb_EncodedToType)) {
    upb_MtDecoder_ErrorFormat(d, "Invalid field type: %d", (int)type);
    UPB_UNREACHABLE();
  }
  upb_MiniTable_SetTypeAndSub(field, kUpb_EncodedToType[type], sub_count,
                              msg_modifiers, type == kUpb_EncodedType_OpenEnum);
}

static void upb_MtDecoder_ModifyField(upb_MtDecoder* d,
                                      uint32_t message_modifiers,
                                      uint32_t field_modifiers,
                                      upb_MiniTableField* field) {
  if (field_modifiers & kUpb_EncodedFieldModifier_FlipPacked) {
    if (!upb_MtDecoder_FieldIsPackable(field)) {
      upb_MtDecoder_ErrorFormat(
          d, "Cannot flip packed on unpackable field %" PRIu32, field->number);
      UPB_UNREACHABLE();
    }
    field->mode ^= kUpb_LabelFlags_IsPacked;
  }

  bool singular = field_modifiers & kUpb_EncodedFieldModifier_IsProto3Singular;
  bool required = field_modifiers & kUpb_EncodedFieldModifier_IsRequired;

  // Validate.
  if ((singular || required) && field->offset != kHasbitPresence) {
    upb_MtDecoder_ErrorFormat(
        d, "Invalid modifier(s) for repeated field %" PRIu32, field->number);
    UPB_UNREACHABLE();
  }
  if (singular && required) {
    upb_MtDecoder_ErrorFormat(
        d, "Field %" PRIu32 " cannot be both singular and required",
        field->number);
    UPB_UNREACHABLE();
  }

  if (singular) field->offset = kNoPresence;
  if (required) {
    field->offset = kRequiredPresence;
  }
}

static void upb_MtDecoder_PushItem(upb_MtDecoder* d, upb_LayoutItem item) {
  if (d->vec.size == d->vec.capacity) {
    size_t new_cap = UPB_MAX(8, d->vec.size * 2);
    d->vec.data = realloc(d->vec.data, new_cap * sizeof(*d->vec.data));
    upb_MtDecoder_CheckOutOfMemory(d, d->vec.data);
    d->vec.capacity = new_cap;
  }
  d->vec.data[d->vec.size++] = item;
}

static void upb_MtDecoder_PushOneof(upb_MtDecoder* d, upb_LayoutItem item) {
  if (item.field_index == kUpb_LayoutItem_IndexSentinel) {
    upb_MtDecoder_ErrorFormat(d, "Empty oneof");
    UPB_UNREACHABLE();
  }
  item.field_index -= kOneofBase;

  // Push oneof data.
  item.type = kUpb_LayoutItemType_OneofField;
  upb_MtDecoder_PushItem(d, item);

  // Push oneof case.
  item.rep = kUpb_FieldRep_4Byte;  // Field Number.
  item.type = kUpb_LayoutItemType_OneofCase;
  upb_MtDecoder_PushItem(d, item);
}

size_t upb_MtDecoder_SizeOfRep(upb_FieldRep rep,
                               upb_MiniTablePlatform platform) {
  static const uint8_t kRepToSize32[] = {
      [kUpb_FieldRep_1Byte] = 1,
      [kUpb_FieldRep_4Byte] = 4,
      [kUpb_FieldRep_StringView] = 8,
      [kUpb_FieldRep_8Byte] = 8,
  };
  static const uint8_t kRepToSize64[] = {
      [kUpb_FieldRep_1Byte] = 1,
      [kUpb_FieldRep_4Byte] = 4,
      [kUpb_FieldRep_StringView] = 16,
      [kUpb_FieldRep_8Byte] = 8,
  };
  UPB_ASSERT(sizeof(upb_StringView) ==
             UPB_SIZE(kRepToSize32, kRepToSize64)[kUpb_FieldRep_StringView]);
  return platform == kUpb_MiniTablePlatform_32Bit ? kRepToSize32[rep]
                                                  : kRepToSize64[rep];
}

size_t upb_MtDecoder_AlignOfRep(upb_FieldRep rep,
                                upb_MiniTablePlatform platform) {
  static const uint8_t kRepToAlign32[] = {
      [kUpb_FieldRep_1Byte] = 1,
      [kUpb_FieldRep_4Byte] = 4,
      [kUpb_FieldRep_StringView] = 4,
      [kUpb_FieldRep_8Byte] = 8,
  };
  static const uint8_t kRepToAlign64[] = {
      [kUpb_FieldRep_1Byte] = 1,
      [kUpb_FieldRep_4Byte] = 4,
      [kUpb_FieldRep_StringView] = 8,
      [kUpb_FieldRep_8Byte] = 8,
  };
  UPB_ASSERT(UPB_ALIGN_OF(upb_StringView) ==
             UPB_SIZE(kRepToAlign32, kRepToAlign64)[kUpb_FieldRep_StringView]);
  return platform == kUpb_MiniTablePlatform_32Bit ? kRepToAlign32[rep]
                                                  : kRepToAlign64[rep];
}

static const char* upb_MtDecoder_DecodeOneofField(upb_MtDecoder* d,
                                                  const char* ptr,
                                                  char first_ch,
                                                  upb_LayoutItem* item) {
  uint32_t field_num;
  ptr = upb_MiniTable_DecodeBase92Varint(
      d, ptr, first_ch, kUpb_EncodedValue_MinOneofField,
      kUpb_EncodedValue_MaxOneofField, &field_num);
  upb_MiniTableField* f =
      (void*)upb_MiniTable_FindFieldByNumber(d->table, field_num);

  if (!f) {
    upb_MtDecoder_ErrorFormat(d,
                              "Couldn't add field number %" PRIu32
                              " to oneof, no such field number.",
                              field_num);
    UPB_UNREACHABLE();
  }
  if (f->offset != kHasbitPresence) {
    upb_MtDecoder_ErrorFormat(
        d,
        "Cannot add repeated, required, or singular field %" PRIu32
        " to oneof.",
        field_num);
    UPB_UNREACHABLE();
  }

  // Oneof storage must be large enough to accommodate the largest member.
  int rep = f->mode >> kUpb_FieldRep_Shift;
  if (upb_MtDecoder_SizeOfRep(rep, d->platform) >
      upb_MtDecoder_SizeOfRep(item->rep, d->platform)) {
    item->rep = rep;
  }
  // Prepend this field to the linked list.
  f->offset = item->field_index;
  item->field_index = (f - d->fields) + kOneofBase;
  return ptr;
}

static const char* upb_MtDecoder_DecodeOneofs(upb_MtDecoder* d,
                                              const char* ptr) {
  upb_LayoutItem item = {.rep = 0,
                         .field_index = kUpb_LayoutItem_IndexSentinel};
  while (ptr < d->end) {
    char ch = *ptr++;
    if (ch == kUpb_EncodedValue_FieldSeparator) {
      // Field separator, no action needed.
    } else if (ch == kUpb_EncodedValue_OneofSeparator) {
      // End of oneof.
      upb_MtDecoder_PushOneof(d, item);
      item.field_index = kUpb_LayoutItem_IndexSentinel;  // Move to next oneof.
    } else {
      ptr = upb_MtDecoder_DecodeOneofField(d, ptr, ch, &item);
    }
  }

  // Push final oneof.
  upb_MtDecoder_PushOneof(d, item);
  return ptr;
}

static const char* upb_MtDecoder_ParseModifier(upb_MtDecoder* d,
                                               const char* ptr, char first_ch,
                                               upb_MiniTableField* last_field,
                                               uint64_t* msg_modifiers) {
  uint32_t mod;
  ptr = upb_MiniTable_DecodeBase92Varint(d, ptr, first_ch,
                                         kUpb_EncodedValue_MinModifier,
                                         kUpb_EncodedValue_MaxModifier, &mod);
  if (last_field) {
    upb_MtDecoder_ModifyField(d, *msg_modifiers, mod, last_field);
  } else {
    if (!d->table) {
      upb_MtDecoder_ErrorFormat(d, "Extensions cannot have message modifiers");
      UPB_UNREACHABLE();
    }
    *msg_modifiers = mod;
  }

  return ptr;
}

static void upb_MtDecoder_AllocateSubs(upb_MtDecoder* d, uint32_t sub_count) {
  size_t subs_bytes = sizeof(*d->table->subs) * sub_count;
  void* subs = upb_Arena_Malloc(d->arena, subs_bytes);
  memset(subs, 0, subs_bytes);
  d->table->subs = subs;
  upb_MtDecoder_CheckOutOfMemory(d, d->table->subs);
}

static const char* upb_MtDecoder_Parse(upb_MtDecoder* d, const char* ptr,
                                       size_t len, void* fields,
                                       size_t field_size, uint16_t* field_count,
                                       uint32_t* sub_count) {
  uint64_t msg_modifiers = 0;
  uint32_t last_field_number = 0;
  upb_MiniTableField* last_field = NULL;
  bool need_dense_below = d->table != NULL;

  d->end = UPB_PTRADD(ptr, len);

  while (ptr < d->end) {
    char ch = *ptr++;
    if (ch <= kUpb_EncodedValue_MaxField) {
      if (!d->table && last_field) {
        // For extensions, consume only a single field and then return.
        return --ptr;
      }
      upb_MiniTableField* field = fields;
      *field_count += 1;
      fields = (char*)fields + field_size;
      field->number = ++last_field_number;
      last_field = field;
      upb_MiniTable_SetField(d, ch, field, msg_modifiers, sub_count);
    } else if (kUpb_EncodedValue_MinModifier <= ch &&
               ch <= kUpb_EncodedValue_MaxModifier) {
      ptr = upb_MtDecoder_ParseModifier(d, ptr, ch, last_field, &msg_modifiers);
      if (msg_modifiers & kUpb_MessageModifier_IsExtendable) {
        d->table->ext |= kUpb_ExtMode_Extendable;
      }
    } else if (ch == kUpb_EncodedValue_End) {
      if (!d->table) {
        upb_MtDecoder_ErrorFormat(d, "Extensions cannot have oneofs.");
        UPB_UNREACHABLE();
      }
      ptr = upb_MtDecoder_DecodeOneofs(d, ptr);
    } else if (kUpb_EncodedValue_MinSkip <= ch &&
               ch <= kUpb_EncodedValue_MaxSkip) {
      if (need_dense_below) {
        d->table->dense_below = d->table->field_count;
        need_dense_below = false;
      }
      uint32_t skip;
      ptr = upb_MiniTable_DecodeBase92Varint(d, ptr, ch,
                                             kUpb_EncodedValue_MinSkip,
                                             kUpb_EncodedValue_MaxSkip, &skip);
      last_field_number += skip;
      last_field_number--;  // Next field seen will increment.
    } else {
      upb_MtDecoder_ErrorFormat(d, "Invalid char: %c", ch);
      UPB_UNREACHABLE();
    }
  }

  if (need_dense_below) {
    d->table->dense_below = d->table->field_count;
  }

  return ptr;
}

static void upb_MtDecoder_ParseMessage(upb_MtDecoder* d, const char* data,
                                       size_t len) {
  // Buffer length is an upper bound on the number of fields. We will return
  // what we don't use.
  d->fields = upb_Arena_Malloc(d->arena, sizeof(*d->fields) * len);
  upb_MtDecoder_CheckOutOfMemory(d, d->fields);

  uint32_t sub_count = 0;
  d->table->field_count = 0;
  d->table->fields = d->fields;
  upb_MtDecoder_Parse(d, data, len, d->fields, sizeof(*d->fields),
                      &d->table->field_count, &sub_count);

  upb_Arena_ShrinkLast(d->arena, d->fields, sizeof(*d->fields) * len,
                       sizeof(*d->fields) * d->table->field_count);
  d->table->fields = d->fields;
  upb_MtDecoder_AllocateSubs(d, sub_count);
}

int upb_MtDecoder_CompareFields(const void* _a, const void* _b) {
  const upb_LayoutItem* a = _a;
  const upb_LayoutItem* b = _b;
  // Currently we just sort by:
  //  1. rep (smallest fields first)
  //  2. type (oneof cases first)
  //  2. field_index (smallest numbers first)
  // The main goal of this is to reduce space lost to padding.
  // Later we may have more subtle reasons to prefer a different ordering.
  const int rep_bits = upb_Log2Ceiling(kUpb_FieldRep_Max);
  const int type_bits = upb_Log2Ceiling(kUpb_LayoutItemType_Max);
  const int idx_bits = (sizeof(a->field_index) * 8);
  UPB_ASSERT(idx_bits + rep_bits + type_bits < 32);
#define UPB_COMBINE(rep, ty, idx) (((rep << type_bits) | ty) << idx_bits) | idx
  uint32_t a_packed = UPB_COMBINE(a->rep, a->type, a->field_index);
  uint32_t b_packed = UPB_COMBINE(b->rep, b->type, b->field_index);
  assert(a_packed != b_packed);
#undef UPB_COMBINE
  return a_packed < b_packed ? -1 : 1;
}

static bool upb_MtDecoder_SortLayoutItems(upb_MtDecoder* d) {
  // Add items for all non-oneof fields (oneofs were already added).
  int n = d->table->field_count;
  for (int i = 0; i < n; i++) {
    upb_MiniTableField* f = &d->fields[i];
    if (f->offset >= kOneofBase) continue;
    upb_LayoutItem item = {.field_index = i,
                           .rep = f->mode >> kUpb_FieldRep_Shift,
                           .type = kUpb_LayoutItemType_Field};
    upb_MtDecoder_PushItem(d, item);
  }

  if (d->vec.size) {
    qsort(d->vec.data, d->vec.size, sizeof(*d->vec.data),
          upb_MtDecoder_CompareFields);
  }

  return true;
}

static size_t upb_MiniTable_DivideRoundUp(size_t n, size_t d) {
  return (n + d - 1) / d;
}

static void upb_MtDecoder_AssignHasbits(upb_MiniTable* ret) {
  int n = ret->field_count;
  int last_hasbit = 0;  // 0 cannot be used.

  // First assign required fields, which must have the lowest hasbits.
  for (int i = 0; i < n; i++) {
    upb_MiniTableField* field = (upb_MiniTableField*)&ret->fields[i];
    if (field->offset == kRequiredPresence) {
      field->presence = ++last_hasbit;
    } else if (field->offset == kNoPresence) {
      field->presence = 0;
    }
  }
  ret->required_count = last_hasbit;

  // Next assign non-required hasbit fields.
  for (int i = 0; i < n; i++) {
    upb_MiniTableField* field = (upb_MiniTableField*)&ret->fields[i];
    if (field->offset == kHasbitPresence) {
      field->presence = ++last_hasbit;
    }
  }

  ret->size = last_hasbit ? upb_MiniTable_DivideRoundUp(last_hasbit + 1, 8) : 0;
}

size_t upb_MtDecoder_Place(upb_MtDecoder* d, upb_FieldRep rep) {
  size_t size = upb_MtDecoder_SizeOfRep(rep, d->platform);
  size_t align = upb_MtDecoder_AlignOfRep(rep, d->platform);
  size_t ret = UPB_ALIGN_UP(d->table->size, align);
  static const size_t max = UINT16_MAX;
  size_t new_size = ret + size;
  if (new_size > max) {
    upb_MtDecoder_ErrorFormat(
        d, "Message size exceeded maximum size of %zu bytes", max);
  }
  d->table->size = new_size;
  return ret;
}

static void upb_MtDecoder_AssignOffsets(upb_MtDecoder* d) {
  upb_LayoutItem* end = UPB_PTRADD(d->vec.data, d->vec.size);

  // Compute offsets.
  for (upb_LayoutItem* item = d->vec.data; item < end; item++) {
    item->offset = upb_MtDecoder_Place(d, item->rep);
  }

  // Assign oneof case offsets.  We must do these first, since assigning
  // actual offsets will overwrite the links of the linked list.
  for (upb_LayoutItem* item = d->vec.data; item < end; item++) {
    if (item->type != kUpb_LayoutItemType_OneofCase) continue;
    upb_MiniTableField* f = &d->fields[item->field_index];
    while (true) {
      f->presence = ~item->offset;
      if (f->offset == kUpb_LayoutItem_IndexSentinel) break;
      UPB_ASSERT(f->offset - kOneofBase < d->table->field_count);
      f = &d->fields[f->offset - kOneofBase];
    }
  }

  // Assign offsets.
  for (upb_LayoutItem* item = d->vec.data; item < end; item++) {
    upb_MiniTableField* f = &d->fields[item->field_index];
    switch (item->type) {
      case kUpb_LayoutItemType_OneofField:
        while (true) {
          uint16_t next_offset = f->offset;
          f->offset = item->offset;
          if (next_offset == kUpb_LayoutItem_IndexSentinel) break;
          f = &d->fields[next_offset - kOneofBase];
        }
        break;
      case kUpb_LayoutItemType_Field:
        f->offset = item->offset;
        break;
      default:
        break;
    }
  }

  // The fasttable parser (supported on 64-bit only) depends on this being a
  // multiple of 8 in order to satisfy UPB_MALLOC_ALIGN, which is also 8.
  //
  // On 32-bit we could potentially make this smaller, but there is no
  // compelling reason to optimize this right now.
  d->table->size = UPB_ALIGN_UP(d->table->size, 8);
}

static void upb_MtDecoder_ValidateEntryField(upb_MtDecoder* d,
                                             const upb_MiniTableField* f,
                                             int expected_num) {
  const char* name = expected_num == 1 ? "key" : "val";
  if (f->number != expected_num) {
    upb_MtDecoder_ErrorFormat(d,
                              "map %s did not have expected number (%d vs %d)",
                              name, expected_num, (int)f->number);
  }

  if (upb_IsRepeatedOrMap(f)) {
    upb_MtDecoder_ErrorFormat(
        d, "map %s cannot be repeated or map, or be in oneof", name);
  }

  uint32_t not_ok_types;
  if (expected_num == 1) {
    not_ok_types = (1 << kUpb_FieldType_Float) | (1 << kUpb_FieldType_Double) |
                   (1 << kUpb_FieldType_Message) | (1 << kUpb_FieldType_Group) |
                   (1 << kUpb_FieldType_Bytes) | (1 << kUpb_FieldType_Enum);
  } else {
    not_ok_types = 1 << kUpb_FieldType_Group;
  }

  if ((1 << upb_MiniTableField_Type(f)) & not_ok_types) {
    upb_MtDecoder_ErrorFormat(d, "map %s cannot have type %d", name,
                              (int)f->descriptortype);
  }
}

static void upb_MtDecoder_ParseMap(upb_MtDecoder* d, const char* data,
                                   size_t len) {
  upb_MtDecoder_ParseMessage(d, data, len);
  upb_MtDecoder_AssignHasbits(d->table);

  if (UPB_UNLIKELY(d->table->field_count != 2)) {
    upb_MtDecoder_ErrorFormat(d, "%hu fields in map", d->table->field_count);
    UPB_UNREACHABLE();
  }

  upb_LayoutItem* end = UPB_PTRADD(d->vec.data, d->vec.size);
  for (upb_LayoutItem* item = d->vec.data; item < end; item++) {
    if (item->type == kUpb_LayoutItemType_OneofCase) {
      upb_MtDecoder_ErrorFormat(d, "Map entry cannot have oneof");
    }
  }

  upb_MtDecoder_ValidateEntryField(d, &d->table->fields[0], 1);
  upb_MtDecoder_ValidateEntryField(d, &d->table->fields[1], 2);

  // Map entries have a pre-determined layout, regardless of types.
  // NOTE: sync with mini_table/message_internal.h.
  const size_t kv_size = d->platform == kUpb_MiniTablePlatform_32Bit ? 8 : 16;
  const size_t hasbit_size = 8;
  d->fields[0].offset = hasbit_size;
  d->fields[1].offset = hasbit_size + kv_size;
  d->table->size = UPB_ALIGN_UP(hasbit_size + kv_size + kv_size, 8);

  // Map entries have a special bit set to signal it's a map entry, used in
  // upb_MiniTable_SetSubMessage() below.
  d->table->ext |= kUpb_ExtMode_IsMapEntry;
}

static void upb_MtDecoder_ParseMessageSet(upb_MtDecoder* d, const char* data,
                                          size_t len) {
  if (len > 0) {
    upb_MtDecoder_ErrorFormat(d, "Invalid message set encode length: %zu", len);
    UPB_UNREACHABLE();
  }

  upb_MiniTable* ret = d->table;
  ret->size = 0;
  ret->field_count = 0;
  ret->ext = kUpb_ExtMode_IsMessageSet;
  ret->dense_below = 0;
  ret->table_mask = -1;
  ret->required_count = 0;
}

upb_MiniTable* upb_MiniTable_BuildWithBuf(const char* data, size_t len,
                                          upb_MiniTablePlatform platform,
                                          upb_Arena* arena, void** buf,
                                          size_t* buf_size,
                                          upb_Status* status) {
  upb_MtDecoder decoder = {
      .platform = platform,
      .vec =
          {
              .data = *buf,
              .capacity = *buf_size / sizeof(*decoder.vec.data),
              .size = 0,
          },
      .arena = arena,
      .status = status,
      .table = upb_Arena_Malloc(arena, sizeof(*decoder.table)),
  };

  if (UPB_SETJMP(decoder.err)) {
    decoder.table = NULL;
    goto done;
  }

  upb_MtDecoder_CheckOutOfMemory(&decoder, decoder.table);

  decoder.table->size = 0;
  decoder.table->field_count = 0;
  decoder.table->ext = kUpb_ExtMode_NonExtendable;
  decoder.table->dense_below = 0;
  decoder.table->table_mask = -1;
  decoder.table->required_count = 0;

  // Strip off and verify the version tag.
  if (!len--) goto done;
  const char vers = *data++;

  switch (vers) {
    case kUpb_EncodedVersion_MapV1:
      upb_MtDecoder_ParseMap(&decoder, data, len);
      break;

    case kUpb_EncodedVersion_MessageV1:
      upb_MtDecoder_ParseMessage(&decoder, data, len);
      upb_MtDecoder_AssignHasbits(decoder.table);
      upb_MtDecoder_SortLayoutItems(&decoder);
      upb_MtDecoder_AssignOffsets(&decoder);
      break;

    case kUpb_EncodedVersion_MessageSetV1:
      upb_MtDecoder_ParseMessageSet(&decoder, data, len);
      break;

    default:
      upb_MtDecoder_ErrorFormat(&decoder, "Invalid message version: %c", vers);
      UPB_UNREACHABLE();
  }

done:
  *buf = decoder.vec.data;
  *buf_size = decoder.vec.capacity * sizeof(*decoder.vec.data);
  return decoder.table;
}

static size_t upb_MiniTableEnum_Size(size_t count) {
  return sizeof(upb_MiniTableEnum) + count * sizeof(uint32_t);
}

static upb_MiniTableEnum* _upb_MiniTable_AddEnumDataMember(upb_MtDecoder* d,
                                                           uint32_t val) {
  if (d->enum_data_count == d->enum_data_capacity) {
    size_t old_sz = upb_MiniTableEnum_Size(d->enum_data_capacity);
    d->enum_data_capacity = UPB_MAX(2, d->enum_data_capacity * 2);
    size_t new_sz = upb_MiniTableEnum_Size(d->enum_data_capacity);
    d->enum_table = upb_Arena_Realloc(d->arena, d->enum_table, old_sz, new_sz);
    upb_MtDecoder_CheckOutOfMemory(d, d->enum_table);
  }
  d->enum_table->data[d->enum_data_count++] = val;
  return d->enum_table;
}

static void upb_MiniTableEnum_BuildValue(upb_MtDecoder* d, uint32_t val) {
  upb_MiniTableEnum* table = d->enum_table;
  d->enum_value_count++;
  if (table->value_count || (val > 512 && d->enum_value_count < val / 32)) {
    if (table->value_count == 0) {
      assert(d->enum_data_count == table->mask_limit / 32);
    }
    table = _upb_MiniTable_AddEnumDataMember(d, val);
    table->value_count++;
  } else {
    uint32_t new_mask_limit = ((val / 32) + 1) * 32;
    while (table->mask_limit < new_mask_limit) {
      table = _upb_MiniTable_AddEnumDataMember(d, 0);
      table->mask_limit += 32;
    }
    table->data[val / 32] |= 1ULL << (val % 32);
  }
}

upb_MiniTableEnum* upb_MiniTableEnum_Build(const char* data, size_t len,
                                           upb_Arena* arena,
                                           upb_Status* status) {
  upb_MtDecoder decoder = {
      .enum_table = upb_Arena_Malloc(arena, upb_MiniTableEnum_Size(2)),
      .enum_value_count = 0,
      .enum_data_count = 0,
      .enum_data_capacity = 1,
      .status = status,
      .end = UPB_PTRADD(data, len),
      .arena = arena,
  };

  if (UPB_SETJMP(decoder.err)) return NULL;

  // If the string is non-empty then it must begin with a version tag.
  if (len) {
    if (*data != kUpb_EncodedVersion_EnumV1) {
      upb_MtDecoder_ErrorFormat(&decoder, "Invalid enum version: %c", *data);
      UPB_UNREACHABLE();
    }
    data++;
    len--;
  }

  upb_MtDecoder_CheckOutOfMemory(&decoder, decoder.enum_table);

  // Guarantee at least 64 bits of mask without checking mask size.
  decoder.enum_table->mask_limit = 64;
  decoder.enum_table = _upb_MiniTable_AddEnumDataMember(&decoder, 0);
  decoder.enum_table = _upb_MiniTable_AddEnumDataMember(&decoder, 0);

  decoder.enum_table->value_count = 0;

  const char* ptr = data;
  uint32_t base = 0;

  while (ptr < decoder.end) {
    char ch = *ptr++;
    if (ch <= kUpb_EncodedValue_MaxEnumMask) {
      uint32_t mask = _upb_FromBase92(ch);
      for (int i = 0; i < 5; i++, base++, mask >>= 1) {
        if (mask & 1) upb_MiniTableEnum_BuildValue(&decoder, base);
      }
    } else if (kUpb_EncodedValue_MinSkip <= ch &&
               ch <= kUpb_EncodedValue_MaxSkip) {
      uint32_t skip;
      ptr = upb_MiniTable_DecodeBase92Varint(&decoder, ptr, ch,
                                             kUpb_EncodedValue_MinSkip,
                                             kUpb_EncodedValue_MaxSkip, &skip);
      base += skip;
    } else {
      upb_MtDecoder_ErrorFormat(&decoder, "Unexpected character: %c", ch);
      return NULL;
    }
  }

  return decoder.enum_table;
}

const char* _upb_MiniTableExtension_Build(const char* data, size_t len,
                                          upb_MiniTableExtension* ext,
                                          const upb_MiniTable* extendee,
                                          upb_MiniTableSub sub,
                                          upb_MiniTablePlatform platform,
                                          upb_Status* status) {
  upb_MtDecoder decoder = {
      .arena = NULL,
      .status = status,
      .table = NULL,
      .platform = platform,
  };

  if (UPB_SETJMP(decoder.err)) return NULL;

  // If the string is non-empty then it must begin with a version tag.
  if (len) {
    if (*data != kUpb_EncodedVersion_ExtensionV1) {
      upb_MtDecoder_ErrorFormat(&decoder, "Invalid ext version: %c", *data);
      UPB_UNREACHABLE();
    }
    data++;
    len--;
  }

  uint16_t count = 0;
  const char* ret =
      upb_MtDecoder_Parse(&decoder, data, len, ext, sizeof(*ext), &count, NULL);
  if (!ret || count != 1) return NULL;

  upb_MiniTableField* f = &ext->field;

  f->mode |= kUpb_LabelFlags_IsExtension;
  f->offset = 0;
  f->presence = 0;

  if (extendee->ext & kUpb_ExtMode_IsMessageSet) {
    // Extensions of MessageSet must be messages.
    if (!upb_IsSubMessage(f)) return NULL;

    // Extensions of MessageSet must be non-repeating.
    if ((f->mode & kUpb_FieldMode_Mask) == kUpb_FieldMode_Array) return NULL;
  }

  ext->extendee = extendee;
  ext->sub = sub;

  return ret;
}

upb_MiniTable* _upb_MiniTable_Build(const char* data, size_t len,
                                    upb_MiniTablePlatform platform,
                                    upb_Arena* arena, upb_Status* status) {
  void* buf = NULL;
  size_t size = 0;
  upb_MiniTable* ret = upb_MiniTable_BuildWithBuf(data, len, platform, arena,
                                                  &buf, &size, status);
  free(buf);
  return ret;
}

bool upb_MiniTable_SetSubMessage(upb_MiniTable* table,
                                 upb_MiniTableField* field,
                                 const upb_MiniTable* sub) {
  UPB_ASSERT((uintptr_t)table->fields <= (uintptr_t)field &&
             (uintptr_t)field <
                 (uintptr_t)(table->fields + table->field_count));
<<<<<<< HEAD
  // TODO: check these type invariants at runtime and return error to the
  // caller if they are violated, instead of using an assert.
  UPB_ASSERT(field->descriptortype == kUpb_FieldType_Message ||
             field->descriptortype == kUpb_FieldType_Group);
  if (sub->ext & kUpb_ExtMode_IsMapEntry) {
    UPB_ASSERT(field->descriptortype == kUpb_FieldType_Message);
    field->mode = (field->mode & ~kUpb_FieldMode_Mask) | kUpb_FieldMode_Map;
=======
  UPB_ASSERT(sub);

  const bool sub_is_map = sub->ext & kUpb_ExtMode_IsMapEntry;

  switch (field->descriptortype) {
    case kUpb_FieldType_Message:
      if (sub_is_map) {
        const bool table_is_map = table->ext & kUpb_ExtMode_IsMapEntry;
        if (UPB_UNLIKELY(table_is_map)) return false;

        field->mode = (field->mode & ~kUpb_FieldMode_Mask) | kUpb_FieldMode_Map;
      }
      break;

    case kUpb_FieldType_Group:
      if (UPB_UNLIKELY(sub_is_map)) return false;
      break;

    default:
      return false;
>>>>>>> b977cf5c
  }

  upb_MiniTableSub* table_sub = (void*)&table->subs[field->submsg_index];
  table_sub->submsg = sub;
  return true;
}

bool upb_MiniTable_SetSubEnum(upb_MiniTable* table, upb_MiniTableField* field,
                              const upb_MiniTableEnum* sub) {
  UPB_ASSERT((uintptr_t)table->fields <= (uintptr_t)field &&
             (uintptr_t)field <
                 (uintptr_t)(table->fields + table->field_count));
  UPB_ASSERT(sub);

  upb_MiniTableSub* table_sub = (void*)&table->subs[field->submsg_index];
  table_sub->subenum = sub;
  return true;
}

#include <inttypes.h>


// Must be last.

typedef struct {
  uint64_t present_values_mask;
  uint32_t last_written_value;
} upb_MtDataEncoderInternal_EnumState;

typedef struct {
  uint64_t msg_modifiers;
  uint32_t last_field_num;
  enum {
    kUpb_OneofState_NotStarted,
    kUpb_OneofState_StartedOneof,
    kUpb_OneofState_EmittedOneofField,
  } oneof_state;
} upb_MtDataEncoderInternal_MsgState;

typedef struct {
  char* buf_start;  // Only for checking kUpb_MtDataEncoder_MinSize.
  union {
    upb_MtDataEncoderInternal_EnumState enum_state;
    upb_MtDataEncoderInternal_MsgState msg_state;
  } state;
} upb_MtDataEncoderInternal;

static upb_MtDataEncoderInternal* upb_MtDataEncoder_GetInternal(
    upb_MtDataEncoder* e, char* buf_start) {
  UPB_ASSERT(sizeof(upb_MtDataEncoderInternal) <= sizeof(e->internal));
  upb_MtDataEncoderInternal* ret = (upb_MtDataEncoderInternal*)e->internal;
  ret->buf_start = buf_start;
  return ret;
}

static char* upb_MtDataEncoder_PutRaw(upb_MtDataEncoder* e, char* ptr,
                                      char ch) {
  upb_MtDataEncoderInternal* in = (upb_MtDataEncoderInternal*)e->internal;
  UPB_ASSERT(ptr - in->buf_start < kUpb_MtDataEncoder_MinSize);
  if (ptr == e->end) return NULL;
  *ptr++ = ch;
  return ptr;
}

static char* upb_MtDataEncoder_Put(upb_MtDataEncoder* e, char* ptr, char ch) {
  return upb_MtDataEncoder_PutRaw(e, ptr, _upb_ToBase92(ch));
}

static char* upb_MtDataEncoder_PutBase92Varint(upb_MtDataEncoder* e, char* ptr,
                                               uint32_t val, int min, int max) {
  int shift = upb_Log2Ceiling(_upb_FromBase92(max) - _upb_FromBase92(min) + 1);
  UPB_ASSERT(shift <= 6);
  uint32_t mask = (1 << shift) - 1;
  do {
    uint32_t bits = val & mask;
    ptr = upb_MtDataEncoder_Put(e, ptr, bits + _upb_FromBase92(min));
    if (!ptr) return NULL;
    val >>= shift;
  } while (val);
  return ptr;
}

char* upb_MtDataEncoder_PutModifier(upb_MtDataEncoder* e, char* ptr,
                                    uint64_t mod) {
  if (mod) {
    ptr = upb_MtDataEncoder_PutBase92Varint(e, ptr, mod,
                                            kUpb_EncodedValue_MinModifier,
                                            kUpb_EncodedValue_MaxModifier);
  }
  return ptr;
}

char* upb_MtDataEncoder_EncodeExtension(upb_MtDataEncoder* e, char* ptr,
                                        upb_FieldType type, uint32_t field_num,
                                        uint64_t field_mod) {
  upb_MtDataEncoderInternal* in = upb_MtDataEncoder_GetInternal(e, ptr);
  in->state.msg_state.msg_modifiers = 0;
  in->state.msg_state.last_field_num = 0;
  in->state.msg_state.oneof_state = kUpb_OneofState_NotStarted;

  ptr = upb_MtDataEncoder_PutRaw(e, ptr, kUpb_EncodedVersion_ExtensionV1);
  if (!ptr) return NULL;

  return upb_MtDataEncoder_PutField(e, ptr, type, field_num, field_mod);
}

char* upb_MtDataEncoder_EncodeMap(upb_MtDataEncoder* e, char* ptr,
                                  upb_FieldType key_type,
                                  upb_FieldType value_type, uint64_t key_mod,
                                  uint64_t value_mod) {
  upb_MtDataEncoderInternal* in = upb_MtDataEncoder_GetInternal(e, ptr);
  in->state.msg_state.msg_modifiers = 0;
  in->state.msg_state.last_field_num = 0;
  in->state.msg_state.oneof_state = kUpb_OneofState_NotStarted;

  ptr = upb_MtDataEncoder_PutRaw(e, ptr, kUpb_EncodedVersion_MapV1);
  if (!ptr) return NULL;

  ptr = upb_MtDataEncoder_PutField(e, ptr, key_type, 1, key_mod);
  if (!ptr) return NULL;

  return upb_MtDataEncoder_PutField(e, ptr, value_type, 2, value_mod);
}

char* upb_MtDataEncoder_EncodeMessageSet(upb_MtDataEncoder* e, char* ptr) {
  (void)upb_MtDataEncoder_GetInternal(e, ptr);
  return upb_MtDataEncoder_PutRaw(e, ptr, kUpb_EncodedVersion_MessageSetV1);
}

char* upb_MtDataEncoder_StartMessage(upb_MtDataEncoder* e, char* ptr,
                                     uint64_t msg_mod) {
  upb_MtDataEncoderInternal* in = upb_MtDataEncoder_GetInternal(e, ptr);
  in->state.msg_state.msg_modifiers = msg_mod;
  in->state.msg_state.last_field_num = 0;
  in->state.msg_state.oneof_state = kUpb_OneofState_NotStarted;

  ptr = upb_MtDataEncoder_PutRaw(e, ptr, kUpb_EncodedVersion_MessageV1);
  if (!ptr) return NULL;

  return upb_MtDataEncoder_PutModifier(e, ptr, msg_mod);
}

char* upb_MtDataEncoder_PutField(upb_MtDataEncoder* e, char* ptr,
                                 upb_FieldType type, uint32_t field_num,
                                 uint64_t field_mod) {
  static const char kUpb_TypeToEncoded[] = {
      [kUpb_FieldType_Double] = kUpb_EncodedType_Double,
      [kUpb_FieldType_Float] = kUpb_EncodedType_Float,
      [kUpb_FieldType_Int64] = kUpb_EncodedType_Int64,
      [kUpb_FieldType_UInt64] = kUpb_EncodedType_UInt64,
      [kUpb_FieldType_Int32] = kUpb_EncodedType_Int32,
      [kUpb_FieldType_Fixed64] = kUpb_EncodedType_Fixed64,
      [kUpb_FieldType_Fixed32] = kUpb_EncodedType_Fixed32,
      [kUpb_FieldType_Bool] = kUpb_EncodedType_Bool,
      [kUpb_FieldType_String] = kUpb_EncodedType_String,
      [kUpb_FieldType_Group] = kUpb_EncodedType_Group,
      [kUpb_FieldType_Message] = kUpb_EncodedType_Message,
      [kUpb_FieldType_Bytes] = kUpb_EncodedType_Bytes,
      [kUpb_FieldType_UInt32] = kUpb_EncodedType_UInt32,
      [kUpb_FieldType_Enum] = kUpb_EncodedType_OpenEnum,
      [kUpb_FieldType_SFixed32] = kUpb_EncodedType_SFixed32,
      [kUpb_FieldType_SFixed64] = kUpb_EncodedType_SFixed64,
      [kUpb_FieldType_SInt32] = kUpb_EncodedType_SInt32,
      [kUpb_FieldType_SInt64] = kUpb_EncodedType_SInt64,
  };

  upb_MtDataEncoderInternal* in = upb_MtDataEncoder_GetInternal(e, ptr);
  if (field_num <= in->state.msg_state.last_field_num) return NULL;
  if (in->state.msg_state.last_field_num + 1 != field_num) {
    // Put skip.
    UPB_ASSERT(field_num > in->state.msg_state.last_field_num);
    uint32_t skip = field_num - in->state.msg_state.last_field_num;
    ptr = upb_MtDataEncoder_PutBase92Varint(
        e, ptr, skip, kUpb_EncodedValue_MinSkip, kUpb_EncodedValue_MaxSkip);
    if (!ptr) return NULL;
  }
  in->state.msg_state.last_field_num = field_num;

  uint32_t encoded_modifiers = 0;

  // Put field type.
  int encoded_type = kUpb_TypeToEncoded[type];
  if (field_mod & kUpb_FieldModifier_IsClosedEnum) {
    UPB_ASSERT(type == kUpb_FieldType_Enum);
    encoded_type = kUpb_EncodedType_ClosedEnum;
  }
  if (field_mod & kUpb_FieldModifier_IsRepeated) {
    // Repeated fields shift the type number up (unlike other modifiers which
    // are bit flags).
    encoded_type += kUpb_EncodedType_RepeatedBase;

    if (_upb_FieldType_IsPackable(type)) {
      bool field_is_packed = field_mod & kUpb_FieldModifier_IsPacked;
      bool default_is_packed = in->state.msg_state.msg_modifiers &
                               kUpb_MessageModifier_DefaultIsPacked;
      if (field_is_packed != default_is_packed) {
        encoded_modifiers |= kUpb_EncodedFieldModifier_FlipPacked;
      }
    }
  }
  ptr = upb_MtDataEncoder_Put(e, ptr, encoded_type);
  if (!ptr) return NULL;

  if (field_mod & kUpb_FieldModifier_IsProto3Singular) {
    encoded_modifiers |= kUpb_EncodedFieldModifier_IsProto3Singular;
  }
  if (field_mod & kUpb_FieldModifier_IsRequired) {
    encoded_modifiers |= kUpb_EncodedFieldModifier_IsRequired;
  }
  return upb_MtDataEncoder_PutModifier(e, ptr, encoded_modifiers);
}

char* upb_MtDataEncoder_StartOneof(upb_MtDataEncoder* e, char* ptr) {
  upb_MtDataEncoderInternal* in = upb_MtDataEncoder_GetInternal(e, ptr);
  if (in->state.msg_state.oneof_state == kUpb_OneofState_NotStarted) {
    ptr = upb_MtDataEncoder_Put(e, ptr, _upb_FromBase92(kUpb_EncodedValue_End));
  } else {
    ptr = upb_MtDataEncoder_Put(
        e, ptr, _upb_FromBase92(kUpb_EncodedValue_OneofSeparator));
  }
  in->state.msg_state.oneof_state = kUpb_OneofState_StartedOneof;
  return ptr;
}

char* upb_MtDataEncoder_PutOneofField(upb_MtDataEncoder* e, char* ptr,
                                      uint32_t field_num) {
  upb_MtDataEncoderInternal* in = upb_MtDataEncoder_GetInternal(e, ptr);
  if (in->state.msg_state.oneof_state == kUpb_OneofState_EmittedOneofField) {
    ptr = upb_MtDataEncoder_Put(
        e, ptr, _upb_FromBase92(kUpb_EncodedValue_FieldSeparator));
    if (!ptr) return NULL;
  }
  ptr = upb_MtDataEncoder_PutBase92Varint(e, ptr, field_num, _upb_ToBase92(0),
                                          _upb_ToBase92(63));
  in->state.msg_state.oneof_state = kUpb_OneofState_EmittedOneofField;
  return ptr;
}

char* upb_MtDataEncoder_StartEnum(upb_MtDataEncoder* e, char* ptr) {
  upb_MtDataEncoderInternal* in = upb_MtDataEncoder_GetInternal(e, ptr);
  in->state.enum_state.present_values_mask = 0;
  in->state.enum_state.last_written_value = 0;

  return upb_MtDataEncoder_PutRaw(e, ptr, kUpb_EncodedVersion_EnumV1);
}

static char* upb_MtDataEncoder_FlushDenseEnumMask(upb_MtDataEncoder* e,
                                                  char* ptr) {
  upb_MtDataEncoderInternal* in = (upb_MtDataEncoderInternal*)e->internal;
  ptr = upb_MtDataEncoder_Put(e, ptr, in->state.enum_state.present_values_mask);
  in->state.enum_state.present_values_mask = 0;
  in->state.enum_state.last_written_value += 5;
  return ptr;
}

char* upb_MtDataEncoder_PutEnumValue(upb_MtDataEncoder* e, char* ptr,
                                     uint32_t val) {
  // TODO(b/229641772): optimize this encoding.
  upb_MtDataEncoderInternal* in = upb_MtDataEncoder_GetInternal(e, ptr);
  UPB_ASSERT(val >= in->state.enum_state.last_written_value);
  uint32_t delta = val - in->state.enum_state.last_written_value;
  if (delta >= 5 && in->state.enum_state.present_values_mask) {
    ptr = upb_MtDataEncoder_FlushDenseEnumMask(e, ptr);
    if (!ptr) {
      return NULL;
    }
    delta -= 5;
  }

  if (delta >= 5) {
    ptr = upb_MtDataEncoder_PutBase92Varint(
        e, ptr, delta, kUpb_EncodedValue_MinSkip, kUpb_EncodedValue_MaxSkip);
    in->state.enum_state.last_written_value += delta;
    delta = 0;
  }

  UPB_ASSERT((in->state.enum_state.present_values_mask >> delta) == 0);
  in->state.enum_state.present_values_mask |= 1ULL << delta;
  return ptr;
}

char* upb_MtDataEncoder_EndEnum(upb_MtDataEncoder* e, char* ptr) {
  upb_MtDataEncoderInternal* in = upb_MtDataEncoder_GetInternal(e, ptr);
  if (!in->state.enum_state.present_values_mask) return ptr;
  return upb_MtDataEncoder_FlushDenseEnumMask(e, ptr);
}



// Must be last.

#define EXTREG_KEY_SIZE (sizeof(upb_MiniTable*) + sizeof(uint32_t))

struct upb_ExtensionRegistry {
  upb_Arena* arena;
  upb_strtable exts;  // Key is upb_MiniTable* concatenated with fieldnum.
};

static void extreg_key(char* buf, const upb_MiniTable* l, uint32_t fieldnum) {
  memcpy(buf, &l, sizeof(l));
  memcpy(buf + sizeof(l), &fieldnum, sizeof(fieldnum));
}

upb_ExtensionRegistry* upb_ExtensionRegistry_New(upb_Arena* arena) {
  upb_ExtensionRegistry* r = upb_Arena_Malloc(arena, sizeof(*r));
  if (!r) return NULL;
  r->arena = arena;
  if (!upb_strtable_init(&r->exts, 8, arena)) return NULL;
  return r;
}

bool upb_ExtensionRegistry_AddArray(upb_ExtensionRegistry* r,
                                    const upb_MiniTableExtension** e,
                                    size_t count) {
  char buf[EXTREG_KEY_SIZE];
  const upb_MiniTableExtension** start = e;
  const upb_MiniTableExtension** end = UPB_PTRADD(e, count);
  for (; e < end; e++) {
    const upb_MiniTableExtension* ext = *e;
    extreg_key(buf, ext->extendee, ext->field.number);
    upb_value v;
    if (upb_strtable_lookup2(&r->exts, buf, EXTREG_KEY_SIZE, &v)) {
      goto failure;
    }
    if (!upb_strtable_insert(&r->exts, buf, EXTREG_KEY_SIZE,
                             upb_value_constptr(ext), r->arena)) {
      goto failure;
    }
  }
  return true;

failure:
  // Back out the entries previously added.
  for (end = e, e = start; e < end; e++) {
    const upb_MiniTableExtension* ext = *e;
    extreg_key(buf, ext->extendee, ext->field.number);
    upb_strtable_remove2(&r->exts, buf, EXTREG_KEY_SIZE, NULL);
  }
  return false;
}

const upb_MiniTableExtension* upb_ExtensionRegistry_Lookup(
    const upb_ExtensionRegistry* r, const upb_MiniTable* t, uint32_t num) {
  char buf[EXTREG_KEY_SIZE];
  upb_value v;
  extreg_key(buf, t, num);
  if (upb_strtable_lookup2(&r->exts, buf, EXTREG_KEY_SIZE, &v)) {
    return upb_value_getconstptr(v);
  } else {
    return NULL;
  }
}

#include <string.h>


// Must be last.

/* The upb core does not generally have a concept of default instances. However
 * for descriptor options we make an exception since the max size is known and
 * modest (<200 bytes). All types can share a default instance since it is
 * initialized to zeroes.
 *
 * We have to allocate an extra pointer for upb's internal metadata. */
static const char opt_default_buf[_UPB_MAXOPT_SIZE + sizeof(void*)] = {0};
const char* kUpbDefOptDefault = &opt_default_buf[sizeof(void*)];

const char* _upb_DefBuilder_FullToShort(const char* fullname) {
  const char* p;

  if (fullname == NULL) {
    return NULL;
  } else if ((p = strrchr(fullname, '.')) == NULL) {
    /* No '.' in the name, return the full string. */
    return fullname;
  } else {
    /* Return one past the last '.'. */
    return p + 1;
  }
}

void _upb_DefBuilder_FailJmp(upb_DefBuilder* ctx) { UPB_LONGJMP(ctx->err, 1); }

void _upb_DefBuilder_Errf(upb_DefBuilder* ctx, const char* fmt, ...) {
  va_list argp;
  va_start(argp, fmt);
  upb_Status_VSetErrorFormat(ctx->status, fmt, argp);
  va_end(argp);
  _upb_DefBuilder_FailJmp(ctx);
}

void _upb_DefBuilder_OomErr(upb_DefBuilder* ctx) {
  upb_Status_SetErrorMessage(ctx->status, "out of memory");
  _upb_DefBuilder_FailJmp(ctx);
}

const char* _upb_DefBuilder_MakeFullName(upb_DefBuilder* ctx,
                                         const char* prefix,
                                         upb_StringView name) {
  if (prefix) {
    // ret = prefix + '.' + name;
    size_t n = strlen(prefix);
    char* ret = _upb_DefBuilder_Alloc(ctx, n + name.size + 2);
    strcpy(ret, prefix);
    ret[n] = '.';
    memcpy(&ret[n + 1], name.data, name.size);
    ret[n + 1 + name.size] = '\0';
    return ret;
  } else {
    char* ret = upb_strdup2(name.data, name.size, ctx->arena);
    if (!ret) _upb_DefBuilder_OomErr(ctx);
    return ret;
  }
}

static bool remove_component(char* base, size_t* len) {
  if (*len == 0) return false;

  for (size_t i = *len - 1; i > 0; i--) {
    if (base[i] == '.') {
      *len = i;
      return true;
    }
  }

  *len = 0;
  return true;
}

const void* _upb_DefBuilder_ResolveAny(upb_DefBuilder* ctx,
                                       const char* from_name_dbg,
                                       const char* base, upb_StringView sym,
                                       upb_deftype_t* type) {
  if (sym.size == 0) goto notfound;
  upb_value v;
  if (sym.data[0] == '.') {
    /* Symbols starting with '.' are absolute, so we do a single lookup.
     * Slice to omit the leading '.' */
    if (!_upb_DefPool_LookupSym(ctx->symtab, sym.data + 1, sym.size - 1, &v)) {
      goto notfound;
    }
  } else {
    /* Remove components from base until we find an entry or run out. */
    size_t baselen = base ? strlen(base) : 0;
    char* tmp = malloc(sym.size + baselen + 1);
    while (1) {
      char* p = tmp;
      if (baselen) {
        memcpy(p, base, baselen);
        p[baselen] = '.';
        p += baselen + 1;
      }
      memcpy(p, sym.data, sym.size);
      p += sym.size;
      if (_upb_DefPool_LookupSym(ctx->symtab, tmp, p - tmp, &v)) {
        break;
      }
      if (!remove_component(tmp, &baselen)) {
        free(tmp);
        goto notfound;
      }
    }
    free(tmp);
  }

  *type = _upb_DefType_Type(v);
  return _upb_DefType_Unpack(v, *type);

notfound:
  _upb_DefBuilder_Errf(ctx, "couldn't resolve name '" UPB_STRINGVIEW_FORMAT "'",
                       UPB_STRINGVIEW_ARGS(sym));
}

const void* _upb_DefBuilder_Resolve(upb_DefBuilder* ctx,
                                    const char* from_name_dbg, const char* base,
                                    upb_StringView sym, upb_deftype_t type) {
  upb_deftype_t found_type;
  const void* ret =
      _upb_DefBuilder_ResolveAny(ctx, from_name_dbg, base, sym, &found_type);
  if (ret && found_type != type) {
    _upb_DefBuilder_Errf(ctx,
                         "type mismatch when resolving %s: couldn't find "
                         "name " UPB_STRINGVIEW_FORMAT " with type=%d",
                         from_name_dbg, UPB_STRINGVIEW_ARGS(sym), (int)type);
  }
  return ret;
}

// Per ASCII this will lower-case a letter. If the result is a letter, the
// input was definitely a letter. If the output is not a letter, this may
// have transformed the character unpredictably.
static char upb_ascii_lower(char ch) { return ch | 0x20; }

// isalpha() etc. from <ctype.h> are locale-dependent, which we don't want.
static bool upb_isbetween(uint8_t c, uint8_t low, uint8_t high) {
  return low <= c && c <= high;
}

static bool upb_isletter(char c) {
  char lower = upb_ascii_lower(c);
  return upb_isbetween(lower, 'a', 'z') || c == '_';
}

static bool upb_isalphanum(char c) {
  return upb_isletter(c) || upb_isbetween(c, '0', '9');
}

static bool TryGetChar(const char** src, const char* end, char* ch) {
  if (*src == end) return false;
  *ch = **src;
  *src += 1;
  return true;
}

static char TryGetHexDigit(const char** src, const char* end) {
  char ch;
  if (!TryGetChar(src, end, &ch)) return -1;
  if ('0' <= ch && ch <= '9') {
    return ch - '0';
  }
  ch = upb_ascii_lower(ch);
  if ('a' <= ch && ch <= 'f') {
    return ch - 'a' + 0xa;
  }
  *src -= 1;  // Char wasn't actually a hex digit.
  return -1;
}

static char upb_DefBuilder_ParseHexEscape(upb_DefBuilder* ctx,
                                          const upb_FieldDef* f,
                                          const char** src, const char* end) {
  char hex_digit = TryGetHexDigit(src, end);
  if (hex_digit < 0) {
    _upb_DefBuilder_Errf(
        ctx, "\\x cannot be followed by non-hex digit in field '%s' default",
        upb_FieldDef_FullName(f));
    return 0;
  }
  unsigned int ret = hex_digit;
  while ((hex_digit = TryGetHexDigit(src, end)) >= 0) {
    ret = (ret << 4) | hex_digit;
  }
  if (ret > 0xff) {
    _upb_DefBuilder_Errf(ctx, "Value of hex escape in field %s exceeds 8 bits",
                         upb_FieldDef_FullName(f));
    return 0;
  }
  return ret;
}

static char TryGetOctalDigit(const char** src, const char* end) {
  char ch;
  if (!TryGetChar(src, end, &ch)) return -1;
  if ('0' <= ch && ch <= '7') {
    return ch - '0';
  }
  *src -= 1;  // Char wasn't actually an octal digit.
  return -1;
}

static char upb_DefBuilder_ParseOctalEscape(upb_DefBuilder* ctx,
                                            const upb_FieldDef* f,
                                            const char** src, const char* end) {
  char ch = 0;
  for (int i = 0; i < 3; i++) {
    char digit;
    if ((digit = TryGetOctalDigit(src, end)) >= 0) {
      ch = (ch << 3) | digit;
    }
  }
  return ch;
}

char _upb_DefBuilder_ParseEscape(upb_DefBuilder* ctx, const upb_FieldDef* f,
                                 const char** src, const char* end) {
  char ch;
  if (!TryGetChar(src, end, &ch)) {
    _upb_DefBuilder_Errf(ctx, "unterminated escape sequence in field %s",
                         upb_FieldDef_FullName(f));
    return 0;
  }
  switch (ch) {
    case 'a':
      return '\a';
    case 'b':
      return '\b';
    case 'f':
      return '\f';
    case 'n':
      return '\n';
    case 'r':
      return '\r';
    case 't':
      return '\t';
    case 'v':
      return '\v';
    case '\\':
      return '\\';
    case '\'':
      return '\'';
    case '\"':
      return '\"';
    case '?':
      return '\?';
    case 'x':
    case 'X':
      return upb_DefBuilder_ParseHexEscape(ctx, f, src, end);
    case '0':
    case '1':
    case '2':
    case '3':
    case '4':
    case '5':
    case '6':
    case '7':
      *src -= 1;
      return upb_DefBuilder_ParseOctalEscape(ctx, f, src, end);
  }
  _upb_DefBuilder_Errf(ctx, "Unknown escape sequence: \\%c", ch);
}

void _upb_DefBuilder_CheckIdentSlow(upb_DefBuilder* ctx, upb_StringView name,
                                    bool full) {
  const char* str = name.data;
  const size_t len = name.size;
  bool start = true;
  for (size_t i = 0; i < len; i++) {
    const char c = str[i];
    if (c == '.') {
      if (start || !full) {
        _upb_DefBuilder_Errf(
            ctx, "invalid name: unexpected '.' (" UPB_STRINGVIEW_FORMAT ")",
            UPB_STRINGVIEW_ARGS(name));
      }
      start = true;
    } else if (start) {
      if (!upb_isletter(c)) {
        _upb_DefBuilder_Errf(ctx,
                             "invalid name: path components must start with a "
                             "letter (" UPB_STRINGVIEW_FORMAT ")",
                             UPB_STRINGVIEW_ARGS(name));
      }
      start = false;
    } else if (!upb_isalphanum(c)) {
      _upb_DefBuilder_Errf(
          ctx,
          "invalid name: non-alphanumeric character (" UPB_STRINGVIEW_FORMAT
          ")",
          UPB_STRINGVIEW_ARGS(name));
    }
  }
  if (start) {
    _upb_DefBuilder_Errf(ctx,
                         "invalid name: empty part (" UPB_STRINGVIEW_FORMAT ")",
                         UPB_STRINGVIEW_ARGS(name));
  }

  // We should never reach this point.
  UPB_ASSERT(false);
}


// Must be last.

struct upb_DefPool {
  upb_Arena* arena;
  upb_strtable syms;   // full_name -> packed def ptr
  upb_strtable files;  // file_name -> (upb_FileDef*)
  upb_inttable exts;   // (upb_MiniTableExtension*) -> (upb_FieldDef*)
  upb_ExtensionRegistry* extreg;
  upb_MiniTablePlatform platform;
  void* scratch_data;
  size_t scratch_size;
  size_t bytes_loaded;
};

void upb_DefPool_Free(upb_DefPool* s) {
  upb_Arena_Free(s->arena);
  upb_gfree(s->scratch_data);
  upb_gfree(s);
}

upb_DefPool* upb_DefPool_New(void) {
  upb_DefPool* s = upb_gmalloc(sizeof(*s));
  if (!s) return NULL;

  s->arena = upb_Arena_New();
  s->bytes_loaded = 0;

  s->scratch_size = 240;
  s->scratch_data = upb_gmalloc(s->scratch_size);
  if (!s->scratch_data) goto err;

  if (!upb_strtable_init(&s->syms, 32, s->arena)) goto err;
  if (!upb_strtable_init(&s->files, 4, s->arena)) goto err;
  if (!upb_inttable_init(&s->exts, s->arena)) goto err;

  s->extreg = upb_ExtensionRegistry_New(s->arena);
  if (!s->extreg) goto err;

  s->platform = kUpb_MiniTablePlatform_Native;

  return s;

err:
  upb_DefPool_Free(s);
  return NULL;
}

bool _upb_DefPool_InsertExt(upb_DefPool* s, const upb_MiniTableExtension* ext,
                            upb_FieldDef* f) {
  return upb_inttable_insert(&s->exts, (uintptr_t)ext, upb_value_constptr(f),
                             s->arena);
}

bool _upb_DefPool_InsertSym(upb_DefPool* s, upb_StringView sym, upb_value v,
                            upb_Status* status) {
  // TODO: table should support an operation "tryinsert" to avoid the double
  // lookup.
  if (upb_strtable_lookup2(&s->syms, sym.data, sym.size, NULL)) {
    upb_Status_SetErrorFormat(status, "duplicate symbol '%s'", sym.data);
    return false;
  }
  if (!upb_strtable_insert(&s->syms, sym.data, sym.size, v, s->arena)) {
    upb_Status_SetErrorMessage(status, "out of memory");
    return false;
  }
  return true;
}

static const void* _upb_DefPool_Unpack(const upb_DefPool* s, const char* sym,
                                       size_t size, upb_deftype_t type) {
  upb_value v;
  return upb_strtable_lookup2(&s->syms, sym, size, &v)
             ? _upb_DefType_Unpack(v, type)
             : NULL;
}

bool _upb_DefPool_LookupSym(const upb_DefPool* s, const char* sym, size_t size,
                            upb_value* v) {
  return upb_strtable_lookup2(&s->syms, sym, size, v);
}

upb_ExtensionRegistry* _upb_DefPool_ExtReg(const upb_DefPool* s) {
  return s->extreg;
}

void** _upb_DefPool_ScratchData(const upb_DefPool* s) {
  return (void**)&s->scratch_data;
}

size_t* _upb_DefPool_ScratchSize(const upb_DefPool* s) {
  return (size_t*)&s->scratch_size;
}

void _upb_DefPool_SetPlatform(upb_DefPool* s, upb_MiniTablePlatform platform) {
  assert(upb_strtable_count(&s->files) == 0);
  s->platform = platform;
}

const upb_MessageDef* upb_DefPool_FindMessageByName(const upb_DefPool* s,
                                                    const char* sym) {
  return _upb_DefPool_Unpack(s, sym, strlen(sym), UPB_DEFTYPE_MSG);
}

const upb_MessageDef* upb_DefPool_FindMessageByNameWithSize(
    const upb_DefPool* s, const char* sym, size_t len) {
  return _upb_DefPool_Unpack(s, sym, len, UPB_DEFTYPE_MSG);
}

const upb_EnumDef* upb_DefPool_FindEnumByName(const upb_DefPool* s,
                                              const char* sym) {
  return _upb_DefPool_Unpack(s, sym, strlen(sym), UPB_DEFTYPE_ENUM);
}

const upb_EnumValueDef* upb_DefPool_FindEnumByNameval(const upb_DefPool* s,
                                                      const char* sym) {
  return _upb_DefPool_Unpack(s, sym, strlen(sym), UPB_DEFTYPE_ENUMVAL);
}

const upb_FileDef* upb_DefPool_FindFileByName(const upb_DefPool* s,
                                              const char* name) {
  upb_value v;
  return upb_strtable_lookup(&s->files, name, &v) ? upb_value_getconstptr(v)
                                                  : NULL;
}

const upb_FileDef* upb_DefPool_FindFileByNameWithSize(const upb_DefPool* s,
                                                      const char* name,
                                                      size_t len) {
  upb_value v;
  return upb_strtable_lookup2(&s->files, name, len, &v)
             ? upb_value_getconstptr(v)
             : NULL;
}

const upb_FieldDef* upb_DefPool_FindExtensionByNameWithSize(
    const upb_DefPool* s, const char* name, size_t size) {
  upb_value v;
  if (!upb_strtable_lookup2(&s->syms, name, size, &v)) return NULL;

  switch (_upb_DefType_Type(v)) {
    case UPB_DEFTYPE_FIELD:
      return _upb_DefType_Unpack(v, UPB_DEFTYPE_FIELD);
    case UPB_DEFTYPE_MSG: {
      const upb_MessageDef* m = _upb_DefType_Unpack(v, UPB_DEFTYPE_MSG);
      return _upb_MessageDef_InMessageSet(m)
                 ? upb_MessageDef_NestedExtension(m, 0)
                 : NULL;
    }
    default:
      break;
  }

  return NULL;
}

const upb_FieldDef* upb_DefPool_FindExtensionByName(const upb_DefPool* s,
                                                    const char* sym) {
  return upb_DefPool_FindExtensionByNameWithSize(s, sym, strlen(sym));
}

const upb_ServiceDef* upb_DefPool_FindServiceByName(const upb_DefPool* s,
                                                    const char* name) {
  return _upb_DefPool_Unpack(s, name, strlen(name), UPB_DEFTYPE_SERVICE);
}

const upb_ServiceDef* upb_DefPool_FindServiceByNameWithSize(
    const upb_DefPool* s, const char* name, size_t size) {
  return _upb_DefPool_Unpack(s, name, size, UPB_DEFTYPE_SERVICE);
}

const upb_FileDef* upb_DefPool_FindFileContainingSymbol(const upb_DefPool* s,
                                                        const char* name) {
  upb_value v;
  // TODO(haberman): non-extension fields and oneofs.
  if (upb_strtable_lookup(&s->syms, name, &v)) {
    switch (_upb_DefType_Type(v)) {
      case UPB_DEFTYPE_EXT: {
        const upb_FieldDef* f = _upb_DefType_Unpack(v, UPB_DEFTYPE_EXT);
        return upb_FieldDef_File(f);
      }
      case UPB_DEFTYPE_MSG: {
        const upb_MessageDef* m = _upb_DefType_Unpack(v, UPB_DEFTYPE_MSG);
        return upb_MessageDef_File(m);
      }
      case UPB_DEFTYPE_ENUM: {
        const upb_EnumDef* e = _upb_DefType_Unpack(v, UPB_DEFTYPE_ENUM);
        return upb_EnumDef_File(e);
      }
      case UPB_DEFTYPE_ENUMVAL: {
        const upb_EnumValueDef* ev =
            _upb_DefType_Unpack(v, UPB_DEFTYPE_ENUMVAL);
        return upb_EnumDef_File(upb_EnumValueDef_Enum(ev));
      }
      case UPB_DEFTYPE_SERVICE: {
        const upb_ServiceDef* service =
            _upb_DefType_Unpack(v, UPB_DEFTYPE_SERVICE);
        return upb_ServiceDef_File(service);
      }
      default:
        UPB_UNREACHABLE();
    }
  }

  const char* last_dot = strrchr(name, '.');
  if (last_dot) {
    const upb_MessageDef* parent =
        upb_DefPool_FindMessageByNameWithSize(s, name, last_dot - name);
    if (parent) {
      const char* shortname = last_dot + 1;
      if (upb_MessageDef_FindByNameWithSize(parent, shortname,
                                            strlen(shortname), NULL, NULL)) {
        return upb_MessageDef_File(parent);
      }
    }
  }

  return NULL;
}

static void remove_filedef(upb_DefPool* s, upb_FileDef* file) {
  intptr_t iter = UPB_INTTABLE_BEGIN;
  upb_StringView key;
  upb_value val;
  while (upb_strtable_next2(&s->syms, &key, &val, &iter)) {
    const upb_FileDef* f;
    switch (_upb_DefType_Type(val)) {
      case UPB_DEFTYPE_EXT:
        f = upb_FieldDef_File(_upb_DefType_Unpack(val, UPB_DEFTYPE_EXT));
        break;
      case UPB_DEFTYPE_MSG:
        f = upb_MessageDef_File(_upb_DefType_Unpack(val, UPB_DEFTYPE_MSG));
        break;
      case UPB_DEFTYPE_ENUM:
        f = upb_EnumDef_File(_upb_DefType_Unpack(val, UPB_DEFTYPE_ENUM));
        break;
      case UPB_DEFTYPE_ENUMVAL:
        f = upb_EnumDef_File(upb_EnumValueDef_Enum(
            _upb_DefType_Unpack(val, UPB_DEFTYPE_ENUMVAL)));
        break;
      case UPB_DEFTYPE_SERVICE:
        f = upb_ServiceDef_File(_upb_DefType_Unpack(val, UPB_DEFTYPE_SERVICE));
        break;
      default:
        UPB_UNREACHABLE();
    }

    if (f == file) upb_strtable_removeiter(&s->syms, &iter);
  }
}

static const upb_FileDef* upb_DefBuilder_AddFileToPool(
    upb_DefBuilder* const builder, upb_DefPool* const s,
    const UPB_DESC(FileDescriptorProto) * const file_proto,
    const upb_StringView name, upb_Status* const status) {
  if (UPB_SETJMP(builder->err) != 0) {
    UPB_ASSERT(!upb_Status_IsOk(status));
    if (builder->file) {
      remove_filedef(s, builder->file);
      builder->file = NULL;
    }
  } else if (!builder->arena || !builder->tmp_arena) {
    _upb_DefBuilder_OomErr(builder);
  } else {
    _upb_FileDef_Create(builder, file_proto);
    upb_strtable_insert(&s->files, name.data, name.size,
                        upb_value_constptr(builder->file), builder->arena);
    UPB_ASSERT(upb_Status_IsOk(status));
    upb_Arena_Fuse(s->arena, builder->arena);
  }

  if (builder->arena) upb_Arena_Free(builder->arena);
  if (builder->tmp_arena) upb_Arena_Free(builder->tmp_arena);
  return builder->file;
}

static const upb_FileDef* _upb_DefPool_AddFile(
    upb_DefPool* s, const UPB_DESC(FileDescriptorProto) * file_proto,
    const upb_MiniTableFile* layout, upb_Status* status) {
  const upb_StringView name = UPB_DESC(FileDescriptorProto_name)(file_proto);

  if (name.size == 0) {
    upb_Status_SetErrorFormat(status,
                              "missing name in google_protobuf_FileDescriptorProto");
    return NULL;
  }

  // Determine whether we already know about this file.
  {
    upb_value v;
    if (upb_strtable_lookup2(&s->files, name.data, name.size, &v)) {
      upb_Status_SetErrorFormat(status,
                                "duplicate file name " UPB_STRINGVIEW_FORMAT,
                                UPB_STRINGVIEW_ARGS(name));
      return NULL;
    }
  }

  upb_DefBuilder ctx = {
      .symtab = s,
      .layout = layout,
      .platform = s->platform,
      .msg_count = 0,
      .enum_count = 0,
      .ext_count = 0,
      .status = status,
      .file = NULL,
      .arena = upb_Arena_New(),
      .tmp_arena = upb_Arena_New(),
  };

  return upb_DefBuilder_AddFileToPool(&ctx, s, file_proto, name, status);
}

const upb_FileDef* upb_DefPool_AddFile(upb_DefPool* s,
                                       const UPB_DESC(FileDescriptorProto) *
                                           file_proto,
                                       upb_Status* status) {
  return _upb_DefPool_AddFile(s, file_proto, NULL, status);
}

bool _upb_DefPool_LoadDefInitEx(upb_DefPool* s, const _upb_DefPool_Init* init,
                                bool rebuild_minitable) {
  /* Since this function should never fail (it would indicate a bug in upb) we
   * print errors to stderr instead of returning error status to the user. */
  _upb_DefPool_Init** deps = init->deps;
  UPB_DESC(FileDescriptorProto) * file;
  upb_Arena* arena;
  upb_Status status;

  upb_Status_Clear(&status);

  if (upb_DefPool_FindFileByName(s, init->filename)) {
    return true;
  }

  arena = upb_Arena_New();

  for (; *deps; deps++) {
    if (!_upb_DefPool_LoadDefInitEx(s, *deps, rebuild_minitable)) goto err;
  }

  file = UPB_DESC(FileDescriptorProto_parse_ex)(
      init->descriptor.data, init->descriptor.size, NULL,
      kUpb_DecodeOption_AliasString, arena);
  s->bytes_loaded += init->descriptor.size;

  if (!file) {
    upb_Status_SetErrorFormat(
        &status,
        "Failed to parse compiled-in descriptor for file '%s'. This should "
        "never happen.",
        init->filename);
    goto err;
  }

  const upb_MiniTableFile* mt = rebuild_minitable ? NULL : init->layout;
  if (!_upb_DefPool_AddFile(s, file, mt, &status)) {
    goto err;
  }

  upb_Arena_Free(arena);
  return true;

err:
  fprintf(stderr,
          "Error loading compiled-in descriptor for file '%s' (this should "
          "never happen): %s\n",
          init->filename, upb_Status_ErrorMessage(&status));
  upb_Arena_Free(arena);
  return false;
}

size_t _upb_DefPool_BytesLoaded(const upb_DefPool* s) {
  return s->bytes_loaded;
}

upb_Arena* _upb_DefPool_Arena(const upb_DefPool* s) { return s->arena; }

const upb_FieldDef* upb_DefPool_FindExtensionByMiniTable(
    const upb_DefPool* s, const upb_MiniTableExtension* ext) {
  upb_value v;
  bool ok = upb_inttable_lookup(&s->exts, (uintptr_t)ext, &v);
  UPB_ASSERT(ok);
  return upb_value_getconstptr(v);
}

const upb_FieldDef* upb_DefPool_FindExtensionByNumber(const upb_DefPool* s,
                                                      const upb_MessageDef* m,
                                                      int32_t fieldnum) {
  const upb_MiniTable* t = upb_MessageDef_MiniTable(m);
  const upb_MiniTableExtension* ext =
      upb_ExtensionRegistry_Lookup(s->extreg, t, fieldnum);
  return ext ? upb_DefPool_FindExtensionByMiniTable(s, ext) : NULL;
}

const upb_ExtensionRegistry* upb_DefPool_ExtensionRegistry(
    const upb_DefPool* s) {
  return s->extreg;
}

const upb_FieldDef** upb_DefPool_GetAllExtensions(const upb_DefPool* s,
                                                  const upb_MessageDef* m,
                                                  size_t* count) {
  size_t n = 0;
  intptr_t iter = UPB_INTTABLE_BEGIN;
  uintptr_t key;
  upb_value val;
  // This is O(all exts) instead of O(exts for m).  If we need this to be
  // efficient we may need to make extreg into a two-level table, or have a
  // second per-message index.
  while (upb_inttable_next(&s->exts, &key, &val, &iter)) {
    const upb_FieldDef* f = upb_value_getconstptr(val);
    if (upb_FieldDef_ContainingType(f) == m) n++;
  }
  const upb_FieldDef** exts = malloc(n * sizeof(*exts));
  iter = UPB_INTTABLE_BEGIN;
  size_t i = 0;
  while (upb_inttable_next(&s->exts, &key, &val, &iter)) {
    const upb_FieldDef* f = upb_value_getconstptr(val);
    if (upb_FieldDef_ContainingType(f) == m) exts[i++] = f;
  }
  *count = n;
  return exts;
}

bool _upb_DefPool_LoadDefInit(upb_DefPool* s, const _upb_DefPool_Init* init) {
  return _upb_DefPool_LoadDefInitEx(s, init, false);
}


// Must be last.

upb_deftype_t _upb_DefType_Type(upb_value v) {
  const uintptr_t num = (uintptr_t)upb_value_getconstptr(v);
  return num & UPB_DEFTYPE_MASK;
}

upb_value _upb_DefType_Pack(const void* ptr, upb_deftype_t type) {
  uintptr_t num = (uintptr_t)ptr;
  UPB_ASSERT((num & UPB_DEFTYPE_MASK) == 0);
  num |= type;
  return upb_value_constptr((const void*)num);
}

const void* _upb_DefType_Unpack(upb_value v, upb_deftype_t type) {
  uintptr_t num = (uintptr_t)upb_value_getconstptr(v);
  return (num & UPB_DEFTYPE_MASK) == type
             ? (const void*)(num & ~UPB_DEFTYPE_MASK)
             : NULL;
}


// Must be last.

bool _upb_DescState_Grow(upb_DescState* d, upb_Arena* a) {
  const size_t oldbufsize = d->bufsize;
  const int used = d->ptr - d->buf;

  if (!d->buf) {
    d->buf = upb_Arena_Malloc(a, d->bufsize);
    if (!d->buf) return false;
    d->ptr = d->buf;
    d->e.end = d->buf + d->bufsize;
  }

  if (oldbufsize - used < kUpb_MtDataEncoder_MinSize) {
    d->bufsize *= 2;
    d->buf = upb_Arena_Realloc(a, d->buf, oldbufsize, d->bufsize);
    if (!d->buf) return false;
    d->ptr = d->buf + used;
    d->e.end = d->buf + d->bufsize;
  }

  return true;
}


// Must be last.

struct upb_EnumDef {
  const UPB_DESC(EnumOptions) * opts;
  const upb_MiniTableEnum* layout;  // Only for proto2.
  const upb_FileDef* file;
  const upb_MessageDef* containing_type;  // Could be merged with "file".
  const char* full_name;
  upb_strtable ntoi;
  upb_inttable iton;
  const upb_EnumValueDef* values;
  const upb_EnumReservedRange* res_ranges;
  const upb_StringView* res_names;
  int value_count;
  int res_range_count;
  int res_name_count;
  int32_t defaultval;
  bool is_closed;
  bool is_sorted;  // Whether all of the values are defined in ascending order.
};

upb_EnumDef* _upb_EnumDef_At(const upb_EnumDef* e, int i) {
  return (upb_EnumDef*)&e[i];
}

const upb_MiniTableEnum* _upb_EnumDef_MiniTable(const upb_EnumDef* e) {
  return e->layout;
}

bool _upb_EnumDef_Insert(upb_EnumDef* e, upb_EnumValueDef* v, upb_Arena* a) {
  const char* name = upb_EnumValueDef_Name(v);
  const upb_value val = upb_value_constptr(v);
  bool ok = upb_strtable_insert(&e->ntoi, name, strlen(name), val, a);
  if (!ok) return false;

  // Multiple enumerators can have the same number, first one wins.
  const int number = upb_EnumValueDef_Number(v);
  if (!upb_inttable_lookup(&e->iton, number, NULL)) {
    return upb_inttable_insert(&e->iton, number, val, a);
  }
  return true;
}

const UPB_DESC(EnumOptions) * upb_EnumDef_Options(const upb_EnumDef* e) {
  return e->opts;
}

bool upb_EnumDef_HasOptions(const upb_EnumDef* e) {
  return e->opts != (void*)kUpbDefOptDefault;
}

const char* upb_EnumDef_FullName(const upb_EnumDef* e) { return e->full_name; }

const char* upb_EnumDef_Name(const upb_EnumDef* e) {
  return _upb_DefBuilder_FullToShort(e->full_name);
}

const upb_FileDef* upb_EnumDef_File(const upb_EnumDef* e) { return e->file; }

const upb_MessageDef* upb_EnumDef_ContainingType(const upb_EnumDef* e) {
  return e->containing_type;
}

int32_t upb_EnumDef_Default(const upb_EnumDef* e) {
  UPB_ASSERT(upb_EnumDef_FindValueByNumber(e, e->defaultval));
  return e->defaultval;
}

int upb_EnumDef_ReservedRangeCount(const upb_EnumDef* e) {
  return e->res_range_count;
}

const upb_EnumReservedRange* upb_EnumDef_ReservedRange(const upb_EnumDef* e,
                                                       int i) {
  UPB_ASSERT(0 <= i && i < e->res_range_count);
  return _upb_EnumReservedRange_At(e->res_ranges, i);
}

int upb_EnumDef_ReservedNameCount(const upb_EnumDef* e) {
  return e->res_name_count;
}

upb_StringView upb_EnumDef_ReservedName(const upb_EnumDef* e, int i) {
  UPB_ASSERT(0 <= i && i < e->res_name_count);
  return e->res_names[i];
}

int upb_EnumDef_ValueCount(const upb_EnumDef* e) { return e->value_count; }

const upb_EnumValueDef* upb_EnumDef_FindValueByName(const upb_EnumDef* e,
                                                    const char* name) {
  return upb_EnumDef_FindValueByNameWithSize(e, name, strlen(name));
}

const upb_EnumValueDef* upb_EnumDef_FindValueByNameWithSize(
    const upb_EnumDef* e, const char* name, size_t size) {
  upb_value v;
  return upb_strtable_lookup2(&e->ntoi, name, size, &v)
             ? upb_value_getconstptr(v)
             : NULL;
}

const upb_EnumValueDef* upb_EnumDef_FindValueByNumber(const upb_EnumDef* e,
                                                      int32_t num) {
  upb_value v;
  return upb_inttable_lookup(&e->iton, num, &v) ? upb_value_getconstptr(v)
                                                : NULL;
}

bool upb_EnumDef_CheckNumber(const upb_EnumDef* e, int32_t num) {
  // We could use upb_EnumDef_FindValueByNumber(e, num) != NULL, but we expect
  // this to be faster (especially for small numbers).
  return upb_MiniTableEnum_CheckValue(e->layout, num);
}

const upb_EnumValueDef* upb_EnumDef_Value(const upb_EnumDef* e, int i) {
  UPB_ASSERT(0 <= i && i < e->value_count);
  return _upb_EnumValueDef_At(e->values, i);
}

bool upb_EnumDef_IsClosed(const upb_EnumDef* e) { return e->is_closed; }

bool upb_EnumDef_MiniDescriptorEncode(const upb_EnumDef* e, upb_Arena* a,
                                      upb_StringView* out) {
  upb_DescState s;
  _upb_DescState_Init(&s);

  const upb_EnumValueDef** sorted = NULL;
  if (!e->is_sorted) {
    sorted = _upb_EnumValueDefs_Sorted(e->values, e->value_count, a);
    if (!sorted) return false;
  }

  if (!_upb_DescState_Grow(&s, a)) return false;
  s.ptr = upb_MtDataEncoder_StartEnum(&s.e, s.ptr);

  // Duplicate values are allowed but we only encode each value once.
  uint32_t previous = 0;

  for (size_t i = 0; i < e->value_count; i++) {
    const uint32_t current =
        upb_EnumValueDef_Number(sorted ? sorted[i] : upb_EnumDef_Value(e, i));
    if (i != 0 && previous == current) continue;

    if (!_upb_DescState_Grow(&s, a)) return false;
    s.ptr = upb_MtDataEncoder_PutEnumValue(&s.e, s.ptr, current);
    previous = current;
  }

  if (!_upb_DescState_Grow(&s, a)) return false;
  s.ptr = upb_MtDataEncoder_EndEnum(&s.e, s.ptr);

  // There will always be room for this '\0' in the encoder buffer because
  // kUpb_MtDataEncoder_MinSize is overkill for upb_MtDataEncoder_EndEnum().
  UPB_ASSERT(s.ptr < s.buf + s.bufsize);
  *s.ptr = '\0';

  out->data = s.buf;
  out->size = s.ptr - s.buf;
  return true;
}

static upb_MiniTableEnum* create_enumlayout(upb_DefBuilder* ctx,
                                            const upb_EnumDef* e) {
  upb_StringView sv;
  bool ok = upb_EnumDef_MiniDescriptorEncode(e, ctx->tmp_arena, &sv);
  if (!ok) _upb_DefBuilder_Errf(ctx, "OOM while building enum MiniDescriptor");

  upb_Status status;
  upb_MiniTableEnum* layout =
      upb_MiniTableEnum_Build(sv.data, sv.size, ctx->arena, &status);
  if (!layout)
    _upb_DefBuilder_Errf(ctx, "Error building enum MiniTable: %s", status.msg);
  return layout;
}

static upb_StringView* _upb_EnumReservedNames_New(
    upb_DefBuilder* ctx, int n, const upb_StringView* protos) {
  upb_StringView* sv = _upb_DefBuilder_Alloc(ctx, sizeof(upb_StringView) * n);
  for (size_t i = 0; i < n; i++) {
    sv[i].data =
        upb_strdup2(protos[i].data, protos[i].size, _upb_DefBuilder_Arena(ctx));
    sv[i].size = protos[i].size;
  }
  return sv;
}

static void create_enumdef(upb_DefBuilder* ctx, const char* prefix,
                           const UPB_DESC(EnumDescriptorProto) * enum_proto,
                           upb_EnumDef* e) {
  const UPB_DESC(EnumValueDescriptorProto)* const* values;
  const UPB_DESC(EnumDescriptorProto_EnumReservedRange)* const* res_ranges;
  const upb_StringView* res_names;
  upb_StringView name;
  size_t n_value, n_res_range, n_res_name;

  // Must happen before _upb_DefBuilder_Add()
  e->file = _upb_DefBuilder_File(ctx);

  name = UPB_DESC(EnumDescriptorProto_name)(enum_proto);
  _upb_DefBuilder_CheckIdentNotFull(ctx, name);

  e->full_name = _upb_DefBuilder_MakeFullName(ctx, prefix, name);
  _upb_DefBuilder_Add(ctx, e->full_name,
                      _upb_DefType_Pack(e, UPB_DEFTYPE_ENUM));

  e->is_closed = (!UPB_TREAT_PROTO2_ENUMS_LIKE_PROTO3) &&
                 (upb_FileDef_Syntax(e->file) == kUpb_Syntax_Proto2);

  values = UPB_DESC(EnumDescriptorProto_value)(enum_proto, &n_value);

  bool ok = upb_strtable_init(&e->ntoi, n_value, ctx->arena);
  if (!ok) _upb_DefBuilder_OomErr(ctx);

  ok = upb_inttable_init(&e->iton, ctx->arena);
  if (!ok) _upb_DefBuilder_OomErr(ctx);

  e->defaultval = 0;
  e->value_count = n_value;
  e->values =
      _upb_EnumValueDefs_New(ctx, prefix, n_value, values, e, &e->is_sorted);

  if (n_value == 0) {
    _upb_DefBuilder_Errf(ctx, "enums must contain at least one value (%s)",
                         e->full_name);
  }

  res_ranges =
      UPB_DESC(EnumDescriptorProto_reserved_range)(enum_proto, &n_res_range);
  e->res_range_count = n_res_range;
  e->res_ranges = _upb_EnumReservedRanges_New(ctx, n_res_range, res_ranges, e);

  res_names =
      UPB_DESC(EnumDescriptorProto_reserved_name)(enum_proto, &n_res_name);
  e->res_name_count = n_res_name;
  e->res_names = _upb_EnumReservedNames_New(ctx, n_res_name, res_names);

  UPB_DEF_SET_OPTIONS(e->opts, EnumDescriptorProto, EnumOptions, enum_proto);

  upb_inttable_compact(&e->iton, ctx->arena);

  if (e->is_closed) {
    if (ctx->layout) {
      UPB_ASSERT(ctx->enum_count < ctx->layout->enum_count);
      e->layout = ctx->layout->enums[ctx->enum_count++];
    } else {
      e->layout = create_enumlayout(ctx, e);
    }
  } else {
    e->layout = NULL;
  }
}

upb_EnumDef* _upb_EnumDefs_New(
    upb_DefBuilder* ctx, int n,
    const UPB_DESC(EnumDescriptorProto) * const* protos,
    const upb_MessageDef* containing_type) {
  _upb_DefType_CheckPadding(sizeof(upb_EnumDef));

  // If a containing type is defined then get the full name from that.
  // Otherwise use the package name from the file def.
  const char* name = containing_type ? upb_MessageDef_FullName(containing_type)
                                     : _upb_FileDef_RawPackage(ctx->file);

  upb_EnumDef* e = _upb_DefBuilder_Alloc(ctx, sizeof(upb_EnumDef) * n);
  for (size_t i = 0; i < n; i++) {
    create_enumdef(ctx, name, protos[i], &e[i]);
    e[i].containing_type = containing_type;
  }
  return e;
}

// #include "upb/reflection/extension_range_internal.h"
// #include "upb/reflection/message_def.h"

// Must be last.

struct upb_EnumReservedRange {
  int32_t start;
  int32_t end;
};

upb_EnumReservedRange* _upb_EnumReservedRange_At(const upb_EnumReservedRange* r,
                                                 int i) {
  return (upb_EnumReservedRange*)&r[i];
}

int32_t upb_EnumReservedRange_Start(const upb_EnumReservedRange* r) {
  return r->start;
}
int32_t upb_EnumReservedRange_End(const upb_EnumReservedRange* r) {
  return r->end;
}

upb_EnumReservedRange* _upb_EnumReservedRanges_New(
    upb_DefBuilder* ctx, int n,
    const UPB_DESC(EnumDescriptorProto_EnumReservedRange) * const* protos,
    const upb_EnumDef* e) {
  upb_EnumReservedRange* r =
      _upb_DefBuilder_Alloc(ctx, sizeof(upb_EnumReservedRange) * n);

  for (int i = 0; i < n; i++) {
    const int32_t start =
        UPB_DESC(EnumDescriptorProto_EnumReservedRange_start)(protos[i]);
    const int32_t end =
        UPB_DESC(EnumDescriptorProto_EnumReservedRange_end)(protos[i]);

    // A full validation would also check that each range is disjoint, and that
    // none of the fields overlap with the extension ranges, but we are just
    // sanity checking here.

    // Note: Not a typo! Unlike extension ranges and message reserved ranges,
    // the end value of an enum reserved range is *inclusive*!
    if (end < start) {
      _upb_DefBuilder_Errf(ctx, "Reserved range (%d, %d) is invalid, enum=%s\n",
                           (int)start, (int)end, upb_EnumDef_FullName(e));
    }

    r[i].start = start;
    r[i].end = end;
  }

  return r;
}


// Must be last.

struct upb_EnumValueDef {
  const UPB_DESC(EnumValueOptions) * opts;
  const upb_EnumDef* parent;
  const char* full_name;
  int32_t number;
};

upb_EnumValueDef* _upb_EnumValueDef_At(const upb_EnumValueDef* v, int i) {
  return (upb_EnumValueDef*)&v[i];
}

static int _upb_EnumValueDef_Compare(const void* p1, const void* p2) {
  const uint32_t v1 = (*(const upb_EnumValueDef**)p1)->number;
  const uint32_t v2 = (*(const upb_EnumValueDef**)p2)->number;
  return (v1 < v2) ? -1 : (v1 > v2);
}

const upb_EnumValueDef** _upb_EnumValueDefs_Sorted(const upb_EnumValueDef* v,
                                                   int n, upb_Arena* a) {
  // TODO: Try to replace this arena alloc with a persistent scratch buffer.
  upb_EnumValueDef** out =
      (upb_EnumValueDef**)upb_Arena_Malloc(a, n * sizeof(void*));
  if (!out) return NULL;

  for (int i = 0; i < n; i++) {
    out[i] = (upb_EnumValueDef*)&v[i];
  }
  qsort(out, n, sizeof(void*), _upb_EnumValueDef_Compare);

  return (const upb_EnumValueDef**)out;
}

const UPB_DESC(EnumValueOptions) *
    upb_EnumValueDef_Options(const upb_EnumValueDef* v) {
  return v->opts;
}

bool upb_EnumValueDef_HasOptions(const upb_EnumValueDef* v) {
  return v->opts != (void*)kUpbDefOptDefault;
}

const upb_EnumDef* upb_EnumValueDef_Enum(const upb_EnumValueDef* v) {
  return v->parent;
}

const char* upb_EnumValueDef_FullName(const upb_EnumValueDef* v) {
  return v->full_name;
}

const char* upb_EnumValueDef_Name(const upb_EnumValueDef* v) {
  return _upb_DefBuilder_FullToShort(v->full_name);
}

int32_t upb_EnumValueDef_Number(const upb_EnumValueDef* v) { return v->number; }

uint32_t upb_EnumValueDef_Index(const upb_EnumValueDef* v) {
  // Compute index in our parent's array.
  return v - upb_EnumDef_Value(v->parent, 0);
}

static void create_enumvaldef(upb_DefBuilder* ctx, const char* prefix,
                              const UPB_DESC(EnumValueDescriptorProto) *
                                  val_proto,
                              upb_EnumDef* e, upb_EnumValueDef* v) {
  upb_StringView name = UPB_DESC(EnumValueDescriptorProto_name)(val_proto);

  v->parent = e;  // Must happen prior to _upb_DefBuilder_Add()
  v->full_name = _upb_DefBuilder_MakeFullName(ctx, prefix, name);
  v->number = UPB_DESC(EnumValueDescriptorProto_number)(val_proto);
  _upb_DefBuilder_Add(ctx, v->full_name,
                      _upb_DefType_Pack(v, UPB_DEFTYPE_ENUMVAL));

  UPB_DEF_SET_OPTIONS(v->opts, EnumValueDescriptorProto, EnumValueOptions,
                      val_proto);

  bool ok = _upb_EnumDef_Insert(e, v, ctx->arena);
  if (!ok) _upb_DefBuilder_OomErr(ctx);
}

// Allocate and initialize an array of |n| enum value defs owned by |e|.
upb_EnumValueDef* _upb_EnumValueDefs_New(
    upb_DefBuilder* ctx, const char* prefix, int n,
    const UPB_DESC(EnumValueDescriptorProto) * const* protos, upb_EnumDef* e,
    bool* is_sorted) {
  _upb_DefType_CheckPadding(sizeof(upb_EnumValueDef));

  upb_EnumValueDef* v =
      _upb_DefBuilder_Alloc(ctx, sizeof(upb_EnumValueDef) * n);

  *is_sorted = true;
  uint32_t previous = 0;
  for (size_t i = 0; i < n; i++) {
    create_enumvaldef(ctx, prefix, protos[i], e, &v[i]);

    const uint32_t current = v[i].number;
    if (previous > current) *is_sorted = false;
    previous = current;
  }

  if (upb_FileDef_Syntax(ctx->file) == kUpb_Syntax_Proto3 && n > 0 &&
      v[0].number != 0) {
    _upb_DefBuilder_Errf(ctx,
                         "for proto3, the first enum value must be zero (%s)",
                         upb_EnumDef_FullName(e));
  }

  return v;
}


// Must be last.

struct upb_ExtensionRange {
  const UPB_DESC(ExtensionRangeOptions) * opts;
  int32_t start;
  int32_t end;
};

upb_ExtensionRange* _upb_ExtensionRange_At(const upb_ExtensionRange* r, int i) {
  return (upb_ExtensionRange*)&r[i];
}

const UPB_DESC(ExtensionRangeOptions) *
    upb_ExtensionRange_Options(const upb_ExtensionRange* r) {
  return r->opts;
}

bool upb_ExtensionRange_HasOptions(const upb_ExtensionRange* r) {
  return r->opts != (void*)kUpbDefOptDefault;
}

int32_t upb_ExtensionRange_Start(const upb_ExtensionRange* r) {
  return r->start;
}

int32_t upb_ExtensionRange_End(const upb_ExtensionRange* r) { return r->end; }

upb_ExtensionRange* _upb_ExtensionRanges_New(
    upb_DefBuilder* ctx, int n,
    const UPB_DESC(DescriptorProto_ExtensionRange) * const* protos,
    const upb_MessageDef* m) {
  upb_ExtensionRange* r =
      _upb_DefBuilder_Alloc(ctx, sizeof(upb_ExtensionRange) * n);

  for (int i = 0; i < n; i++) {
    const int32_t start =
        UPB_DESC(DescriptorProto_ExtensionRange_start)(protos[i]);
    const int32_t end = UPB_DESC(DescriptorProto_ExtensionRange_end)(protos[i]);
    const int32_t max = UPB_DESC(MessageOptions_message_set_wire_format)(
                            upb_MessageDef_Options(m))
                            ? INT32_MAX
                            : kUpb_MaxFieldNumber + 1;

    // A full validation would also check that each range is disjoint, and that
    // none of the fields overlap with the extension ranges, but we are just
    // sanity checking here.
    if (start < 1 || end <= start || end > max) {
      _upb_DefBuilder_Errf(ctx,
                           "Extension range (%d, %d) is invalid, message=%s\n",
                           (int)start, (int)end, upb_MessageDef_FullName(m));
    }

    r[i].start = start;
    r[i].end = end;
    UPB_DEF_SET_OPTIONS(r[i].opts, DescriptorProto_ExtensionRange,
                        ExtensionRangeOptions, protos[i]);
  }

  return r;
}

#include <ctype.h>
#include <errno.h>


// Must be last.

#define UPB_FIELD_TYPE_UNSPECIFIED 0

typedef struct {
  size_t len;
  char str[1];  // Null-terminated string data follows.
} str_t;

struct upb_FieldDef {
  const UPB_DESC(FieldOptions) * opts;
  const upb_FileDef* file;
  const upb_MessageDef* msgdef;
  const char* full_name;
  const char* json_name;
  union {
    int64_t sint;
    uint64_t uint;
    double dbl;
    float flt;
    bool boolean;
    str_t* str;
    void* msg;  // Always NULL.
  } defaultval;
  union {
    const upb_OneofDef* oneof;
    const upb_MessageDef* extension_scope;
  } scope;
  union {
    const upb_MessageDef* msgdef;
    const upb_EnumDef* enumdef;
    const UPB_DESC(FieldDescriptorProto) * unresolved;
  } sub;
  uint32_t number_;
  uint16_t index_;
  uint16_t layout_index;  // Index into msgdef->layout->fields or file->exts
  bool has_default;
  bool has_json_name;
  bool has_presence;
  bool is_extension;
  bool is_packed;
  bool is_proto3_optional;
  upb_FieldType type_;
  upb_Label label_;
#if UINTPTR_MAX == 0xffffffff
  uint32_t padding;  // Increase size to a multiple of 8.
#endif
};

upb_FieldDef* _upb_FieldDef_At(const upb_FieldDef* f, int i) {
  return (upb_FieldDef*)&f[i];
}

const UPB_DESC(FieldOptions) * upb_FieldDef_Options(const upb_FieldDef* f) {
  return f->opts;
}

bool upb_FieldDef_HasOptions(const upb_FieldDef* f) {
  return f->opts != (void*)kUpbDefOptDefault;
}

const char* upb_FieldDef_FullName(const upb_FieldDef* f) {
  return f->full_name;
}

upb_CType upb_FieldDef_CType(const upb_FieldDef* f) {
  switch (f->type_) {
    case kUpb_FieldType_Double:
      return kUpb_CType_Double;
    case kUpb_FieldType_Float:
      return kUpb_CType_Float;
    case kUpb_FieldType_Int64:
    case kUpb_FieldType_SInt64:
    case kUpb_FieldType_SFixed64:
      return kUpb_CType_Int64;
    case kUpb_FieldType_Int32:
    case kUpb_FieldType_SFixed32:
    case kUpb_FieldType_SInt32:
      return kUpb_CType_Int32;
    case kUpb_FieldType_UInt64:
    case kUpb_FieldType_Fixed64:
      return kUpb_CType_UInt64;
    case kUpb_FieldType_UInt32:
    case kUpb_FieldType_Fixed32:
      return kUpb_CType_UInt32;
    case kUpb_FieldType_Enum:
      return kUpb_CType_Enum;
    case kUpb_FieldType_Bool:
      return kUpb_CType_Bool;
    case kUpb_FieldType_String:
      return kUpb_CType_String;
    case kUpb_FieldType_Bytes:
      return kUpb_CType_Bytes;
    case kUpb_FieldType_Group:
    case kUpb_FieldType_Message:
      return kUpb_CType_Message;
  }
  UPB_UNREACHABLE();
}

upb_FieldType upb_FieldDef_Type(const upb_FieldDef* f) { return f->type_; }

uint32_t upb_FieldDef_Index(const upb_FieldDef* f) { return f->index_; }

upb_Label upb_FieldDef_Label(const upb_FieldDef* f) { return f->label_; }

uint32_t upb_FieldDef_Number(const upb_FieldDef* f) { return f->number_; }

bool upb_FieldDef_IsExtension(const upb_FieldDef* f) { return f->is_extension; }

bool upb_FieldDef_IsPacked(const upb_FieldDef* f) { return f->is_packed; }

const char* upb_FieldDef_Name(const upb_FieldDef* f) {
  return _upb_DefBuilder_FullToShort(f->full_name);
}

const char* upb_FieldDef_JsonName(const upb_FieldDef* f) {
  return f->json_name;
}

bool upb_FieldDef_HasJsonName(const upb_FieldDef* f) {
  return f->has_json_name;
}

const upb_FileDef* upb_FieldDef_File(const upb_FieldDef* f) { return f->file; }

const upb_MessageDef* upb_FieldDef_ContainingType(const upb_FieldDef* f) {
  return f->msgdef;
}

const upb_MessageDef* upb_FieldDef_ExtensionScope(const upb_FieldDef* f) {
  return f->is_extension ? f->scope.extension_scope : NULL;
}

const upb_OneofDef* upb_FieldDef_ContainingOneof(const upb_FieldDef* f) {
  return f->is_extension ? NULL : f->scope.oneof;
}

const upb_OneofDef* upb_FieldDef_RealContainingOneof(const upb_FieldDef* f) {
  const upb_OneofDef* oneof = upb_FieldDef_ContainingOneof(f);
  if (!oneof || upb_OneofDef_IsSynthetic(oneof)) return NULL;
  return oneof;
}

upb_MessageValue upb_FieldDef_Default(const upb_FieldDef* f) {
  upb_MessageValue ret;

  if (upb_FieldDef_IsRepeated(f) || upb_FieldDef_IsSubMessage(f)) {
    return (upb_MessageValue){.msg_val = NULL};
  }

  switch (upb_FieldDef_CType(f)) {
    case kUpb_CType_Bool:
      return (upb_MessageValue){.bool_val = f->defaultval.boolean};
    case kUpb_CType_Int64:
      return (upb_MessageValue){.int64_val = f->defaultval.sint};
    case kUpb_CType_UInt64:
      return (upb_MessageValue){.uint64_val = f->defaultval.uint};
    case kUpb_CType_Enum:
    case kUpb_CType_Int32:
      return (upb_MessageValue){.int32_val = (int32_t)f->defaultval.sint};
    case kUpb_CType_UInt32:
      return (upb_MessageValue){.uint32_val = (uint32_t)f->defaultval.uint};
    case kUpb_CType_Float:
      return (upb_MessageValue){.float_val = f->defaultval.flt};
    case kUpb_CType_Double:
      return (upb_MessageValue){.double_val = f->defaultval.dbl};
    case kUpb_CType_String:
    case kUpb_CType_Bytes: {
      str_t* str = f->defaultval.str;
      if (str) {
        return (upb_MessageValue){
            .str_val = (upb_StringView){.data = str->str, .size = str->len}};
      } else {
        return (upb_MessageValue){
            .str_val = (upb_StringView){.data = NULL, .size = 0}};
      }
    }
    default:
      UPB_UNREACHABLE();
  }

  return ret;
}

const upb_MessageDef* upb_FieldDef_MessageSubDef(const upb_FieldDef* f) {
  return upb_FieldDef_CType(f) == kUpb_CType_Message ? f->sub.msgdef : NULL;
}

const upb_EnumDef* upb_FieldDef_EnumSubDef(const upb_FieldDef* f) {
  return upb_FieldDef_CType(f) == kUpb_CType_Enum ? f->sub.enumdef : NULL;
}

const upb_MiniTableField* upb_FieldDef_MiniTable(const upb_FieldDef* f) {
  if (upb_FieldDef_IsExtension(f)) {
    const upb_FileDef* file = upb_FieldDef_File(f);
    return (upb_MiniTableField*)_upb_FileDef_ExtensionMiniTable(
        file, f->layout_index);
  } else {
    const upb_MiniTable* layout = upb_MessageDef_MiniTable(f->msgdef);
    return &layout->fields[f->layout_index];
  }
}

const upb_MiniTableExtension* _upb_FieldDef_ExtensionMiniTable(
    const upb_FieldDef* f) {
  UPB_ASSERT(upb_FieldDef_IsExtension(f));
  const upb_FileDef* file = upb_FieldDef_File(f);
  return _upb_FileDef_ExtensionMiniTable(file, f->layout_index);
}

bool _upb_FieldDef_IsClosedEnum(const upb_FieldDef* f) {
  if (f->type_ != kUpb_FieldType_Enum) return false;
  return upb_EnumDef_IsClosed(f->sub.enumdef);
}

bool _upb_FieldDef_IsProto3Optional(const upb_FieldDef* f) {
  return f->is_proto3_optional;
}

int _upb_FieldDef_LayoutIndex(const upb_FieldDef* f) { return f->layout_index; }

uint64_t _upb_FieldDef_Modifiers(const upb_FieldDef* f) {
  uint64_t out = f->is_packed ? kUpb_FieldModifier_IsPacked : 0;

  switch (f->label_) {
    case kUpb_Label_Optional:
      if (!upb_FieldDef_HasPresence(f)) {
        out |= kUpb_FieldModifier_IsProto3Singular;
      }
      break;
    case kUpb_Label_Repeated:
      out |= kUpb_FieldModifier_IsRepeated;
      break;
    case kUpb_Label_Required:
      out |= kUpb_FieldModifier_IsRequired;
      break;
  }

  if (_upb_FieldDef_IsClosedEnum(f)) {
    out |= kUpb_FieldModifier_IsClosedEnum;
  }
  return out;
}

bool upb_FieldDef_HasDefault(const upb_FieldDef* f) { return f->has_default; }
bool upb_FieldDef_HasPresence(const upb_FieldDef* f) { return f->has_presence; }

bool upb_FieldDef_HasSubDef(const upb_FieldDef* f) {
  return upb_FieldDef_IsSubMessage(f) ||
         upb_FieldDef_CType(f) == kUpb_CType_Enum;
}

bool upb_FieldDef_IsMap(const upb_FieldDef* f) {
  return upb_FieldDef_IsRepeated(f) && upb_FieldDef_IsSubMessage(f) &&
         upb_MessageDef_IsMapEntry(upb_FieldDef_MessageSubDef(f));
}

bool upb_FieldDef_IsOptional(const upb_FieldDef* f) {
  return upb_FieldDef_Label(f) == kUpb_Label_Optional;
}

bool upb_FieldDef_IsPrimitive(const upb_FieldDef* f) {
  return !upb_FieldDef_IsString(f) && !upb_FieldDef_IsSubMessage(f);
}

bool upb_FieldDef_IsRepeated(const upb_FieldDef* f) {
  return upb_FieldDef_Label(f) == kUpb_Label_Repeated;
}

bool upb_FieldDef_IsRequired(const upb_FieldDef* f) {
  return upb_FieldDef_Label(f) == kUpb_Label_Required;
}

bool upb_FieldDef_IsString(const upb_FieldDef* f) {
  return upb_FieldDef_CType(f) == kUpb_CType_String ||
         upb_FieldDef_CType(f) == kUpb_CType_Bytes;
}

bool upb_FieldDef_IsSubMessage(const upb_FieldDef* f) {
  return upb_FieldDef_CType(f) == kUpb_CType_Message;
}

static bool between(int32_t x, int32_t low, int32_t high) {
  return x >= low && x <= high;
}

bool upb_FieldDef_checklabel(int32_t label) { return between(label, 1, 3); }
bool upb_FieldDef_checktype(int32_t type) { return between(type, 1, 11); }
bool upb_FieldDef_checkintfmt(int32_t fmt) { return between(fmt, 1, 3); }

bool upb_FieldDef_checkdescriptortype(int32_t type) {
  return between(type, 1, 18);
}

static bool streql2(const char* a, size_t n, const char* b) {
  return n == strlen(b) && memcmp(a, b, n) == 0;
}

// Implement the transformation as described in the spec:
//   1. upper case all letters after an underscore.
//   2. remove all underscores.
static char* make_json_name(const char* name, size_t size, upb_Arena* a) {
  char* out = upb_Arena_Malloc(a, size + 1);  // +1 is to add a trailing '\0'
  if (out == NULL) return NULL;

  bool ucase_next = false;
  char* des = out;
  for (size_t i = 0; i < size; i++) {
    if (name[i] == '_') {
      ucase_next = true;
    } else {
      *des++ = ucase_next ? toupper(name[i]) : name[i];
      ucase_next = false;
    }
  }
  *des++ = '\0';
  return out;
}

static str_t* newstr(upb_DefBuilder* ctx, const char* data, size_t len) {
  str_t* ret = _upb_DefBuilder_Alloc(ctx, sizeof(*ret) + len);
  if (!ret) _upb_DefBuilder_OomErr(ctx);
  ret->len = len;
  if (len) memcpy(ret->str, data, len);
  ret->str[len] = '\0';
  return ret;
}

static str_t* unescape(upb_DefBuilder* ctx, const upb_FieldDef* f,
                       const char* data, size_t len) {
  // Size here is an upper bound; escape sequences could ultimately shrink it.
  str_t* ret = _upb_DefBuilder_Alloc(ctx, sizeof(*ret) + len);
  char* dst = &ret->str[0];
  const char* src = data;
  const char* end = data + len;

  while (src < end) {
    if (*src == '\\') {
      src++;
      *dst++ = _upb_DefBuilder_ParseEscape(ctx, f, &src, end);
    } else {
      *dst++ = *src++;
    }
  }

  ret->len = dst - &ret->str[0];
  return ret;
}

static void parse_default(upb_DefBuilder* ctx, const char* str, size_t len,
                          upb_FieldDef* f) {
  char* end;
  char nullz[64];
  errno = 0;

  switch (upb_FieldDef_CType(f)) {
    case kUpb_CType_Int32:
    case kUpb_CType_Int64:
    case kUpb_CType_UInt32:
    case kUpb_CType_UInt64:
    case kUpb_CType_Double:
    case kUpb_CType_Float:
      // Standard C number parsing functions expect null-terminated strings.
      if (len >= sizeof(nullz) - 1) {
        _upb_DefBuilder_Errf(ctx, "Default too long: %.*s", (int)len, str);
      }
      memcpy(nullz, str, len);
      nullz[len] = '\0';
      str = nullz;
      break;
    default:
      break;
  }

  switch (upb_FieldDef_CType(f)) {
    case kUpb_CType_Int32: {
      long val = strtol(str, &end, 0);
      if (val > INT32_MAX || val < INT32_MIN || errno == ERANGE || *end) {
        goto invalid;
      }
      f->defaultval.sint = val;
      break;
    }
    case kUpb_CType_Enum: {
      const upb_EnumDef* e = f->sub.enumdef;
      const upb_EnumValueDef* ev =
          upb_EnumDef_FindValueByNameWithSize(e, str, len);
      if (!ev) {
        goto invalid;
      }
      f->defaultval.sint = upb_EnumValueDef_Number(ev);
      break;
    }
    case kUpb_CType_Int64: {
      long long val = strtoll(str, &end, 0);
      if (val > INT64_MAX || val < INT64_MIN || errno == ERANGE || *end) {
        goto invalid;
      }
      f->defaultval.sint = val;
      break;
    }
    case kUpb_CType_UInt32: {
      unsigned long val = strtoul(str, &end, 0);
      if (val > UINT32_MAX || errno == ERANGE || *end) {
        goto invalid;
      }
      f->defaultval.uint = val;
      break;
    }
    case kUpb_CType_UInt64: {
      unsigned long long val = strtoull(str, &end, 0);
      if (val > UINT64_MAX || errno == ERANGE || *end) {
        goto invalid;
      }
      f->defaultval.uint = val;
      break;
    }
    case kUpb_CType_Double: {
      double val = strtod(str, &end);
      if (errno == ERANGE || *end) {
        goto invalid;
      }
      f->defaultval.dbl = val;
      break;
    }
    case kUpb_CType_Float: {
      float val = strtof(str, &end);
      if (errno == ERANGE || *end) {
        goto invalid;
      }
      f->defaultval.flt = val;
      break;
    }
    case kUpb_CType_Bool: {
      if (streql2(str, len, "false")) {
        f->defaultval.boolean = false;
      } else if (streql2(str, len, "true")) {
        f->defaultval.boolean = true;
      } else {
        goto invalid;
      }
      break;
    }
    case kUpb_CType_String:
      f->defaultval.str = newstr(ctx, str, len);
      break;
    case kUpb_CType_Bytes:
      f->defaultval.str = unescape(ctx, f, str, len);
      break;
    case kUpb_CType_Message:
      /* Should not have a default value. */
      _upb_DefBuilder_Errf(ctx, "Message should not have a default (%s)",
                           upb_FieldDef_FullName(f));
  }

  return;

invalid:
  _upb_DefBuilder_Errf(ctx, "Invalid default '%.*s' for field %s of type %d",
                       (int)len, str, upb_FieldDef_FullName(f),
                       (int)upb_FieldDef_Type(f));
}

static void set_default_default(upb_DefBuilder* ctx, upb_FieldDef* f) {
  switch (upb_FieldDef_CType(f)) {
    case kUpb_CType_Int32:
    case kUpb_CType_Int64:
      f->defaultval.sint = 0;
      break;
    case kUpb_CType_UInt64:
    case kUpb_CType_UInt32:
      f->defaultval.uint = 0;
      break;
    case kUpb_CType_Double:
    case kUpb_CType_Float:
      f->defaultval.dbl = 0;
      break;
    case kUpb_CType_String:
    case kUpb_CType_Bytes:
      f->defaultval.str = newstr(ctx, NULL, 0);
      break;
    case kUpb_CType_Bool:
      f->defaultval.boolean = false;
      break;
    case kUpb_CType_Enum: {
      const upb_EnumValueDef* v = upb_EnumDef_Value(f->sub.enumdef, 0);
      f->defaultval.sint = upb_EnumValueDef_Number(v);
      break;
    }
    case kUpb_CType_Message:
      break;
  }
}

static void _upb_FieldDef_Create(upb_DefBuilder* ctx, const char* prefix,
                                 const UPB_DESC(FieldDescriptorProto) *
                                     field_proto,
                                 upb_MessageDef* m, upb_FieldDef* f) {
  // Must happen before _upb_DefBuilder_Add()
  f->file = _upb_DefBuilder_File(ctx);

  if (!UPB_DESC(FieldDescriptorProto_has_name)(field_proto)) {
    _upb_DefBuilder_Errf(ctx, "field has no name");
  }

  const upb_StringView name = UPB_DESC(FieldDescriptorProto_name)(field_proto);
  _upb_DefBuilder_CheckIdentNotFull(ctx, name);

  f->has_json_name = UPB_DESC(FieldDescriptorProto_has_json_name)(field_proto);
  if (f->has_json_name) {
    const upb_StringView sv =
        UPB_DESC(FieldDescriptorProto_json_name)(field_proto);
    f->json_name = upb_strdup2(sv.data, sv.size, ctx->arena);
  } else {
    f->json_name = make_json_name(name.data, name.size, ctx->arena);
  }
  if (!f->json_name) _upb_DefBuilder_OomErr(ctx);

  f->full_name = _upb_DefBuilder_MakeFullName(ctx, prefix, name);
  f->label_ = (int)UPB_DESC(FieldDescriptorProto_label)(field_proto);
  f->number_ = UPB_DESC(FieldDescriptorProto_number)(field_proto);
  f->is_proto3_optional =
      UPB_DESC(FieldDescriptorProto_proto3_optional)(field_proto);
  f->msgdef = m;
  f->scope.oneof = NULL;

  const bool has_type = UPB_DESC(FieldDescriptorProto_has_type)(field_proto);
  const bool has_type_name =
      UPB_DESC(FieldDescriptorProto_has_type_name)(field_proto);

  f->type_ = (int)UPB_DESC(FieldDescriptorProto_type)(field_proto);

  if (has_type) {
    switch (f->type_) {
      case kUpb_FieldType_Message:
      case kUpb_FieldType_Group:
      case kUpb_FieldType_Enum:
        if (!has_type_name) {
          _upb_DefBuilder_Errf(ctx, "field of type %d requires type name (%s)",
                               (int)f->type_, f->full_name);
        }
        break;
      default:
        if (has_type_name) {
          _upb_DefBuilder_Errf(
              ctx, "invalid type for field with type_name set (%s, %d)",
              f->full_name, (int)f->type_);
        }
    }
  } else if (has_type_name) {
    f->type_ =
        UPB_FIELD_TYPE_UNSPECIFIED;  // We'll fill this in in resolve_fielddef()
  }

  if (f->type_ < kUpb_FieldType_Double || f->type_ > kUpb_FieldType_SInt64) {
    _upb_DefBuilder_Errf(ctx, "invalid type for field %s (%d)", f->full_name,
                         f->type_);
  }

  if (f->label_ < kUpb_Label_Optional || f->label_ > kUpb_Label_Repeated) {
    _upb_DefBuilder_Errf(ctx, "invalid label for field %s (%d)", f->full_name,
                         f->label_);
  }

  /* We can't resolve the subdef or (in the case of extensions) the containing
   * message yet, because it may not have been defined yet.  We stash a pointer
   * to the field_proto until later when we can properly resolve it. */
  f->sub.unresolved = field_proto;

  if (f->label_ == kUpb_Label_Required &&
      upb_FileDef_Syntax(f->file) == kUpb_Syntax_Proto3) {
    _upb_DefBuilder_Errf(ctx, "proto3 fields cannot be required (%s)",
                         f->full_name);
  }

  if (UPB_DESC(FieldDescriptorProto_has_oneof_index)(field_proto)) {
    uint32_t oneof_index =
        UPB_DESC(FieldDescriptorProto_oneof_index)(field_proto);

    if (upb_FieldDef_Label(f) != kUpb_Label_Optional) {
      _upb_DefBuilder_Errf(ctx, "fields in oneof must have OPTIONAL label (%s)",
                           f->full_name);
    }

    if (!m) {
      _upb_DefBuilder_Errf(ctx, "oneof field (%s) has no containing msg",
                           f->full_name);
    }

    if (oneof_index >= upb_MessageDef_OneofCount(m)) {
      _upb_DefBuilder_Errf(ctx, "oneof_index out of range (%s)", f->full_name);
    }

    upb_OneofDef* oneof = (upb_OneofDef*)upb_MessageDef_Oneof(m, oneof_index);
    f->scope.oneof = oneof;

    bool ok = _upb_OneofDef_Insert(oneof, f, name.data, name.size, ctx->arena);
    if (!ok) _upb_DefBuilder_OomErr(ctx);
  }

  UPB_DEF_SET_OPTIONS(f->opts, FieldDescriptorProto, FieldOptions, field_proto);

  if (UPB_DESC(FieldOptions_has_packed)(f->opts)) {
    f->is_packed = UPB_DESC(FieldOptions_packed)(f->opts);
  } else {
    // Repeated fields default to packed for proto3 only.
    f->is_packed = upb_FieldDef_IsPrimitive(f) &&
                   f->label_ == kUpb_Label_Repeated &&
                   upb_FileDef_Syntax(f->file) == kUpb_Syntax_Proto3;
  }

  f->has_presence =
      (!upb_FieldDef_IsRepeated(f)) &&
      (upb_FieldDef_IsSubMessage(f) || upb_FieldDef_ContainingOneof(f) ||
       (upb_FileDef_Syntax(f->file) == kUpb_Syntax_Proto2));
}

static void _upb_FieldDef_CreateExt(upb_DefBuilder* ctx, const char* prefix,
                                    const UPB_DESC(FieldDescriptorProto) *
                                        field_proto,
                                    upb_MessageDef* m, upb_FieldDef* f) {
  f->is_extension = true;
  _upb_FieldDef_Create(ctx, prefix, field_proto, m, f);

  if (UPB_DESC(FieldDescriptorProto_has_oneof_index)(field_proto)) {
    _upb_DefBuilder_Errf(ctx, "oneof_index provided for extension field (%s)",
                         f->full_name);
  }

  f->scope.extension_scope = m;
  _upb_DefBuilder_Add(ctx, f->full_name, _upb_DefType_Pack(f, UPB_DEFTYPE_EXT));
  f->layout_index = ctx->ext_count++;

  if (ctx->layout) {
    UPB_ASSERT(_upb_FieldDef_ExtensionMiniTable(f)->field.number == f->number_);
  }
}

static void _upb_FieldDef_CreateNotExt(upb_DefBuilder* ctx, const char* prefix,
                                       const UPB_DESC(FieldDescriptorProto) *
                                           field_proto,
                                       upb_MessageDef* m, upb_FieldDef* f) {
  f->is_extension = false;
  _upb_FieldDef_Create(ctx, prefix, field_proto, m, f);

  if (!UPB_DESC(FieldDescriptorProto_has_oneof_index)(field_proto)) {
    if (f->is_proto3_optional) {
      _upb_DefBuilder_Errf(
          ctx,
          "non-extension field (%s) with proto3_optional was not in a oneof",
          f->full_name);
    }
  }

  _upb_MessageDef_InsertField(ctx, m, f);

  if (!ctx->layout) return;

  const upb_MiniTable* mt = upb_MessageDef_MiniTable(m);
  const upb_MiniTableField* fields = mt->fields;
  for (int i = 0; i < mt->field_count; i++) {
    if (fields[i].number == f->number_) {
      f->layout_index = i;
      return;
    }
  }

  UPB_ASSERT(false);  // It should be impossible to reach this point.
}

upb_FieldDef* _upb_FieldDefs_New(
    upb_DefBuilder* ctx, int n,
    const UPB_DESC(FieldDescriptorProto) * const* protos, const char* prefix,
    upb_MessageDef* m, bool* is_sorted) {
  _upb_DefType_CheckPadding(sizeof(upb_FieldDef));
  upb_FieldDef* defs =
      (upb_FieldDef*)_upb_DefBuilder_Alloc(ctx, sizeof(upb_FieldDef) * n);

  // If we are creating extensions then is_sorted will be NULL.
  // If we are not creating extensions then is_sorted will be non-NULL.
  if (is_sorted) {
    uint32_t previous = 0;
    for (int i = 0; i < n; i++) {
      upb_FieldDef* f = &defs[i];

      _upb_FieldDef_CreateNotExt(ctx, prefix, protos[i], m, f);
      f->index_ = i;
      if (!ctx->layout) f->layout_index = i;

      const uint32_t current = f->number_;
      if (previous > current) *is_sorted = false;
      previous = current;
    }
  } else {
    for (int i = 0; i < n; i++) {
      upb_FieldDef* f = &defs[i];

      _upb_FieldDef_CreateExt(ctx, prefix, protos[i], m, f);
      f->index_ = i;
    }
  }

  return defs;
}

static void resolve_subdef(upb_DefBuilder* ctx, const char* prefix,
                           upb_FieldDef* f) {
  const UPB_DESC(FieldDescriptorProto)* field_proto = f->sub.unresolved;
  upb_StringView name = UPB_DESC(FieldDescriptorProto_type_name)(field_proto);
  bool has_name = UPB_DESC(FieldDescriptorProto_has_type_name)(field_proto);
  switch ((int)f->type_) {
    case UPB_FIELD_TYPE_UNSPECIFIED: {
      // Type was not specified and must be inferred.
      UPB_ASSERT(has_name);
      upb_deftype_t type;
      const void* def =
          _upb_DefBuilder_ResolveAny(ctx, f->full_name, prefix, name, &type);
      switch (type) {
        case UPB_DEFTYPE_ENUM:
          f->sub.enumdef = def;
          f->type_ = kUpb_FieldType_Enum;
          break;
        case UPB_DEFTYPE_MSG:
          f->sub.msgdef = def;
          f->type_ = kUpb_FieldType_Message;  // It appears there is no way of
                                              // this being a group.
          break;
        default:
          _upb_DefBuilder_Errf(ctx, "Couldn't resolve type name for field %s",
                               f->full_name);
      }
    }
    case kUpb_FieldType_Message:
    case kUpb_FieldType_Group:
      UPB_ASSERT(has_name);
      f->sub.msgdef = _upb_DefBuilder_Resolve(ctx, f->full_name, prefix, name,
                                              UPB_DEFTYPE_MSG);
      break;
    case kUpb_FieldType_Enum:
      UPB_ASSERT(has_name);
      f->sub.enumdef = _upb_DefBuilder_Resolve(ctx, f->full_name, prefix, name,
                                               UPB_DEFTYPE_ENUM);
      break;
    default:
      // No resolution necessary.
      break;
  }
}

static int _upb_FieldDef_Compare(const void* p1, const void* p2) {
  const uint32_t v1 = (*(upb_FieldDef**)p1)->number_;
  const uint32_t v2 = (*(upb_FieldDef**)p2)->number_;
  return (v1 < v2) ? -1 : (v1 > v2);
}

const upb_FieldDef** _upb_FieldDefs_Sorted(const upb_FieldDef* f, int n,
                                           upb_Arena* a) {
  // TODO(salo): Replace this arena alloc with a persistent scratch buffer.
  upb_FieldDef** out = (upb_FieldDef**)upb_Arena_Malloc(a, n * sizeof(void*));
  if (!out) return NULL;

  for (int i = 0; i < n; i++) {
    out[i] = (upb_FieldDef*)&f[i];
  }
  qsort(out, n, sizeof(void*), _upb_FieldDef_Compare);

  for (int i = 0; i < n; i++) {
    out[i]->layout_index = i;
  }
  return (const upb_FieldDef**)out;
}

bool upb_FieldDef_MiniDescriptorEncode(const upb_FieldDef* f, upb_Arena* a,
                                       upb_StringView* out) {
  UPB_ASSERT(f->is_extension);

  upb_DescState s;
  _upb_DescState_Init(&s);

  const int number = upb_FieldDef_Number(f);
  const uint64_t modifiers = _upb_FieldDef_Modifiers(f);

  if (!_upb_DescState_Grow(&s, a)) return false;
  s.ptr = upb_MtDataEncoder_EncodeExtension(&s.e, s.ptr, f->type_, number,
                                            modifiers);
  *s.ptr = '\0';

  out->data = s.buf;
  out->size = s.ptr - s.buf;
  return true;
}

static void resolve_extension(upb_DefBuilder* ctx, const char* prefix,
                              upb_FieldDef* f,
                              const UPB_DESC(FieldDescriptorProto) *
                                  field_proto) {
  if (!UPB_DESC(FieldDescriptorProto_has_extendee)(field_proto)) {
    _upb_DefBuilder_Errf(ctx, "extension for field '%s' had no extendee",
                         f->full_name);
  }

  upb_StringView name = UPB_DESC(FieldDescriptorProto_extendee)(field_proto);
  const upb_MessageDef* m =
      _upb_DefBuilder_Resolve(ctx, f->full_name, prefix, name, UPB_DEFTYPE_MSG);
  f->msgdef = m;

  if (!_upb_MessageDef_IsValidExtensionNumber(m, f->number_)) {
    _upb_DefBuilder_Errf(
        ctx,
        "field number %u in extension %s has no extension range in message %s",
        (unsigned)f->number_, f->full_name, upb_MessageDef_FullName(m));
  }

  const upb_MiniTableExtension* ext = _upb_FieldDef_ExtensionMiniTable(f);

  if (ctx->layout) {
    UPB_ASSERT(upb_FieldDef_Number(f) == ext->field.number);
  } else {
    upb_StringView desc;
    if (!upb_FieldDef_MiniDescriptorEncode(f, ctx->tmp_arena, &desc)) {
      _upb_DefBuilder_OomErr(ctx);
    }

    upb_MiniTableExtension* mut_ext = (upb_MiniTableExtension*)ext;
    upb_MiniTableSub sub = {NULL};
    if (upb_FieldDef_IsSubMessage(f)) {
      sub.submsg = upb_MessageDef_MiniTable(f->sub.msgdef);
    } else if (_upb_FieldDef_IsClosedEnum(f)) {
      sub.subenum = _upb_EnumDef_MiniTable(f->sub.enumdef);
    }
    bool ok2 = upb_MiniTableExtension_Build(desc.data, desc.size, mut_ext,
                                            upb_MessageDef_MiniTable(m), sub,
                                            ctx->status);
    if (!ok2) _upb_DefBuilder_Errf(ctx, "Could not build extension mini table");
  }

  bool ok = _upb_DefPool_InsertExt(ctx->symtab, ext, f);
  if (!ok) _upb_DefBuilder_OomErr(ctx);
}

static void resolve_default(upb_DefBuilder* ctx, upb_FieldDef* f,
                            const UPB_DESC(FieldDescriptorProto) *
                                field_proto) {
  // Have to delay resolving of the default value until now because of the enum
  // case, since enum defaults are specified with a label.
  if (UPB_DESC(FieldDescriptorProto_has_default_value)(field_proto)) {
    upb_StringView defaultval =
        UPB_DESC(FieldDescriptorProto_default_value)(field_proto);

    if (upb_FileDef_Syntax(f->file) == kUpb_Syntax_Proto3) {
      _upb_DefBuilder_Errf(ctx,
                           "proto3 fields cannot have explicit defaults (%s)",
                           f->full_name);
    }

    if (upb_FieldDef_IsSubMessage(f)) {
      _upb_DefBuilder_Errf(ctx,
                           "message fields cannot have explicit defaults (%s)",
                           f->full_name);
    }

    parse_default(ctx, defaultval.data, defaultval.size, f);
    f->has_default = true;
  } else {
    set_default_default(ctx, f);
    f->has_default = false;
  }
}

void _upb_FieldDef_Resolve(upb_DefBuilder* ctx, const char* prefix,
                           upb_FieldDef* f) {
  // We have to stash this away since resolve_subdef() may overwrite it.
  const UPB_DESC(FieldDescriptorProto)* field_proto = f->sub.unresolved;

  resolve_subdef(ctx, prefix, f);
  resolve_default(ctx, f, field_proto);

  if (f->is_extension) {
    resolve_extension(ctx, prefix, f, field_proto);
  }
}


// Must be last.

struct upb_FileDef {
  const UPB_DESC(FileOptions) * opts;
  const char* name;
  const char* package;

  const upb_FileDef** deps;
  const int32_t* public_deps;
  const int32_t* weak_deps;
  const upb_MessageDef* top_lvl_msgs;
  const upb_EnumDef* top_lvl_enums;
  const upb_FieldDef* top_lvl_exts;
  const upb_ServiceDef* services;
  const upb_MiniTableExtension** ext_layouts;
  const upb_DefPool* symtab;

  int dep_count;
  int public_dep_count;
  int weak_dep_count;
  int top_lvl_msg_count;
  int top_lvl_enum_count;
  int top_lvl_ext_count;
  int service_count;
  int ext_count;  // All exts in the file.
  upb_Syntax syntax;
};

const UPB_DESC(FileOptions) * upb_FileDef_Options(const upb_FileDef* f) {
  return f->opts;
}

bool upb_FileDef_HasOptions(const upb_FileDef* f) {
  return f->opts != (void*)kUpbDefOptDefault;
}

const char* upb_FileDef_Name(const upb_FileDef* f) { return f->name; }

const char* upb_FileDef_Package(const upb_FileDef* f) {
  return f->package ? f->package : "";
}

const char* _upb_FileDef_RawPackage(const upb_FileDef* f) { return f->package; }

upb_Syntax upb_FileDef_Syntax(const upb_FileDef* f) { return f->syntax; }

int upb_FileDef_TopLevelMessageCount(const upb_FileDef* f) {
  return f->top_lvl_msg_count;
}

int upb_FileDef_DependencyCount(const upb_FileDef* f) { return f->dep_count; }

int upb_FileDef_PublicDependencyCount(const upb_FileDef* f) {
  return f->public_dep_count;
}

int upb_FileDef_WeakDependencyCount(const upb_FileDef* f) {
  return f->weak_dep_count;
}

const int32_t* _upb_FileDef_PublicDependencyIndexes(const upb_FileDef* f) {
  return f->public_deps;
}

const int32_t* _upb_FileDef_WeakDependencyIndexes(const upb_FileDef* f) {
  return f->weak_deps;
}

int upb_FileDef_TopLevelEnumCount(const upb_FileDef* f) {
  return f->top_lvl_enum_count;
}

int upb_FileDef_TopLevelExtensionCount(const upb_FileDef* f) {
  return f->top_lvl_ext_count;
}

int upb_FileDef_ServiceCount(const upb_FileDef* f) { return f->service_count; }

const upb_FileDef* upb_FileDef_Dependency(const upb_FileDef* f, int i) {
  UPB_ASSERT(0 <= i && i < f->dep_count);
  return f->deps[i];
}

const upb_FileDef* upb_FileDef_PublicDependency(const upb_FileDef* f, int i) {
  UPB_ASSERT(0 <= i && i < f->public_dep_count);
  return f->deps[f->public_deps[i]];
}

const upb_FileDef* upb_FileDef_WeakDependency(const upb_FileDef* f, int i) {
  UPB_ASSERT(0 <= i && i < f->public_dep_count);
  return f->deps[f->weak_deps[i]];
}

const upb_MessageDef* upb_FileDef_TopLevelMessage(const upb_FileDef* f, int i) {
  UPB_ASSERT(0 <= i && i < f->top_lvl_msg_count);
  return _upb_MessageDef_At(f->top_lvl_msgs, i);
}

const upb_EnumDef* upb_FileDef_TopLevelEnum(const upb_FileDef* f, int i) {
  UPB_ASSERT(0 <= i && i < f->top_lvl_enum_count);
  return _upb_EnumDef_At(f->top_lvl_enums, i);
}

const upb_FieldDef* upb_FileDef_TopLevelExtension(const upb_FileDef* f, int i) {
  UPB_ASSERT(0 <= i && i < f->top_lvl_ext_count);
  return _upb_FieldDef_At(f->top_lvl_exts, i);
}

const upb_ServiceDef* upb_FileDef_Service(const upb_FileDef* f, int i) {
  UPB_ASSERT(0 <= i && i < f->service_count);
  return _upb_ServiceDef_At(f->services, i);
}

const upb_DefPool* upb_FileDef_Pool(const upb_FileDef* f) { return f->symtab; }

const upb_MiniTableExtension* _upb_FileDef_ExtensionMiniTable(
    const upb_FileDef* f, int i) {
  return f->ext_layouts[i];
}

static char* strviewdup(upb_DefBuilder* ctx, upb_StringView view) {
  char* ret = upb_strdup2(view.data, view.size, _upb_DefBuilder_Arena(ctx));
  if (!ret) _upb_DefBuilder_OomErr(ctx);
  return ret;
}

static bool streql_view(upb_StringView view, const char* b) {
  return view.size == strlen(b) && memcmp(view.data, b, view.size) == 0;
}

static int count_exts_in_msg(const UPB_DESC(DescriptorProto) * msg_proto) {
  size_t n;
  UPB_DESC(DescriptorProto_extension)(msg_proto, &n);
  int ext_count = n;

  const UPB_DESC(DescriptorProto)* const* nested_msgs =
      UPB_DESC(DescriptorProto_nested_type)(msg_proto, &n);
  for (size_t i = 0; i < n; i++) {
    ext_count += count_exts_in_msg(nested_msgs[i]);
  }

  return ext_count;
}

// Allocate and initialize one file def, and add it to the context object.
void _upb_FileDef_Create(upb_DefBuilder* ctx,
                         const UPB_DESC(FileDescriptorProto) * file_proto) {
  upb_FileDef* file = _upb_DefBuilder_Alloc(ctx, sizeof(upb_FileDef));
  ctx->file = file;

  const UPB_DESC(DescriptorProto)* const* msgs;
  const UPB_DESC(EnumDescriptorProto)* const* enums;
  const UPB_DESC(FieldDescriptorProto)* const* exts;
  const UPB_DESC(ServiceDescriptorProto)* const* services;
  const upb_StringView* strs;
  const int32_t* public_deps;
  const int32_t* weak_deps;
  size_t n;

  file->symtab = ctx->symtab;

  // Count all extensions in the file, to build a flat array of layouts.
  UPB_DESC(FileDescriptorProto_extension)(file_proto, &n);
  int ext_count = n;
  msgs = UPB_DESC(FileDescriptorProto_message_type)(file_proto, &n);
  for (int i = 0; i < n; i++) {
    ext_count += count_exts_in_msg(msgs[i]);
  }
  file->ext_count = ext_count;

  if (ctx->layout) {
    // We are using the ext layouts that were passed in.
    file->ext_layouts = ctx->layout->exts;
    if (ctx->layout->ext_count != file->ext_count) {
      _upb_DefBuilder_Errf(ctx,
                           "Extension count did not match layout (%d vs %d)",
                           ctx->layout->ext_count, file->ext_count);
    }
  } else {
    // We are building ext layouts from scratch.
    file->ext_layouts = _upb_DefBuilder_Alloc(
        ctx, sizeof(*file->ext_layouts) * file->ext_count);
    upb_MiniTableExtension* ext =
        _upb_DefBuilder_Alloc(ctx, sizeof(*ext) * file->ext_count);
    for (int i = 0; i < file->ext_count; i++) {
      file->ext_layouts[i] = &ext[i];
    }
  }

  if (!UPB_DESC(FileDescriptorProto_has_name)(file_proto)) {
    _upb_DefBuilder_Errf(ctx, "File has no name");
  }

  file->name = strviewdup(ctx, UPB_DESC(FileDescriptorProto_name)(file_proto));

  upb_StringView package = UPB_DESC(FileDescriptorProto_package)(file_proto);
  if (package.size) {
    _upb_DefBuilder_CheckIdentFull(ctx, package);
    file->package = strviewdup(ctx, package);
  } else {
    file->package = NULL;
  }

  if (UPB_DESC(FileDescriptorProto_has_syntax)(file_proto)) {
    upb_StringView syntax = UPB_DESC(FileDescriptorProto_syntax)(file_proto);

    if (streql_view(syntax, "proto2")) {
      file->syntax = kUpb_Syntax_Proto2;
    } else if (streql_view(syntax, "proto3")) {
      file->syntax = kUpb_Syntax_Proto3;
    } else {
      _upb_DefBuilder_Errf(ctx, "Invalid syntax '" UPB_STRINGVIEW_FORMAT "'",
                           UPB_STRINGVIEW_ARGS(syntax));
    }
  } else {
    file->syntax = kUpb_Syntax_Proto2;
  }

  // Read options.
  UPB_DEF_SET_OPTIONS(file->opts, FileDescriptorProto, FileOptions, file_proto);

  // Verify dependencies.
  strs = UPB_DESC(FileDescriptorProto_dependency)(file_proto, &n);
  file->dep_count = n;
  file->deps = _upb_DefBuilder_Alloc(ctx, sizeof(*file->deps) * n);

  for (size_t i = 0; i < n; i++) {
    upb_StringView str = strs[i];
    file->deps[i] =
        upb_DefPool_FindFileByNameWithSize(ctx->symtab, str.data, str.size);
    if (!file->deps[i]) {
      _upb_DefBuilder_Errf(ctx,
                           "Depends on file '" UPB_STRINGVIEW_FORMAT
                           "', but it has not been loaded",
                           UPB_STRINGVIEW_ARGS(str));
    }
  }

  public_deps = UPB_DESC(FileDescriptorProto_public_dependency)(file_proto, &n);
  file->public_dep_count = n;
  file->public_deps =
      _upb_DefBuilder_Alloc(ctx, sizeof(*file->public_deps) * n);
  int32_t* mutable_public_deps = (int32_t*)file->public_deps;
  for (size_t i = 0; i < n; i++) {
    if (public_deps[i] >= file->dep_count) {
      _upb_DefBuilder_Errf(ctx, "public_dep %d is out of range",
                           (int)public_deps[i]);
    }
    mutable_public_deps[i] = public_deps[i];
  }

  weak_deps = UPB_DESC(FileDescriptorProto_weak_dependency)(file_proto, &n);
  file->weak_dep_count = n;
  file->weak_deps = _upb_DefBuilder_Alloc(ctx, sizeof(*file->weak_deps) * n);
  int32_t* mutable_weak_deps = (int32_t*)file->weak_deps;
  for (size_t i = 0; i < n; i++) {
    if (weak_deps[i] >= file->dep_count) {
      _upb_DefBuilder_Errf(ctx, "weak_dep %d is out of range",
                           (int)weak_deps[i]);
    }
    mutable_weak_deps[i] = weak_deps[i];
  }

  // Create enums.
  enums = UPB_DESC(FileDescriptorProto_enum_type)(file_proto, &n);
  file->top_lvl_enum_count = n;
  file->top_lvl_enums = _upb_EnumDefs_New(ctx, n, enums, NULL);

  // Create extensions.
  exts = UPB_DESC(FileDescriptorProto_extension)(file_proto, &n);
  file->top_lvl_ext_count = n;
  file->top_lvl_exts =
      _upb_FieldDefs_New(ctx, n, exts, file->package, NULL, NULL);

  // Create messages.
  msgs = UPB_DESC(FileDescriptorProto_message_type)(file_proto, &n);
  file->top_lvl_msg_count = n;
  file->top_lvl_msgs = _upb_MessageDefs_New(ctx, n, msgs, NULL);

  // Create services.
  services = UPB_DESC(FileDescriptorProto_service)(file_proto, &n);
  file->service_count = n;
  file->services = _upb_ServiceDefs_New(ctx, n, services);

  // Now that all names are in the table, build layouts and resolve refs.

  for (int i = 0; i < file->top_lvl_msg_count; i++) {
    upb_MessageDef* m = (upb_MessageDef*)upb_FileDef_TopLevelMessage(file, i);
    _upb_MessageDef_Resolve(ctx, m);
  }

  for (int i = 0; i < file->top_lvl_ext_count; i++) {
    upb_FieldDef* f = (upb_FieldDef*)upb_FileDef_TopLevelExtension(file, i);
    _upb_FieldDef_Resolve(ctx, file->package, f);
  }

  if (!ctx->layout) {
    for (int i = 0; i < file->top_lvl_msg_count; i++) {
      upb_MessageDef* m = (upb_MessageDef*)upb_FileDef_TopLevelMessage(file, i);
      _upb_MessageDef_LinkMiniTable(ctx, m);
    }
  }

  if (file->ext_count) {
    bool ok = upb_ExtensionRegistry_AddArray(
        _upb_DefPool_ExtReg(ctx->symtab), file->ext_layouts, file->ext_count);
    if (!ok) _upb_DefBuilder_OomErr(ctx);
  }
}


#include <string.h>


// Must be last.

bool upb_Message_HasFieldByDef(const upb_Message* msg, const upb_FieldDef* f) {
  UPB_ASSERT(upb_FieldDef_HasPresence(f));
  return upb_Message_HasField(msg, upb_FieldDef_MiniTable(f));
}

const upb_FieldDef* upb_Message_WhichOneof(const upb_Message* msg,
                                           const upb_OneofDef* o) {
  const upb_FieldDef* f = upb_OneofDef_Field(o, 0);
  if (upb_OneofDef_IsSynthetic(o)) {
    UPB_ASSERT(upb_OneofDef_FieldCount(o) == 1);
    return upb_Message_HasFieldByDef(msg, f) ? f : NULL;
  } else {
    const upb_MiniTableField* field = upb_FieldDef_MiniTable(f);
    uint32_t oneof_case = upb_Message_WhichOneofFieldNumber(msg, field);
    f = oneof_case ? upb_OneofDef_LookupNumber(o, oneof_case) : NULL;
    UPB_ASSERT((f != NULL) == (oneof_case != 0));
    return f;
  }
}

upb_MessageValue upb_Message_GetFieldByDef(const upb_Message* msg,
                                           const upb_FieldDef* f) {
  upb_MessageValue default_val = upb_FieldDef_Default(f);
  upb_MessageValue ret;
  _upb_Message_GetField(msg, upb_FieldDef_MiniTable(f), &default_val, &ret);
  return ret;
}

upb_MutableMessageValue upb_Message_Mutable(upb_Message* msg,
                                            const upb_FieldDef* f,
                                            upb_Arena* a) {
  UPB_ASSERT(upb_FieldDef_IsSubMessage(f) || upb_FieldDef_IsRepeated(f));
  if (upb_FieldDef_HasPresence(f) && !upb_Message_HasFieldByDef(msg, f)) {
    // We need to skip the upb_Message_GetFieldByDef() call in this case.
    goto make;
  }

  upb_MessageValue val = upb_Message_GetFieldByDef(msg, f);
  if (val.array_val) {
    return (upb_MutableMessageValue){.array = (upb_Array*)val.array_val};
  }

  upb_MutableMessageValue ret;
make:
  if (!a) return (upb_MutableMessageValue){.array = NULL};
  if (upb_FieldDef_IsMap(f)) {
    const upb_MessageDef* entry = upb_FieldDef_MessageSubDef(f);
    const upb_FieldDef* key =
        upb_MessageDef_FindFieldByNumber(entry, kUpb_MapEntry_KeyFieldNumber);
    const upb_FieldDef* value =
        upb_MessageDef_FindFieldByNumber(entry, kUpb_MapEntry_ValueFieldNumber);
    ret.map =
        upb_Map_New(a, upb_FieldDef_CType(key), upb_FieldDef_CType(value));
  } else if (upb_FieldDef_IsRepeated(f)) {
    ret.array = upb_Array_New(a, upb_FieldDef_CType(f));
  } else {
    UPB_ASSERT(upb_FieldDef_IsSubMessage(f));
    const upb_MessageDef* m = upb_FieldDef_MessageSubDef(f);
    ret.msg = upb_Message_New(upb_MessageDef_MiniTable(m), a);
  }

  val.array_val = ret.array;
  upb_Message_SetFieldByDef(msg, f, val, a);

  return ret;
}

bool upb_Message_SetFieldByDef(upb_Message* msg, const upb_FieldDef* f,
                               upb_MessageValue val, upb_Arena* a) {
  return _upb_Message_SetField(msg, upb_FieldDef_MiniTable(f), &val, a);
}

void upb_Message_ClearFieldByDef(upb_Message* msg, const upb_FieldDef* f) {
  upb_Message_ClearField(msg, upb_FieldDef_MiniTable(f));
}

void upb_Message_ClearByDef(upb_Message* msg, const upb_MessageDef* m) {
  _upb_Message_Clear(msg, upb_MessageDef_MiniTable(m));
}

bool upb_Message_Next(const upb_Message* msg, const upb_MessageDef* m,
                      const upb_DefPool* ext_pool, const upb_FieldDef** out_f,
                      upb_MessageValue* out_val, size_t* iter) {
  size_t i = *iter;
  size_t n = upb_MessageDef_FieldCount(m);
  UPB_UNUSED(ext_pool);

  // Iterate over normal fields, returning the first one that is set.
  while (++i < n) {
    const upb_FieldDef* f = upb_MessageDef_Field(m, i);
    const upb_MiniTableField* field = upb_FieldDef_MiniTable(f);
    upb_MessageValue val = upb_Message_GetFieldByDef(msg, f);

    // Skip field if unset or empty.
    if (upb_MiniTableField_HasPresence(field)) {
      if (!upb_Message_HasFieldByDef(msg, f)) continue;
    } else {
      switch (upb_FieldMode_Get(field)) {
        case kUpb_FieldMode_Map:
          if (!val.map_val || upb_Map_Size(val.map_val) == 0) continue;
          break;
        case kUpb_FieldMode_Array:
          if (!val.array_val || upb_Array_Size(val.array_val) == 0) continue;
          break;
        case kUpb_FieldMode_Scalar:
          if (!_upb_MiniTable_ValueIsNonZero(&val, field)) continue;
          break;
      }
    }

    *out_val = val;
    *out_f = f;
    *iter = i;
    return true;
  }

  if (ext_pool) {
    // Return any extensions that are set.
    size_t count;
    const upb_Message_Extension* ext = _upb_Message_Getexts(msg, &count);
    if (i - n < count) {
      ext += count - 1 - (i - n);
      memcpy(out_val, &ext->data, sizeof(*out_val));
      *out_f = upb_DefPool_FindExtensionByMiniTable(ext_pool, ext->ext);
      *iter = i;
      return true;
    }
  }

  *iter = i;
  return false;
}

bool _upb_Message_DiscardUnknown(upb_Message* msg, const upb_MessageDef* m,
                                 int depth) {
  size_t iter = kUpb_Message_Begin;
  const upb_FieldDef* f;
  upb_MessageValue val;
  bool ret = true;

  if (--depth == 0) return false;

  _upb_Message_DiscardUnknown_shallow(msg);

  while (upb_Message_Next(msg, m, NULL /*ext_pool*/, &f, &val, &iter)) {
    const upb_MessageDef* subm = upb_FieldDef_MessageSubDef(f);
    if (!subm) continue;
    if (upb_FieldDef_IsMap(f)) {
      const upb_FieldDef* val_f = upb_MessageDef_FindFieldByNumber(subm, 2);
      const upb_MessageDef* val_m = upb_FieldDef_MessageSubDef(val_f);
      upb_Map* map = (upb_Map*)val.map_val;
      size_t iter = kUpb_Map_Begin;

      if (!val_m) continue;

      upb_MessageValue map_key, map_val;
      while (upb_Map_Next(map, &map_key, &map_val, &iter)) {
        if (!_upb_Message_DiscardUnknown((upb_Message*)map_val.msg_val, val_m,
                                         depth)) {
          ret = false;
        }
      }
    } else if (upb_FieldDef_IsRepeated(f)) {
      const upb_Array* arr = val.array_val;
      size_t i, n = upb_Array_Size(arr);
      for (i = 0; i < n; i++) {
        upb_MessageValue elem = upb_Array_Get(arr, i);
        if (!_upb_Message_DiscardUnknown((upb_Message*)elem.msg_val, subm,
                                         depth)) {
          ret = false;
        }
      }
    } else {
      if (!_upb_Message_DiscardUnknown((upb_Message*)val.msg_val, subm,
                                       depth)) {
        ret = false;
      }
    }
  }

  return ret;
}

bool upb_Message_DiscardUnknown(upb_Message* msg, const upb_MessageDef* m,
                                int maxdepth) {
  return _upb_Message_DiscardUnknown(msg, m, maxdepth);
}


// Must be last.

struct upb_MessageDef {
  const UPB_DESC(MessageOptions) * opts;
  const upb_MiniTable* layout;
  const upb_FileDef* file;
  const upb_MessageDef* containing_type;
  const char* full_name;

  // Tables for looking up fields by number and name.
  upb_inttable itof;
  upb_strtable ntof;

  /* All nested defs.
   * MEM: We could save some space here by putting nested defs in a contiguous
   * region and calculating counts from offsets or vice-versa. */
  const upb_FieldDef* fields;
  const upb_OneofDef* oneofs;
  const upb_ExtensionRange* ext_ranges;
  const upb_StringView* res_names;
  const upb_MessageDef* nested_msgs;
  const upb_MessageReservedRange* res_ranges;
  const upb_EnumDef* nested_enums;
  const upb_FieldDef* nested_exts;

  // TODO(salo): These counters don't need anywhere near 32 bits.
  int field_count;
  int real_oneof_count;
  int oneof_count;
  int ext_range_count;
  int res_range_count;
  int res_name_count;
  int nested_msg_count;
  int nested_enum_count;
  int nested_ext_count;
  bool in_message_set;
  bool is_sorted;
  upb_WellKnown well_known_type;
#if UINTPTR_MAX == 0xffffffff
  uint32_t padding;  // Increase size to a multiple of 8.
#endif
};

static void assign_msg_wellknowntype(upb_MessageDef* m) {
  const char* name = m->full_name;
  if (name == NULL) {
    m->well_known_type = kUpb_WellKnown_Unspecified;
    return;
  }
  if (!strcmp(name, "google.protobuf.Any")) {
    m->well_known_type = kUpb_WellKnown_Any;
  } else if (!strcmp(name, "google.protobuf.FieldMask")) {
    m->well_known_type = kUpb_WellKnown_FieldMask;
  } else if (!strcmp(name, "google.protobuf.Duration")) {
    m->well_known_type = kUpb_WellKnown_Duration;
  } else if (!strcmp(name, "google.protobuf.Timestamp")) {
    m->well_known_type = kUpb_WellKnown_Timestamp;
  } else if (!strcmp(name, "google.protobuf.DoubleValue")) {
    m->well_known_type = kUpb_WellKnown_DoubleValue;
  } else if (!strcmp(name, "google.protobuf.FloatValue")) {
    m->well_known_type = kUpb_WellKnown_FloatValue;
  } else if (!strcmp(name, "google.protobuf.Int64Value")) {
    m->well_known_type = kUpb_WellKnown_Int64Value;
  } else if (!strcmp(name, "google.protobuf.UInt64Value")) {
    m->well_known_type = kUpb_WellKnown_UInt64Value;
  } else if (!strcmp(name, "google.protobuf.Int32Value")) {
    m->well_known_type = kUpb_WellKnown_Int32Value;
  } else if (!strcmp(name, "google.protobuf.UInt32Value")) {
    m->well_known_type = kUpb_WellKnown_UInt32Value;
  } else if (!strcmp(name, "google.protobuf.BoolValue")) {
    m->well_known_type = kUpb_WellKnown_BoolValue;
  } else if (!strcmp(name, "google.protobuf.StringValue")) {
    m->well_known_type = kUpb_WellKnown_StringValue;
  } else if (!strcmp(name, "google.protobuf.BytesValue")) {
    m->well_known_type = kUpb_WellKnown_BytesValue;
  } else if (!strcmp(name, "google.protobuf.Value")) {
    m->well_known_type = kUpb_WellKnown_Value;
  } else if (!strcmp(name, "google.protobuf.ListValue")) {
    m->well_known_type = kUpb_WellKnown_ListValue;
  } else if (!strcmp(name, "google.protobuf.Struct")) {
    m->well_known_type = kUpb_WellKnown_Struct;
  } else {
    m->well_known_type = kUpb_WellKnown_Unspecified;
  }
}

upb_MessageDef* _upb_MessageDef_At(const upb_MessageDef* m, int i) {
  return (upb_MessageDef*)&m[i];
}

bool _upb_MessageDef_IsValidExtensionNumber(const upb_MessageDef* m, int n) {
  for (int i = 0; i < m->ext_range_count; i++) {
    const upb_ExtensionRange* r = upb_MessageDef_ExtensionRange(m, i);
    if (upb_ExtensionRange_Start(r) <= n && n < upb_ExtensionRange_End(r)) {
      return true;
    }
  }
  return false;
}

const UPB_DESC(MessageOptions) *
    upb_MessageDef_Options(const upb_MessageDef* m) {
  return m->opts;
}

bool upb_MessageDef_HasOptions(const upb_MessageDef* m) {
  return m->opts != (void*)kUpbDefOptDefault;
}

const char* upb_MessageDef_FullName(const upb_MessageDef* m) {
  return m->full_name;
}

const upb_FileDef* upb_MessageDef_File(const upb_MessageDef* m) {
  return m->file;
}

const upb_MessageDef* upb_MessageDef_ContainingType(const upb_MessageDef* m) {
  return m->containing_type;
}

const char* upb_MessageDef_Name(const upb_MessageDef* m) {
  return _upb_DefBuilder_FullToShort(m->full_name);
}

upb_Syntax upb_MessageDef_Syntax(const upb_MessageDef* m) {
  return upb_FileDef_Syntax(m->file);
}

const upb_FieldDef* upb_MessageDef_FindFieldByNumber(const upb_MessageDef* m,
                                                     uint32_t i) {
  upb_value val;
  return upb_inttable_lookup(&m->itof, i, &val) ? upb_value_getconstptr(val)
                                                : NULL;
}

const upb_FieldDef* upb_MessageDef_FindFieldByNameWithSize(
    const upb_MessageDef* m, const char* name, size_t size) {
  upb_value val;

  if (!upb_strtable_lookup2(&m->ntof, name, size, &val)) {
    return NULL;
  }

  return _upb_DefType_Unpack(val, UPB_DEFTYPE_FIELD);
}

const upb_OneofDef* upb_MessageDef_FindOneofByNameWithSize(
    const upb_MessageDef* m, const char* name, size_t size) {
  upb_value val;

  if (!upb_strtable_lookup2(&m->ntof, name, size, &val)) {
    return NULL;
  }

  return _upb_DefType_Unpack(val, UPB_DEFTYPE_ONEOF);
}

bool _upb_MessageDef_Insert(upb_MessageDef* m, const char* name, size_t len,
                            upb_value v, upb_Arena* a) {
  return upb_strtable_insert(&m->ntof, name, len, v, a);
}

bool upb_MessageDef_FindByNameWithSize(const upb_MessageDef* m,
                                       const char* name, size_t len,
                                       const upb_FieldDef** out_f,
                                       const upb_OneofDef** out_o) {
  upb_value val;

  if (!upb_strtable_lookup2(&m->ntof, name, len, &val)) {
    return false;
  }

  const upb_FieldDef* f = _upb_DefType_Unpack(val, UPB_DEFTYPE_FIELD);
  const upb_OneofDef* o = _upb_DefType_Unpack(val, UPB_DEFTYPE_ONEOF);
  if (out_f) *out_f = f;
  if (out_o) *out_o = o;
  return f || o; /* False if this was a JSON name. */
}

const upb_FieldDef* upb_MessageDef_FindByJsonNameWithSize(
    const upb_MessageDef* m, const char* name, size_t size) {
  upb_value val;
  const upb_FieldDef* f;

  if (!upb_strtable_lookup2(&m->ntof, name, size, &val)) {
    return NULL;
  }

  f = _upb_DefType_Unpack(val, UPB_DEFTYPE_FIELD);
  if (!f) f = _upb_DefType_Unpack(val, UPB_DEFTYPE_FIELD_JSONNAME);

  return f;
}

int upb_MessageDef_ExtensionRangeCount(const upb_MessageDef* m) {
  return m->ext_range_count;
}

int upb_MessageDef_ReservedRangeCount(const upb_MessageDef* m) {
  return m->res_range_count;
}

int upb_MessageDef_ReservedNameCount(const upb_MessageDef* m) {
  return m->res_name_count;
}

int upb_MessageDef_FieldCount(const upb_MessageDef* m) {
  return m->field_count;
}

int upb_MessageDef_OneofCount(const upb_MessageDef* m) {
  return m->oneof_count;
}

int upb_MessageDef_RealOneofCount(const upb_MessageDef* m) {
  return m->real_oneof_count;
}

int upb_MessageDef_NestedMessageCount(const upb_MessageDef* m) {
  return m->nested_msg_count;
}

int upb_MessageDef_NestedEnumCount(const upb_MessageDef* m) {
  return m->nested_enum_count;
}

int upb_MessageDef_NestedExtensionCount(const upb_MessageDef* m) {
  return m->nested_ext_count;
}

const upb_MiniTable* upb_MessageDef_MiniTable(const upb_MessageDef* m) {
  return m->layout;
}

const upb_ExtensionRange* upb_MessageDef_ExtensionRange(const upb_MessageDef* m,
                                                        int i) {
  UPB_ASSERT(0 <= i && i < m->ext_range_count);
  return _upb_ExtensionRange_At(m->ext_ranges, i);
}

const upb_MessageReservedRange* upb_MessageDef_ReservedRange(
    const upb_MessageDef* m, int i) {
  UPB_ASSERT(0 <= i && i < m->res_range_count);
  return _upb_MessageReservedRange_At(m->res_ranges, i);
}

upb_StringView upb_MessageDef_ReservedName(const upb_MessageDef* m, int i) {
  UPB_ASSERT(0 <= i && i < m->res_name_count);
  return m->res_names[i];
}

const upb_FieldDef* upb_MessageDef_Field(const upb_MessageDef* m, int i) {
  UPB_ASSERT(0 <= i && i < m->field_count);
  return _upb_FieldDef_At(m->fields, i);
}

const upb_OneofDef* upb_MessageDef_Oneof(const upb_MessageDef* m, int i) {
  UPB_ASSERT(0 <= i && i < m->oneof_count);
  return _upb_OneofDef_At(m->oneofs, i);
}

const upb_MessageDef* upb_MessageDef_NestedMessage(const upb_MessageDef* m,
                                                   int i) {
  UPB_ASSERT(0 <= i && i < m->nested_msg_count);
  return &m->nested_msgs[i];
}

const upb_EnumDef* upb_MessageDef_NestedEnum(const upb_MessageDef* m, int i) {
  UPB_ASSERT(0 <= i && i < m->nested_enum_count);
  return _upb_EnumDef_At(m->nested_enums, i);
}

const upb_FieldDef* upb_MessageDef_NestedExtension(const upb_MessageDef* m,
                                                   int i) {
  UPB_ASSERT(0 <= i && i < m->nested_ext_count);
  return _upb_FieldDef_At(m->nested_exts, i);
}

upb_WellKnown upb_MessageDef_WellKnownType(const upb_MessageDef* m) {
  return m->well_known_type;
}

bool _upb_MessageDef_InMessageSet(const upb_MessageDef* m) {
  return m->in_message_set;
}

const upb_FieldDef* upb_MessageDef_FindFieldByName(const upb_MessageDef* m,
                                                   const char* name) {
  return upb_MessageDef_FindFieldByNameWithSize(m, name, strlen(name));
}

const upb_OneofDef* upb_MessageDef_FindOneofByName(const upb_MessageDef* m,
                                                   const char* name) {
  return upb_MessageDef_FindOneofByNameWithSize(m, name, strlen(name));
}

bool upb_MessageDef_IsMapEntry(const upb_MessageDef* m) {
  return UPB_DESC(MessageOptions_map_entry)(m->opts);
}

bool upb_MessageDef_IsMessageSet(const upb_MessageDef* m) {
  return UPB_DESC(MessageOptions_message_set_wire_format)(m->opts);
}

static upb_MiniTable* _upb_MessageDef_MakeMiniTable(upb_DefBuilder* ctx,
                                                    const upb_MessageDef* m) {
  upb_StringView desc;
  bool ok = upb_MessageDef_MiniDescriptorEncode(m, ctx->tmp_arena, &desc);
  if (!ok) _upb_DefBuilder_OomErr(ctx);

  void** scratch_data = _upb_DefPool_ScratchData(ctx->symtab);
  size_t* scratch_size = _upb_DefPool_ScratchSize(ctx->symtab);
  upb_MiniTable* ret = upb_MiniTable_BuildWithBuf(
      desc.data, desc.size, ctx->platform, ctx->arena, scratch_data,
      scratch_size, ctx->status);
  if (!ret) _upb_DefBuilder_FailJmp(ctx);

  return ret;
}

void _upb_MessageDef_Resolve(upb_DefBuilder* ctx, upb_MessageDef* m) {
  for (int i = 0; i < m->field_count; i++) {
    upb_FieldDef* f = (upb_FieldDef*)upb_MessageDef_Field(m, i);
    _upb_FieldDef_Resolve(ctx, m->full_name, f);
  }

  if (!ctx->layout) {
    m->layout = _upb_MessageDef_MakeMiniTable(ctx, m);
    if (!m->layout) _upb_DefBuilder_OomErr(ctx);
  }

#ifndef NDEBUG
  for (int i = 0; i < m->field_count; i++) {
    const upb_FieldDef* f = upb_MessageDef_Field(m, i);
    const int layout_index = _upb_FieldDef_LayoutIndex(f);
    UPB_ASSERT(layout_index < m->layout->field_count);
    const upb_MiniTableField* mt_f = &m->layout->fields[layout_index];
    UPB_ASSERT(upb_FieldDef_Type(f) == upb_MiniTableField_Type(mt_f));
    UPB_ASSERT(upb_FieldDef_HasPresence(f) ==
               upb_MiniTableField_HasPresence(mt_f));
  }
#endif

  m->in_message_set = false;
  for (int i = 0; i < upb_MessageDef_NestedExtensionCount(m); i++) {
    upb_FieldDef* ext = (upb_FieldDef*)upb_MessageDef_NestedExtension(m, i);
    _upb_FieldDef_Resolve(ctx, m->full_name, ext);
    if (upb_FieldDef_Type(ext) == kUpb_FieldType_Message &&
        upb_FieldDef_Label(ext) == kUpb_Label_Optional &&
        upb_FieldDef_MessageSubDef(ext) == m &&
        UPB_DESC(MessageOptions_message_set_wire_format)(
            upb_MessageDef_Options(upb_FieldDef_ContainingType(ext)))) {
      m->in_message_set = true;
    }
  }

  for (int i = 0; i < upb_MessageDef_NestedMessageCount(m); i++) {
    upb_MessageDef* n = (upb_MessageDef*)upb_MessageDef_NestedMessage(m, i);
    _upb_MessageDef_Resolve(ctx, n);
  }
}

void _upb_MessageDef_InsertField(upb_DefBuilder* ctx, upb_MessageDef* m,
                                 const upb_FieldDef* f) {
  const int32_t field_number = upb_FieldDef_Number(f);

  if (field_number <= 0 || field_number > kUpb_MaxFieldNumber) {
    _upb_DefBuilder_Errf(ctx, "invalid field number (%u)", field_number);
  }

  const char* json_name = upb_FieldDef_JsonName(f);
  const char* shortname = upb_FieldDef_Name(f);
  const size_t shortnamelen = strlen(shortname);

  upb_value v = upb_value_constptr(f);

  upb_value existing_v;
  if (upb_strtable_lookup(&m->ntof, shortname, &existing_v)) {
    _upb_DefBuilder_Errf(ctx, "duplicate field name (%s)", shortname);
  }

  const upb_value field_v = _upb_DefType_Pack(f, UPB_DEFTYPE_FIELD);
  bool ok =
      _upb_MessageDef_Insert(m, shortname, shortnamelen, field_v, ctx->arena);
  if (!ok) _upb_DefBuilder_OomErr(ctx);

  if (strcmp(shortname, json_name) != 0) {
    if (upb_strtable_lookup(&m->ntof, json_name, &v)) {
      _upb_DefBuilder_Errf(ctx, "duplicate json_name (%s)", json_name);
    }

    const size_t json_size = strlen(json_name);
    const upb_value json_v = _upb_DefType_Pack(f, UPB_DEFTYPE_FIELD_JSONNAME);
    ok = _upb_MessageDef_Insert(m, json_name, json_size, json_v, ctx->arena);
    if (!ok) _upb_DefBuilder_OomErr(ctx);
  }

  if (upb_inttable_lookup(&m->itof, field_number, NULL)) {
    _upb_DefBuilder_Errf(ctx, "duplicate field number (%u)", field_number);
  }

  ok = upb_inttable_insert(&m->itof, field_number, v, ctx->arena);
  if (!ok) _upb_DefBuilder_OomErr(ctx);
}

void _upb_MessageDef_LinkMiniTable(upb_DefBuilder* ctx,
                                   const upb_MessageDef* m) {
  for (int i = 0; i < m->field_count; i++) {
    const upb_FieldDef* f = upb_MessageDef_Field(m, i);
    const upb_MessageDef* sub_m = upb_FieldDef_MessageSubDef(f);
    const upb_EnumDef* sub_e = upb_FieldDef_EnumSubDef(f);
    const int layout_index = _upb_FieldDef_LayoutIndex(f);
    upb_MiniTable* mt = (upb_MiniTable*)upb_MessageDef_MiniTable(m);

    UPB_ASSERT(layout_index < m->field_count);
    upb_MiniTableField* mt_f =
        (upb_MiniTableField*)&m->layout->fields[layout_index];
    if (sub_m) {
      if (!mt->subs) {
        _upb_DefBuilder_Errf(ctx, "unexpected submsg for (%s)", m->full_name);
      }
      UPB_ASSERT(mt_f);
      UPB_ASSERT(sub_m->layout);
      if (UPB_UNLIKELY(!upb_MiniTable_SetSubMessage(mt, mt_f, sub_m->layout))) {
        _upb_DefBuilder_Errf(ctx, "invalid submsg for (%s)", m->full_name);
      }
    } else if (_upb_FieldDef_IsClosedEnum(f)) {
      const upb_MiniTableEnum* mt_e = _upb_EnumDef_MiniTable(sub_e);
      if (UPB_UNLIKELY(!upb_MiniTable_SetSubEnum(mt, mt_f, mt_e))) {
        _upb_DefBuilder_Errf(ctx, "invalid subenum for (%s)", m->full_name);
      }
    }
  }

  for (int i = 0; i < m->nested_msg_count; i++) {
    _upb_MessageDef_LinkMiniTable(ctx, upb_MessageDef_NestedMessage(m, i));
  }
}

static uint64_t _upb_MessageDef_Modifiers(const upb_MessageDef* m) {
  uint64_t out = 0;
  if (upb_FileDef_Syntax(m->file) == kUpb_Syntax_Proto3) {
    out |= kUpb_MessageModifier_ValidateUtf8;
    out |= kUpb_MessageModifier_DefaultIsPacked;
  }
  if (m->ext_range_count) {
    out |= kUpb_MessageModifier_IsExtendable;
  }
  return out;
}

static bool _upb_MessageDef_EncodeMap(upb_DescState* s, const upb_MessageDef* m,
                                      upb_Arena* a) {
  if (m->field_count != 2) return false;

  const upb_FieldDef* key_field = upb_MessageDef_Field(m, 0);
  const upb_FieldDef* val_field = upb_MessageDef_Field(m, 1);
  if (key_field == NULL || val_field == NULL) return false;

  UPB_ASSERT(_upb_FieldDef_LayoutIndex(key_field) == 0);
  UPB_ASSERT(_upb_FieldDef_LayoutIndex(val_field) == 1);

  s->ptr = upb_MtDataEncoder_EncodeMap(
      &s->e, s->ptr, upb_FieldDef_Type(key_field), upb_FieldDef_Type(val_field),
      _upb_FieldDef_Modifiers(key_field), _upb_FieldDef_Modifiers(val_field));
  return true;
}

static bool _upb_MessageDef_EncodeMessage(upb_DescState* s,
                                          const upb_MessageDef* m,
                                          upb_Arena* a) {
  const upb_FieldDef** sorted = NULL;
  if (!m->is_sorted) {
    sorted = _upb_FieldDefs_Sorted(m->fields, m->field_count, a);
    if (!sorted) return false;
  }

  s->ptr = upb_MtDataEncoder_StartMessage(&s->e, s->ptr,
                                          _upb_MessageDef_Modifiers(m));

  for (int i = 0; i < m->field_count; i++) {
    const upb_FieldDef* f = sorted ? sorted[i] : upb_MessageDef_Field(m, i);
    const upb_FieldType type = upb_FieldDef_Type(f);
    const int number = upb_FieldDef_Number(f);
    const uint64_t modifiers = _upb_FieldDef_Modifiers(f);

    if (!_upb_DescState_Grow(s, a)) return false;
    s->ptr = upb_MtDataEncoder_PutField(&s->e, s->ptr, type, number, modifiers);
  }

  for (int i = 0; i < m->real_oneof_count; i++) {
    if (!_upb_DescState_Grow(s, a)) return false;
    s->ptr = upb_MtDataEncoder_StartOneof(&s->e, s->ptr);

    const upb_OneofDef* o = upb_MessageDef_Oneof(m, i);
    const int field_count = upb_OneofDef_FieldCount(o);
    for (int j = 0; j < field_count; j++) {
      const int number = upb_FieldDef_Number(upb_OneofDef_Field(o, j));

      if (!_upb_DescState_Grow(s, a)) return false;
      s->ptr = upb_MtDataEncoder_PutOneofField(&s->e, s->ptr, number);
    }
  }

  return true;
}

static bool _upb_MessageDef_EncodeMessageSet(upb_DescState* s,
                                             const upb_MessageDef* m,
                                             upb_Arena* a) {
  s->ptr = upb_MtDataEncoder_EncodeMessageSet(&s->e, s->ptr);

  return true;
}

bool upb_MessageDef_MiniDescriptorEncode(const upb_MessageDef* m, upb_Arena* a,
                                         upb_StringView* out) {
  upb_DescState s;
  _upb_DescState_Init(&s);

  if (!_upb_DescState_Grow(&s, a)) return false;

  if (upb_MessageDef_IsMapEntry(m)) {
    if (!_upb_MessageDef_EncodeMap(&s, m, a)) return false;
  } else if (UPB_DESC(MessageOptions_message_set_wire_format)(m->opts)) {
    if (!_upb_MessageDef_EncodeMessageSet(&s, m, a)) return false;
  } else {
    if (!_upb_MessageDef_EncodeMessage(&s, m, a)) return false;
  }

  if (!_upb_DescState_Grow(&s, a)) return false;
  *s.ptr = '\0';

  out->data = s.buf;
  out->size = s.ptr - s.buf;
  return true;
}

static upb_StringView* _upb_ReservedNames_New(upb_DefBuilder* ctx, int n,
                                              const upb_StringView* protos) {
  upb_StringView* sv = _upb_DefBuilder_Alloc(ctx, sizeof(upb_StringView) * n);
  for (size_t i = 0; i < n; i++) {
    sv[i].data =
        upb_strdup2(protos[i].data, protos[i].size, _upb_DefBuilder_Arena(ctx));
    sv[i].size = protos[i].size;
  }
  return sv;
}

static void create_msgdef(upb_DefBuilder* ctx, const char* prefix,
                          const UPB_DESC(DescriptorProto) * msg_proto,
                          const upb_MessageDef* containing_type,
                          upb_MessageDef* m) {
  const UPB_DESC(OneofDescriptorProto)* const* oneofs;
  const UPB_DESC(FieldDescriptorProto)* const* fields;
  const UPB_DESC(DescriptorProto_ExtensionRange)* const* ext_ranges;
  const UPB_DESC(DescriptorProto_ReservedRange)* const* res_ranges;
  const upb_StringView* res_names;
  size_t n_oneof, n_field, n_enum, n_ext, n_msg;
  size_t n_ext_range, n_res_range, n_res_name;
  upb_StringView name;

  // Must happen before _upb_DefBuilder_Add()
  m->file = _upb_DefBuilder_File(ctx);

  m->containing_type = containing_type;
  m->is_sorted = true;

  name = UPB_DESC(DescriptorProto_name)(msg_proto);
  _upb_DefBuilder_CheckIdentNotFull(ctx, name);

  m->full_name = _upb_DefBuilder_MakeFullName(ctx, prefix, name);
  _upb_DefBuilder_Add(ctx, m->full_name, _upb_DefType_Pack(m, UPB_DEFTYPE_MSG));

  oneofs = UPB_DESC(DescriptorProto_oneof_decl)(msg_proto, &n_oneof);
  fields = UPB_DESC(DescriptorProto_field)(msg_proto, &n_field);
  ext_ranges =
      UPB_DESC(DescriptorProto_extension_range)(msg_proto, &n_ext_range);
  res_ranges =
      UPB_DESC(DescriptorProto_reserved_range)(msg_proto, &n_res_range);
  res_names = UPB_DESC(DescriptorProto_reserved_name)(msg_proto, &n_res_name);

  bool ok = upb_inttable_init(&m->itof, ctx->arena);
  if (!ok) _upb_DefBuilder_OomErr(ctx);

  ok = upb_strtable_init(&m->ntof, n_oneof + n_field, ctx->arena);
  if (!ok) _upb_DefBuilder_OomErr(ctx);

  if (ctx->layout) {
    /* create_fielddef() below depends on this being set. */
    UPB_ASSERT(ctx->msg_count < ctx->layout->msg_count);
    m->layout = ctx->layout->msgs[ctx->msg_count++];
    UPB_ASSERT(n_field == m->layout->field_count);
  } else {
    /* Allocate now (to allow cross-linking), populate later. */
    m->layout = _upb_DefBuilder_Alloc(
        ctx, sizeof(*m->layout) + sizeof(_upb_FastTable_Entry));
  }

  UPB_DEF_SET_OPTIONS(m->opts, DescriptorProto, MessageOptions, msg_proto);

  m->oneof_count = n_oneof;
  m->oneofs = _upb_OneofDefs_New(ctx, n_oneof, oneofs, m);

  m->field_count = n_field;
  m->fields =
      _upb_FieldDefs_New(ctx, n_field, fields, m->full_name, m, &m->is_sorted);

  // Message Sets may not contain fields.
  if (UPB_UNLIKELY(UPB_DESC(MessageOptions_message_set_wire_format)(m->opts))) {
    if (UPB_UNLIKELY(n_field > 0)) {
      _upb_DefBuilder_Errf(ctx, "invalid message set (%s)", m->full_name);
    }
  }

  m->ext_range_count = n_ext_range;
  m->ext_ranges = _upb_ExtensionRanges_New(ctx, n_ext_range, ext_ranges, m);

  m->res_range_count = n_res_range;
  m->res_ranges =
      _upb_MessageReservedRanges_New(ctx, n_res_range, res_ranges, m);

  m->res_name_count = n_res_name;
  m->res_names = _upb_ReservedNames_New(ctx, n_res_name, res_names);

  const size_t synthetic_count = _upb_OneofDefs_Finalize(ctx, m);
  m->real_oneof_count = m->oneof_count - synthetic_count;

  assign_msg_wellknowntype(m);
  upb_inttable_compact(&m->itof, ctx->arena);

  const UPB_DESC(EnumDescriptorProto)* const* enums =
      UPB_DESC(DescriptorProto_enum_type)(msg_proto, &n_enum);
  m->nested_enum_count = n_enum;
  m->nested_enums = _upb_EnumDefs_New(ctx, n_enum, enums, m);

  const UPB_DESC(FieldDescriptorProto)* const* exts =
      UPB_DESC(DescriptorProto_extension)(msg_proto, &n_ext);
  m->nested_ext_count = n_ext;
  m->nested_exts = _upb_FieldDefs_New(ctx, n_ext, exts, m->full_name, m, NULL);

  const UPB_DESC(DescriptorProto)* const* msgs =
      UPB_DESC(DescriptorProto_nested_type)(msg_proto, &n_msg);
  m->nested_msg_count = n_msg;
  m->nested_msgs = _upb_MessageDefs_New(ctx, n_msg, msgs, m);
}

// Allocate and initialize an array of |n| message defs.
upb_MessageDef* _upb_MessageDefs_New(
    upb_DefBuilder* ctx, int n, const UPB_DESC(DescriptorProto) * const* protos,
    const upb_MessageDef* containing_type) {
  _upb_DefType_CheckPadding(sizeof(upb_MessageDef));

  const char* name = containing_type ? containing_type->full_name
                                     : _upb_FileDef_RawPackage(ctx->file);

  upb_MessageDef* m = _upb_DefBuilder_Alloc(ctx, sizeof(upb_MessageDef) * n);
  for (int i = 0; i < n; i++) {
    create_msgdef(ctx, name, protos[i], containing_type, &m[i]);
  }
  return m;
}


// Must be last.

struct upb_MessageReservedRange {
  int32_t start;
  int32_t end;
};

upb_MessageReservedRange* _upb_MessageReservedRange_At(
    const upb_MessageReservedRange* r, int i) {
  return (upb_MessageReservedRange*)&r[i];
}

int32_t upb_MessageReservedRange_Start(const upb_MessageReservedRange* r) {
  return r->start;
}
int32_t upb_MessageReservedRange_End(const upb_MessageReservedRange* r) {
  return r->end;
}

upb_MessageReservedRange* _upb_MessageReservedRanges_New(
    upb_DefBuilder* ctx, int n,
    const UPB_DESC(DescriptorProto_ReservedRange) * const* protos,
    const upb_MessageDef* m) {
  upb_MessageReservedRange* r =
      _upb_DefBuilder_Alloc(ctx, sizeof(upb_MessageReservedRange) * n);

  for (int i = 0; i < n; i++) {
    const int32_t start =
        UPB_DESC(DescriptorProto_ReservedRange_start)(protos[i]);
    const int32_t end = UPB_DESC(DescriptorProto_ReservedRange_end)(protos[i]);
    const int32_t max = kUpb_MaxFieldNumber + 1;

    // A full validation would also check that each range is disjoint, and that
    // none of the fields overlap with the extension ranges, but we are just
    // sanity checking here.
    if (start < 1 || end <= start || end > max) {
      _upb_DefBuilder_Errf(ctx,
                           "Reserved range (%d, %d) is invalid, message=%s\n",
                           (int)start, (int)end, upb_MessageDef_FullName(m));
    }

    r[i].start = start;
    r[i].end = end;
  }

  return r;
}


// Must be last.

struct upb_MethodDef {
  const UPB_DESC(MethodOptions) * opts;
  upb_ServiceDef* service;
  const char* full_name;
  const upb_MessageDef* input_type;
  const upb_MessageDef* output_type;
  int index;
  bool client_streaming;
  bool server_streaming;
};

upb_MethodDef* _upb_MethodDef_At(const upb_MethodDef* m, int i) {
  return (upb_MethodDef*)&m[i];
}

const upb_ServiceDef* upb_MethodDef_Service(const upb_MethodDef* m) {
  return m->service;
}

const UPB_DESC(MethodOptions) * upb_MethodDef_Options(const upb_MethodDef* m) {
  return m->opts;
}

bool upb_MethodDef_HasOptions(const upb_MethodDef* m) {
  return m->opts != (void*)kUpbDefOptDefault;
}

const char* upb_MethodDef_FullName(const upb_MethodDef* m) {
  return m->full_name;
}

const char* upb_MethodDef_Name(const upb_MethodDef* m) {
  return _upb_DefBuilder_FullToShort(m->full_name);
}

int upb_MethodDef_Index(const upb_MethodDef* m) { return m->index; }

const upb_MessageDef* upb_MethodDef_InputType(const upb_MethodDef* m) {
  return m->input_type;
}

const upb_MessageDef* upb_MethodDef_OutputType(const upb_MethodDef* m) {
  return m->output_type;
}

bool upb_MethodDef_ClientStreaming(const upb_MethodDef* m) {
  return m->client_streaming;
}

bool upb_MethodDef_ServerStreaming(const upb_MethodDef* m) {
  return m->server_streaming;
}

static void create_method(upb_DefBuilder* ctx,
                          const UPB_DESC(MethodDescriptorProto) * method_proto,
                          upb_ServiceDef* s, upb_MethodDef* m) {
  upb_StringView name = UPB_DESC(MethodDescriptorProto_name)(method_proto);

  m->service = s;
  m->full_name =
      _upb_DefBuilder_MakeFullName(ctx, upb_ServiceDef_FullName(s), name);
  m->client_streaming =
      UPB_DESC(MethodDescriptorProto_client_streaming)(method_proto);
  m->server_streaming =
      UPB_DESC(MethodDescriptorProto_server_streaming)(method_proto);
  m->input_type = _upb_DefBuilder_Resolve(
      ctx, m->full_name, m->full_name,
      UPB_DESC(MethodDescriptorProto_input_type)(method_proto),
      UPB_DEFTYPE_MSG);
  m->output_type = _upb_DefBuilder_Resolve(
      ctx, m->full_name, m->full_name,
      UPB_DESC(MethodDescriptorProto_output_type)(method_proto),
      UPB_DEFTYPE_MSG);

  UPB_DEF_SET_OPTIONS(m->opts, MethodDescriptorProto, MethodOptions,
                      method_proto);
}

// Allocate and initialize an array of |n| method defs belonging to |s|.
upb_MethodDef* _upb_MethodDefs_New(
    upb_DefBuilder* ctx, int n,
    const UPB_DESC(MethodDescriptorProto) * const* protos, upb_ServiceDef* s) {
  upb_MethodDef* m = _upb_DefBuilder_Alloc(ctx, sizeof(upb_MethodDef) * n);
  for (int i = 0; i < n; i++) {
    create_method(ctx, protos[i], s, &m[i]);
    m[i].index = i;
  }
  return m;
}

#include <ctype.h>
#include <stdlib.h>
#include <string.h>


// Must be last.

struct upb_OneofDef {
  const UPB_DESC(OneofOptions) * opts;
  const upb_MessageDef* parent;
  const char* full_name;
  int field_count;
  bool synthetic;
  const upb_FieldDef** fields;
  upb_strtable ntof;  // lookup a field by name
  upb_inttable itof;  // lookup a field by number (index)
#if UINTPTR_MAX == 0xffffffff
  uint32_t padding;  // Increase size to a multiple of 8.
#endif
};

upb_OneofDef* _upb_OneofDef_At(const upb_OneofDef* o, int i) {
  return (upb_OneofDef*)&o[i];
}

const UPB_DESC(OneofOptions) * upb_OneofDef_Options(const upb_OneofDef* o) {
  return o->opts;
}

bool upb_OneofDef_HasOptions(const upb_OneofDef* o) {
  return o->opts != (void*)kUpbDefOptDefault;
}

const char* upb_OneofDef_FullName(const upb_OneofDef* o) {
  return o->full_name;
}

const char* upb_OneofDef_Name(const upb_OneofDef* o) {
  return _upb_DefBuilder_FullToShort(o->full_name);
}

const upb_MessageDef* upb_OneofDef_ContainingType(const upb_OneofDef* o) {
  return o->parent;
}

int upb_OneofDef_FieldCount(const upb_OneofDef* o) { return o->field_count; }

const upb_FieldDef* upb_OneofDef_Field(const upb_OneofDef* o, int i) {
  UPB_ASSERT(i < o->field_count);
  return o->fields[i];
}

int upb_OneofDef_numfields(const upb_OneofDef* o) { return o->field_count; }

uint32_t upb_OneofDef_Index(const upb_OneofDef* o) {
  // Compute index in our parent's array.
  return o - upb_MessageDef_Oneof(o->parent, 0);
}

bool upb_OneofDef_IsSynthetic(const upb_OneofDef* o) { return o->synthetic; }

const upb_FieldDef* upb_OneofDef_LookupNameWithSize(const upb_OneofDef* o,
                                                    const char* name,
                                                    size_t size) {
  upb_value val;
  return upb_strtable_lookup2(&o->ntof, name, size, &val)
             ? upb_value_getptr(val)
             : NULL;
}

const upb_FieldDef* upb_OneofDef_LookupName(const upb_OneofDef* o,
                                            const char* name) {
  return upb_OneofDef_LookupNameWithSize(o, name, strlen(name));
}

const upb_FieldDef* upb_OneofDef_LookupNumber(const upb_OneofDef* o,
                                              uint32_t num) {
  upb_value val;
  return upb_inttable_lookup(&o->itof, num, &val) ? upb_value_getptr(val)
                                                  : NULL;
}

bool _upb_OneofDef_Insert(upb_OneofDef* o, const upb_FieldDef* f,
                          const char* name, size_t size, upb_Arena* a) {
  o->field_count++;
  if (_upb_FieldDef_IsProto3Optional(f)) o->synthetic = true;

  const int number = upb_FieldDef_Number(f);
  const upb_value v = upb_value_constptr(f);
  return upb_inttable_insert(&o->itof, number, v, a) &&
         upb_strtable_insert(&o->ntof, name, size, v, a);
}

// Returns the synthetic count.
size_t _upb_OneofDefs_Finalize(upb_DefBuilder* ctx, upb_MessageDef* m) {
  int synthetic_count = 0;

  for (int i = 0; i < upb_MessageDef_OneofCount(m); i++) {
    upb_OneofDef* o = (upb_OneofDef*)upb_MessageDef_Oneof(m, i);

    if (o->synthetic && o->field_count != 1) {
      _upb_DefBuilder_Errf(ctx,
                           "Synthetic oneofs must have one field, not %d: %s",
                           o->field_count, upb_OneofDef_Name(o));
    }

    if (o->synthetic) {
      synthetic_count++;
    } else if (synthetic_count != 0) {
      _upb_DefBuilder_Errf(
          ctx, "Synthetic oneofs must be after all other oneofs: %s",
          upb_OneofDef_Name(o));
    }

    o->fields =
        _upb_DefBuilder_Alloc(ctx, sizeof(upb_FieldDef*) * o->field_count);
    o->field_count = 0;
  }

  for (int i = 0; i < upb_MessageDef_FieldCount(m); i++) {
    const upb_FieldDef* f = upb_MessageDef_Field(m, i);
    upb_OneofDef* o = (upb_OneofDef*)upb_FieldDef_ContainingOneof(f);
    if (o) {
      o->fields[o->field_count++] = f;
    }
  }

  return synthetic_count;
}

static void create_oneofdef(upb_DefBuilder* ctx, upb_MessageDef* m,
                            const UPB_DESC(OneofDescriptorProto) * oneof_proto,
                            const upb_OneofDef* _o) {
  upb_OneofDef* o = (upb_OneofDef*)_o;
  upb_StringView name = UPB_DESC(OneofDescriptorProto_name)(oneof_proto);

  o->parent = m;
  o->full_name =
      _upb_DefBuilder_MakeFullName(ctx, upb_MessageDef_FullName(m), name);
  o->field_count = 0;
  o->synthetic = false;

  UPB_DEF_SET_OPTIONS(o->opts, OneofDescriptorProto, OneofOptions, oneof_proto);

  if (upb_MessageDef_FindByNameWithSize(m, name.data, name.size, NULL, NULL)) {
    _upb_DefBuilder_Errf(ctx, "duplicate oneof name (%s)", o->full_name);
  }

  upb_value v = _upb_DefType_Pack(o, UPB_DEFTYPE_ONEOF);
  bool ok = _upb_MessageDef_Insert(m, name.data, name.size, v, ctx->arena);
  if (!ok) _upb_DefBuilder_OomErr(ctx);

  ok = upb_inttable_init(&o->itof, ctx->arena);
  if (!ok) _upb_DefBuilder_OomErr(ctx);

  ok = upb_strtable_init(&o->ntof, 4, ctx->arena);
  if (!ok) _upb_DefBuilder_OomErr(ctx);
}

// Allocate and initialize an array of |n| oneof defs.
upb_OneofDef* _upb_OneofDefs_New(
    upb_DefBuilder* ctx, int n,
    const UPB_DESC(OneofDescriptorProto) * const* protos, upb_MessageDef* m) {
  _upb_DefType_CheckPadding(sizeof(upb_OneofDef));

  upb_OneofDef* o = _upb_DefBuilder_Alloc(ctx, sizeof(upb_OneofDef) * n);
  for (int i = 0; i < n; i++) {
    create_oneofdef(ctx, m, protos[i], &o[i]);
  }
  return o;
}


// Must be last.

struct upb_ServiceDef {
  const UPB_DESC(ServiceOptions) * opts;
  const upb_FileDef* file;
  const char* full_name;
  upb_MethodDef* methods;
  int method_count;
  int index;
};

upb_ServiceDef* _upb_ServiceDef_At(const upb_ServiceDef* s, int index) {
  return (upb_ServiceDef*)&s[index];
}

const UPB_DESC(ServiceOptions) *
    upb_ServiceDef_Options(const upb_ServiceDef* s) {
  return s->opts;
}

bool upb_ServiceDef_HasOptions(const upb_ServiceDef* s) {
  return s->opts != (void*)kUpbDefOptDefault;
}

const char* upb_ServiceDef_FullName(const upb_ServiceDef* s) {
  return s->full_name;
}

const char* upb_ServiceDef_Name(const upb_ServiceDef* s) {
  return _upb_DefBuilder_FullToShort(s->full_name);
}

int upb_ServiceDef_Index(const upb_ServiceDef* s) { return s->index; }

const upb_FileDef* upb_ServiceDef_File(const upb_ServiceDef* s) {
  return s->file;
}

int upb_ServiceDef_MethodCount(const upb_ServiceDef* s) {
  return s->method_count;
}

const upb_MethodDef* upb_ServiceDef_Method(const upb_ServiceDef* s, int i) {
  return (i < 0 || i >= s->method_count) ? NULL
                                         : _upb_MethodDef_At(s->methods, i);
}

const upb_MethodDef* upb_ServiceDef_FindMethodByName(const upb_ServiceDef* s,
                                                     const char* name) {
  for (int i = 0; i < s->method_count; i++) {
    const upb_MethodDef* m = _upb_MethodDef_At(s->methods, i);
    if (strcmp(name, upb_MethodDef_Name(m)) == 0) {
      return m;
    }
  }
  return NULL;
}

static void create_service(upb_DefBuilder* ctx,
                           const UPB_DESC(ServiceDescriptorProto) * svc_proto,
                           upb_ServiceDef* s) {
  upb_StringView name;
  size_t n;

  // Must happen before _upb_DefBuilder_Add()
  s->file = _upb_DefBuilder_File(ctx);

  name = UPB_DESC(ServiceDescriptorProto_name)(svc_proto);
  _upb_DefBuilder_CheckIdentNotFull(ctx, name);
  const char* package = _upb_FileDef_RawPackage(s->file);
  s->full_name = _upb_DefBuilder_MakeFullName(ctx, package, name);
  _upb_DefBuilder_Add(ctx, s->full_name,
                      _upb_DefType_Pack(s, UPB_DEFTYPE_SERVICE));

  const UPB_DESC(MethodDescriptorProto)* const* methods =
      UPB_DESC(ServiceDescriptorProto_method)(svc_proto, &n);
  s->method_count = n;
  s->methods = _upb_MethodDefs_New(ctx, n, methods, s);

  UPB_DEF_SET_OPTIONS(s->opts, ServiceDescriptorProto, ServiceOptions,
                      svc_proto);
}

upb_ServiceDef* _upb_ServiceDefs_New(
    upb_DefBuilder* ctx, int n,
    const UPB_DESC(ServiceDescriptorProto) * const* protos) {
  _upb_DefType_CheckPadding(sizeof(upb_ServiceDef));

  upb_ServiceDef* s = _upb_DefBuilder_Alloc(ctx, sizeof(upb_ServiceDef) * n);
  for (int i = 0; i < n; i++) {
    create_service(ctx, protos[i], &s[i]);
    s[i].index = i;
  }
  return s;
}


#include <string.h>


// Must be last.

// A few fake field types for our tables.
enum {
  kUpb_FakeFieldType_FieldNotFound = 0,
  kUpb_FakeFieldType_MessageSetItem = 19,
};

// DecodeOp: an action to be performed for a wire-type/field-type combination.
enum {
  // Special ops: we don't write data to regular fields for these.
  kUpb_DecodeOp_UnknownField = -1,
  kUpb_DecodeOp_MessageSetItem = -2,

  // Scalar-only ops.
  kUpb_DecodeOp_Scalar1Byte = 0,
  kUpb_DecodeOp_Scalar4Byte = 2,
  kUpb_DecodeOp_Scalar8Byte = 3,
  kUpb_DecodeOp_Enum = 1,

  // Scalar/repeated ops.
  kUpb_DecodeOp_String = 4,
  kUpb_DecodeOp_Bytes = 5,
  kUpb_DecodeOp_SubMessage = 6,

  // Repeated-only ops (also see macros below).
  kUpb_DecodeOp_PackedEnum = 13,
};

// For packed fields it is helpful to be able to recover the lg2 of the data
// size from the op.
#define OP_FIXPCK_LG2(n) (n + 5) /* n in [2, 3] => op in [7, 8] */
#define OP_VARPCK_LG2(n) (n + 9) /* n in [0, 2, 3] => op in [9, 11, 12] */

typedef union {
  bool bool_val;
  uint32_t uint32_val;
  uint64_t uint64_val;
  uint32_t size;
} wireval;

static const char* _upb_Decoder_DecodeMessage(upb_Decoder* d, const char* ptr,
                                              upb_Message* msg,
                                              const upb_MiniTable* layout);

UPB_NORETURN static void* _upb_Decoder_ErrorJmp(upb_Decoder* d,
                                                upb_DecodeStatus status) {
  assert(status != kUpb_DecodeStatus_Ok);
  d->status = status;
  UPB_LONGJMP(d->err, 1);
}

const char* _upb_FastDecoder_ErrorJmp(upb_Decoder* d, int status) {
  assert(status != kUpb_DecodeStatus_Ok);
  d->status = status;
  UPB_LONGJMP(d->err, 1);
  return NULL;
}

static void _upb_Decoder_VerifyUtf8(upb_Decoder* d, const char* buf, int len) {
  if (!_upb_Decoder_VerifyUtf8Inline(buf, len)) {
    _upb_Decoder_ErrorJmp(d, kUpb_DecodeStatus_BadUtf8);
  }
}

static bool _upb_Decoder_Reserve(upb_Decoder* d, upb_Array* arr, size_t elem) {
  bool need_realloc = arr->capacity - arr->size < elem;
  if (need_realloc && !_upb_array_realloc(arr, arr->size + elem, &d->arena)) {
    _upb_Decoder_ErrorJmp(d, kUpb_DecodeStatus_OutOfMemory);
  }
  return need_realloc;
}

typedef struct {
  const char* ptr;
  uint64_t val;
} _upb_DecodeLongVarintReturn;

UPB_NOINLINE
static _upb_DecodeLongVarintReturn _upb_Decoder_DecodeLongVarint(
    const char* ptr, uint64_t val) {
  _upb_DecodeLongVarintReturn ret = {NULL, 0};
  uint64_t byte;
  int i;
  for (i = 1; i < 10; i++) {
    byte = (uint8_t)ptr[i];
    val += (byte - 1) << (i * 7);
    if (!(byte & 0x80)) {
      ret.ptr = ptr + i + 1;
      ret.val = val;
      return ret;
    }
  }
  return ret;
}

UPB_FORCEINLINE
static const char* _upb_Decoder_DecodeVarint(upb_Decoder* d, const char* ptr,
                                             uint64_t* val) {
  uint64_t byte = (uint8_t)*ptr;
  if (UPB_LIKELY((byte & 0x80) == 0)) {
    *val = byte;
    return ptr + 1;
  } else {
    _upb_DecodeLongVarintReturn res = _upb_Decoder_DecodeLongVarint(ptr, byte);
    if (!res.ptr) _upb_Decoder_ErrorJmp(d, kUpb_DecodeStatus_Malformed);
    *val = res.val;
    return res.ptr;
  }
}

UPB_FORCEINLINE
static const char* _upb_Decoder_DecodeTag(upb_Decoder* d, const char* ptr,
                                          uint32_t* val) {
  uint64_t byte = (uint8_t)*ptr;
  if (UPB_LIKELY((byte & 0x80) == 0)) {
    *val = byte;
    return ptr + 1;
  } else {
    const char* start = ptr;
    _upb_DecodeLongVarintReturn res = _upb_Decoder_DecodeLongVarint(ptr, byte);
    if (!res.ptr || res.ptr - start > 5 || res.val > UINT32_MAX) {
      _upb_Decoder_ErrorJmp(d, kUpb_DecodeStatus_Malformed);
    }
    *val = res.val;
    return res.ptr;
  }
}

UPB_FORCEINLINE
static const char* upb_Decoder_DecodeSize(upb_Decoder* d, const char* ptr,
                                          uint32_t* size) {
  uint64_t size64;
  ptr = _upb_Decoder_DecodeVarint(d, ptr, &size64);
  if (size64 >= INT32_MAX ||
      !upb_EpsCopyInputStream_CheckSize(&d->input, ptr, (int)size64)) {
    _upb_Decoder_ErrorJmp(d, kUpb_DecodeStatus_Malformed);
  }
  *size = size64;
  return ptr;
}

static void _upb_Decoder_MungeInt32(wireval* val) {
  if (!_upb_IsLittleEndian()) {
    /* The next stage will memcpy(dst, &val, 4) */
    val->uint32_val = val->uint64_val;
  }
}

static void _upb_Decoder_Munge(int type, wireval* val) {
  switch (type) {
    case kUpb_FieldType_Bool:
      val->bool_val = val->uint64_val != 0;
      break;
    case kUpb_FieldType_SInt32: {
      uint32_t n = val->uint64_val;
      val->uint32_val = (n >> 1) ^ -(int32_t)(n & 1);
      break;
    }
    case kUpb_FieldType_SInt64: {
      uint64_t n = val->uint64_val;
      val->uint64_val = (n >> 1) ^ -(int64_t)(n & 1);
      break;
    }
    case kUpb_FieldType_Int32:
    case kUpb_FieldType_UInt32:
    case kUpb_FieldType_Enum:
      _upb_Decoder_MungeInt32(val);
      break;
  }
}

static upb_Message* _upb_Decoder_NewSubMessage(
    upb_Decoder* d, const upb_MiniTableSub* subs,
    const upb_MiniTableField* field) {
  const upb_MiniTable* subl = subs[field->submsg_index].submsg;
  UPB_ASSERT(subl);
  upb_Message* msg = _upb_Message_New(subl, &d->arena);
  if (!msg) _upb_Decoder_ErrorJmp(d, kUpb_DecodeStatus_OutOfMemory);
  return msg;
}

static const char* _upb_Decoder_ReadString(upb_Decoder* d, const char* ptr,
                                           int size, upb_StringView* str) {
  const char* str_ptr = ptr;
  ptr = upb_EpsCopyInputStream_ReadString(&d->input, &str_ptr, size, &d->arena);
  if (!ptr) _upb_Decoder_ErrorJmp(d, kUpb_DecodeStatus_OutOfMemory);
  str->data = str_ptr;
  str->size = size;
  return ptr;
}

UPB_FORCEINLINE
static const char* _upb_Decoder_RecurseSubMessage(upb_Decoder* d,
                                                  const char* ptr,
                                                  upb_Message* submsg,
                                                  const upb_MiniTable* subl,
                                                  uint32_t expected_end_group) {
  if (--d->depth < 0) {
    _upb_Decoder_ErrorJmp(d, kUpb_DecodeStatus_MaxDepthExceeded);
  }
  ptr = _upb_Decoder_DecodeMessage(d, ptr, submsg, subl);
  d->depth++;
  if (d->end_group != expected_end_group) {
    _upb_Decoder_ErrorJmp(d, kUpb_DecodeStatus_Malformed);
  }
  return ptr;
}

UPB_FORCEINLINE
static const char* _upb_Decoder_DecodeSubMessage(
    upb_Decoder* d, const char* ptr, upb_Message* submsg,
    const upb_MiniTableSub* subs, const upb_MiniTableField* field, int size) {
  int saved_delta = upb_EpsCopyInputStream_PushLimit(&d->input, ptr, size);
  const upb_MiniTable* subl = subs[field->submsg_index].submsg;
  UPB_ASSERT(subl);
  ptr = _upb_Decoder_RecurseSubMessage(d, ptr, submsg, subl, DECODE_NOGROUP);
  upb_EpsCopyInputStream_PopLimit(&d->input, ptr, saved_delta);
  return ptr;
}

UPB_FORCEINLINE
static const char* _upb_Decoder_DecodeGroup(upb_Decoder* d, const char* ptr,
                                            upb_Message* submsg,
                                            const upb_MiniTable* subl,
                                            uint32_t number) {
  if (_upb_Decoder_IsDone(d, &ptr)) {
    _upb_Decoder_ErrorJmp(d, kUpb_DecodeStatus_Malformed);
  }
  ptr = _upb_Decoder_RecurseSubMessage(d, ptr, submsg, subl, number);
  d->end_group = DECODE_NOGROUP;
  return ptr;
}

UPB_FORCEINLINE
static const char* _upb_Decoder_DecodeUnknownGroup(upb_Decoder* d,
                                                   const char* ptr,
                                                   uint32_t number) {
  return _upb_Decoder_DecodeGroup(d, ptr, NULL, NULL, number);
}

UPB_FORCEINLINE
static const char* _upb_Decoder_DecodeKnownGroup(
    upb_Decoder* d, const char* ptr, upb_Message* submsg,
    const upb_MiniTableSub* subs, const upb_MiniTableField* field) {
  const upb_MiniTable* subl = subs[field->submsg_index].submsg;
  UPB_ASSERT(subl);
  return _upb_Decoder_DecodeGroup(d, ptr, submsg, subl, field->number);
}

static char* upb_Decoder_EncodeVarint32(uint32_t val, char* ptr) {
  do {
    uint8_t byte = val & 0x7fU;
    val >>= 7;
    if (val) byte |= 0x80U;
    *(ptr++) = byte;
  } while (val);
  return ptr;
}

static void _upb_Decoder_AddUnknownVarints(upb_Decoder* d, upb_Message* msg,
                                           uint32_t val1, uint32_t val2) {
  char buf[20];
  char* end = buf;
  end = upb_Decoder_EncodeVarint32(val1, end);
  end = upb_Decoder_EncodeVarint32(val2, end);

  if (!_upb_Message_AddUnknown(msg, buf, end - buf, &d->arena)) {
    _upb_Decoder_ErrorJmp(d, kUpb_DecodeStatus_OutOfMemory);
  }
}

UPB_NOINLINE
static bool _upb_Decoder_CheckEnumSlow(upb_Decoder* d, const char* ptr,
                                       upb_Message* msg,
                                       const upb_MiniTableEnum* e,
                                       const upb_MiniTableField* field,
                                       uint32_t v) {
  if (_upb_MiniTable_CheckEnumValueSlow(e, v)) return true;

  // Unrecognized enum goes into unknown fields.
  // For packed fields the tag could be arbitrarily far in the past, so we
  // just re-encode the tag and value here.
  uint32_t tag = ((uint32_t)field->number << 3) | kUpb_WireType_Varint;
  upb_Message* unknown_msg =
      field->mode & kUpb_LabelFlags_IsExtension ? d->unknown_msg : msg;
  _upb_Decoder_AddUnknownVarints(d, unknown_msg, tag, v);
  return false;
}

UPB_FORCEINLINE
static bool _upb_Decoder_CheckEnum(upb_Decoder* d, const char* ptr,
                                   upb_Message* msg, const upb_MiniTableEnum* e,
                                   const upb_MiniTableField* field,
                                   wireval* val) {
  uint32_t v = val->uint32_val;

  _kUpb_FastEnumCheck_Status status = _upb_MiniTable_CheckEnumValueFast(e, v);
  if (UPB_LIKELY(status == _kUpb_FastEnumCheck_ValueIsInEnum)) return true;
  return _upb_Decoder_CheckEnumSlow(d, ptr, msg, e, field, v);
}

UPB_NOINLINE
static const char* _upb_Decoder_DecodeEnumArray(upb_Decoder* d, const char* ptr,
                                                upb_Message* msg,
                                                upb_Array* arr,
                                                const upb_MiniTableSub* subs,
                                                const upb_MiniTableField* field,
                                                wireval* val) {
  const upb_MiniTableEnum* e = subs[field->submsg_index].subenum;
  if (!_upb_Decoder_CheckEnum(d, ptr, msg, e, field, val)) return ptr;
  void* mem = UPB_PTR_AT(_upb_array_ptr(arr), arr->size * 4, void);
  arr->size++;
  memcpy(mem, val, 4);
  return ptr;
}

UPB_FORCEINLINE
static const char* _upb_Decoder_DecodeFixedPacked(
    upb_Decoder* d, const char* ptr, upb_Array* arr, wireval* val,
    const upb_MiniTableField* field, int lg2) {
  int mask = (1 << lg2) - 1;
  size_t count = val->size >> lg2;
  if ((val->size & mask) != 0) {
    // Length isn't a round multiple of elem size.
    _upb_Decoder_ErrorJmp(d, kUpb_DecodeStatus_Malformed);
  }
  _upb_Decoder_Reserve(d, arr, count);
  void* mem = UPB_PTR_AT(_upb_array_ptr(arr), arr->size << lg2, void);
  arr->size += count;
  // Note: if/when the decoder supports multi-buffer input, we will need to
  // handle buffer seams here.
  if (_upb_IsLittleEndian()) {
    ptr = upb_EpsCopyInputStream_Copy(&d->input, ptr, mem, val->size);
  } else {
    int delta = upb_EpsCopyInputStream_PushLimit(&d->input, ptr, val->size);
    char* dst = mem;
    while (!_upb_Decoder_IsDone(d, &ptr)) {
      if (lg2 == 2) {
        ptr = upb_WireReader_ReadFixed32(ptr, dst);
        dst += 4;
      } else {
        UPB_ASSERT(lg2 == 3);
        ptr = upb_WireReader_ReadFixed64(ptr, dst);
        dst += 8;
      }
    }
    upb_EpsCopyInputStream_PopLimit(&d->input, ptr, delta);
  }

  return ptr;
}

UPB_FORCEINLINE
static const char* _upb_Decoder_DecodeVarintPacked(
    upb_Decoder* d, const char* ptr, upb_Array* arr, wireval* val,
    const upb_MiniTableField* field, int lg2) {
  int scale = 1 << lg2;
  int saved_limit = upb_EpsCopyInputStream_PushLimit(&d->input, ptr, val->size);
  char* out = UPB_PTR_AT(_upb_array_ptr(arr), arr->size << lg2, void);
  while (!_upb_Decoder_IsDone(d, &ptr)) {
    wireval elem;
    ptr = _upb_Decoder_DecodeVarint(d, ptr, &elem.uint64_val);
    _upb_Decoder_Munge(field->descriptortype, &elem);
    if (_upb_Decoder_Reserve(d, arr, 1)) {
      out = UPB_PTR_AT(_upb_array_ptr(arr), arr->size << lg2, void);
    }
    arr->size++;
    memcpy(out, &elem, scale);
    out += scale;
  }
  upb_EpsCopyInputStream_PopLimit(&d->input, ptr, saved_limit);
  return ptr;
}

UPB_NOINLINE
static const char* _upb_Decoder_DecodeEnumPacked(
    upb_Decoder* d, const char* ptr, upb_Message* msg, upb_Array* arr,
    const upb_MiniTableSub* subs, const upb_MiniTableField* field,
    wireval* val) {
  const upb_MiniTableEnum* e = subs[field->submsg_index].subenum;
  int saved_limit = upb_EpsCopyInputStream_PushLimit(&d->input, ptr, val->size);
  char* out = UPB_PTR_AT(_upb_array_ptr(arr), arr->size * 4, void);
  while (!_upb_Decoder_IsDone(d, &ptr)) {
    wireval elem;
    ptr = _upb_Decoder_DecodeVarint(d, ptr, &elem.uint64_val);
    _upb_Decoder_MungeInt32(&elem);
    if (!_upb_Decoder_CheckEnum(d, ptr, msg, e, field, &elem)) {
      continue;
    }
    if (_upb_Decoder_Reserve(d, arr, 1)) {
      out = UPB_PTR_AT(_upb_array_ptr(arr), arr->size * 4, void);
    }
    arr->size++;
    memcpy(out, &elem, 4);
    out += 4;
  }
  upb_EpsCopyInputStream_PopLimit(&d->input, ptr, saved_limit);
  return ptr;
}

upb_Array* _upb_Decoder_CreateArray(upb_Decoder* d,
                                    const upb_MiniTableField* field) {
  /* Maps descriptor type -> elem_size_lg2.  */
  static const uint8_t kElemSizeLg2[] = {
      [0] = -1,  // invalid descriptor type
      [kUpb_FieldType_Double] = 3,
      [kUpb_FieldType_Float] = 2,
      [kUpb_FieldType_Int64] = 3,
      [kUpb_FieldType_UInt64] = 3,
      [kUpb_FieldType_Int32] = 2,
      [kUpb_FieldType_Fixed64] = 3,
      [kUpb_FieldType_Fixed32] = 2,
      [kUpb_FieldType_Bool] = 0,
      [kUpb_FieldType_String] = UPB_SIZE(3, 4),
      [kUpb_FieldType_Group] = UPB_SIZE(2, 3),
      [kUpb_FieldType_Message] = UPB_SIZE(2, 3),
      [kUpb_FieldType_Bytes] = UPB_SIZE(3, 4),
      [kUpb_FieldType_UInt32] = 2,
      [kUpb_FieldType_Enum] = 2,
      [kUpb_FieldType_SFixed32] = 2,
      [kUpb_FieldType_SFixed64] = 3,
      [kUpb_FieldType_SInt32] = 2,
      [kUpb_FieldType_SInt64] = 3,
  };

  size_t lg2 = kElemSizeLg2[field->descriptortype];
  upb_Array* ret = _upb_Array_New(&d->arena, 4, lg2);
  if (!ret) _upb_Decoder_ErrorJmp(d, kUpb_DecodeStatus_OutOfMemory);
  return ret;
}

static const char* _upb_Decoder_DecodeToArray(upb_Decoder* d, const char* ptr,
                                              upb_Message* msg,
                                              const upb_MiniTableSub* subs,
                                              const upb_MiniTableField* field,
                                              wireval* val, int op) {
  upb_Array** arrp = UPB_PTR_AT(msg, field->offset, void);
  upb_Array* arr = *arrp;
  void* mem;

  if (arr) {
    _upb_Decoder_Reserve(d, arr, 1);
  } else {
    arr = _upb_Decoder_CreateArray(d, field);
    *arrp = arr;
  }

  switch (op) {
    case kUpb_DecodeOp_Scalar1Byte:
    case kUpb_DecodeOp_Scalar4Byte:
    case kUpb_DecodeOp_Scalar8Byte:
      /* Append scalar value. */
      mem = UPB_PTR_AT(_upb_array_ptr(arr), arr->size << op, void);
      arr->size++;
      memcpy(mem, val, 1 << op);
      return ptr;
    case kUpb_DecodeOp_String:
      _upb_Decoder_VerifyUtf8(d, ptr, val->size);
      /* Fallthrough. */
    case kUpb_DecodeOp_Bytes: {
      /* Append bytes. */
      upb_StringView* str = (upb_StringView*)_upb_array_ptr(arr) + arr->size;
      arr->size++;
      return _upb_Decoder_ReadString(d, ptr, val->size, str);
    }
    case kUpb_DecodeOp_SubMessage: {
      /* Append submessage / group. */
      upb_Message* submsg = _upb_Decoder_NewSubMessage(d, subs, field);
      *UPB_PTR_AT(_upb_array_ptr(arr), arr->size * sizeof(void*),
                  upb_Message*) = submsg;
      arr->size++;
      if (UPB_UNLIKELY(field->descriptortype == kUpb_FieldType_Group)) {
        return _upb_Decoder_DecodeKnownGroup(d, ptr, submsg, subs, field);
      } else {
        return _upb_Decoder_DecodeSubMessage(d, ptr, submsg, subs, field,
                                             val->size);
      }
    }
    case OP_FIXPCK_LG2(2):
    case OP_FIXPCK_LG2(3):
      return _upb_Decoder_DecodeFixedPacked(d, ptr, arr, val, field,
                                            op - OP_FIXPCK_LG2(0));
    case OP_VARPCK_LG2(0):
    case OP_VARPCK_LG2(2):
    case OP_VARPCK_LG2(3):
      return _upb_Decoder_DecodeVarintPacked(d, ptr, arr, val, field,
                                             op - OP_VARPCK_LG2(0));
    case kUpb_DecodeOp_Enum:
      return _upb_Decoder_DecodeEnumArray(d, ptr, msg, arr, subs, field, val);
    case kUpb_DecodeOp_PackedEnum:
      return _upb_Decoder_DecodeEnumPacked(d, ptr, msg, arr, subs, field, val);
    default:
      UPB_UNREACHABLE();
  }
}

upb_Map* _upb_Decoder_CreateMap(upb_Decoder* d, const upb_MiniTable* entry) {
  /* Maps descriptor type -> upb map size.  */
  static const uint8_t kSizeInMap[] = {
      [0] = -1,  // invalid descriptor type */
      [kUpb_FieldType_Double] = 8,
      [kUpb_FieldType_Float] = 4,
      [kUpb_FieldType_Int64] = 8,
      [kUpb_FieldType_UInt64] = 8,
      [kUpb_FieldType_Int32] = 4,
      [kUpb_FieldType_Fixed64] = 8,
      [kUpb_FieldType_Fixed32] = 4,
      [kUpb_FieldType_Bool] = 1,
      [kUpb_FieldType_String] = UPB_MAPTYPE_STRING,
      [kUpb_FieldType_Group] = sizeof(void*),
      [kUpb_FieldType_Message] = sizeof(void*),
      [kUpb_FieldType_Bytes] = UPB_MAPTYPE_STRING,
      [kUpb_FieldType_UInt32] = 4,
      [kUpb_FieldType_Enum] = 4,
      [kUpb_FieldType_SFixed32] = 4,
      [kUpb_FieldType_SFixed64] = 8,
      [kUpb_FieldType_SInt32] = 4,
      [kUpb_FieldType_SInt64] = 8,
  };

  const upb_MiniTableField* key_field = &entry->fields[0];
  const upb_MiniTableField* val_field = &entry->fields[1];
  char key_size = kSizeInMap[key_field->descriptortype];
  char val_size = kSizeInMap[val_field->descriptortype];
  UPB_ASSERT(key_field->offset == offsetof(upb_MapEntryData, k));
  UPB_ASSERT(val_field->offset == offsetof(upb_MapEntryData, v));
  upb_Map* ret = _upb_Map_New(&d->arena, key_size, val_size);
  if (!ret) _upb_Decoder_ErrorJmp(d, kUpb_DecodeStatus_OutOfMemory);
  return ret;
}

static const char* _upb_Decoder_DecodeToMap(upb_Decoder* d, const char* ptr,
                                            upb_Message* msg,
                                            const upb_MiniTableSub* subs,
                                            const upb_MiniTableField* field,
                                            wireval* val) {
  upb_Map** map_p = UPB_PTR_AT(msg, field->offset, upb_Map*);
  upb_Map* map = *map_p;
  upb_MapEntry ent;
  UPB_ASSERT(upb_MiniTableField_Type(field) == kUpb_FieldType_Message);
  const upb_MiniTable* entry = subs[field->submsg_index].submsg;

  UPB_ASSERT(entry->field_count == 2);
  UPB_ASSERT(!upb_IsRepeatedOrMap(&entry->fields[0]));
  UPB_ASSERT(!upb_IsRepeatedOrMap(&entry->fields[1]));

  if (!map) {
    map = _upb_Decoder_CreateMap(d, entry);
    *map_p = map;
  }

  // Parse map entry.
  memset(&ent, 0, sizeof(ent));

  if (entry->fields[1].descriptortype == kUpb_FieldType_Message ||
      entry->fields[1].descriptortype == kUpb_FieldType_Group) {
    const upb_MiniTable* submsg_table = entry->subs[0].submsg;
    // Any sub-message entry must be linked.  We do not allow dynamic tree
    // shaking in this case.
    UPB_ASSERT(submsg_table);

    // Create proactively to handle the case where it doesn't appear. */
    ent.data.v.val = upb_value_ptr(_upb_Message_New(submsg_table, &d->arena));
  }

  ptr =
      _upb_Decoder_DecodeSubMessage(d, ptr, &ent.data, subs, field, val->size);
  // check if ent had any unknown fields
  size_t size;
  upb_Message_GetUnknown(&ent.data, &size);
  if (size != 0) {
    char* buf;
    size_t size;
    uint32_t tag = ((uint32_t)field->number << 3) | kUpb_WireType_Delimited;
    upb_EncodeStatus status =
        upb_Encode(&ent.data, entry, 0, &d->arena, &buf, &size);
    if (status != kUpb_EncodeStatus_Ok) {
      _upb_Decoder_ErrorJmp(d, kUpb_DecodeStatus_OutOfMemory);
    }
    _upb_Decoder_AddUnknownVarints(d, msg, tag, size);
    if (!_upb_Message_AddUnknown(msg, buf, size, &d->arena)) {
      _upb_Decoder_ErrorJmp(d, kUpb_DecodeStatus_OutOfMemory);
    }
  } else {
    if (_upb_Map_Insert(map, &ent.data.k, map->key_size, &ent.data.v,
                        map->val_size,
                        &d->arena) == kUpb_MapInsertStatus_OutOfMemory) {
      _upb_Decoder_ErrorJmp(d, kUpb_DecodeStatus_OutOfMemory);
    }
  }
  return ptr;
}

static const char* _upb_Decoder_DecodeToSubMessage(
    upb_Decoder* d, const char* ptr, upb_Message* msg,
    const upb_MiniTableSub* subs, const upb_MiniTableField* field, wireval* val,
    int op) {
  void* mem = UPB_PTR_AT(msg, field->offset, void);
  int type = field->descriptortype;

  if (UPB_UNLIKELY(op == kUpb_DecodeOp_Enum) &&
      !_upb_Decoder_CheckEnum(d, ptr, msg, subs[field->submsg_index].subenum,
                              field, val)) {
    return ptr;
  }

  /* Set presence if necessary. */
  if (field->presence > 0) {
    _upb_sethas_field(msg, field);
  } else if (field->presence < 0) {
    /* Oneof case */
    uint32_t* oneof_case = _upb_oneofcase_field(msg, field);
    if (op == kUpb_DecodeOp_SubMessage && *oneof_case != field->number) {
      memset(mem, 0, sizeof(void*));
    }
    *oneof_case = field->number;
  }

  /* Store into message. */
  switch (op) {
    case kUpb_DecodeOp_SubMessage: {
      upb_Message** submsgp = mem;
      upb_Message* submsg = *submsgp;
      if (!submsg) {
        submsg = _upb_Decoder_NewSubMessage(d, subs, field);
        *submsgp = submsg;
      }
      if (UPB_UNLIKELY(type == kUpb_FieldType_Group)) {
        ptr = _upb_Decoder_DecodeKnownGroup(d, ptr, submsg, subs, field);
      } else {
        ptr = _upb_Decoder_DecodeSubMessage(d, ptr, submsg, subs, field,
                                            val->size);
      }
      break;
    }
    case kUpb_DecodeOp_String:
      _upb_Decoder_VerifyUtf8(d, ptr, val->size);
      /* Fallthrough. */
    case kUpb_DecodeOp_Bytes:
      return _upb_Decoder_ReadString(d, ptr, val->size, mem);
    case kUpb_DecodeOp_Scalar8Byte:
      memcpy(mem, val, 8);
      break;
    case kUpb_DecodeOp_Enum:
    case kUpb_DecodeOp_Scalar4Byte:
      memcpy(mem, val, 4);
      break;
    case kUpb_DecodeOp_Scalar1Byte:
      memcpy(mem, val, 1);
      break;
    default:
      UPB_UNREACHABLE();
  }

  return ptr;
}

UPB_NOINLINE
const char* _upb_Decoder_CheckRequired(upb_Decoder* d, const char* ptr,
                                       const upb_Message* msg,
                                       const upb_MiniTable* l) {
  assert(l->required_count);
  if (UPB_LIKELY((d->options & kUpb_DecodeOption_CheckRequired) == 0)) {
    return ptr;
  }
  uint64_t msg_head;
  memcpy(&msg_head, msg, 8);
  msg_head = _upb_BigEndian_Swap64(msg_head);
  if (upb_MiniTable_requiredmask(l) & ~msg_head) {
    d->missing_required = true;
  }
  return ptr;
}

UPB_FORCEINLINE
static bool _upb_Decoder_TryFastDispatch(upb_Decoder* d, const char** ptr,
                                         upb_Message* msg,
                                         const upb_MiniTable* layout) {
#if UPB_FASTTABLE
  if (layout && layout->table_mask != (unsigned char)-1) {
    uint16_t tag = _upb_FastDecoder_LoadTag(*ptr);
    intptr_t table = decode_totable(layout);
    *ptr = _upb_FastDecoder_TagDispatch(d, *ptr, msg, table, 0, tag);
    return true;
  }
#endif
  return false;
}

static const char* upb_Decoder_SkipField(upb_Decoder* d, const char* ptr,
                                         uint32_t tag) {
  int field_number = tag >> 3;
  int wire_type = tag & 7;
  switch (wire_type) {
    case kUpb_WireType_Varint: {
      uint64_t val;
      return _upb_Decoder_DecodeVarint(d, ptr, &val);
    }
    case kUpb_WireType_64Bit:
      return ptr + 8;
    case kUpb_WireType_32Bit:
      return ptr + 4;
    case kUpb_WireType_Delimited: {
      uint32_t size;
      ptr = upb_Decoder_DecodeSize(d, ptr, &size);
      return ptr + size;
    }
    case kUpb_WireType_StartGroup:
      return _upb_Decoder_DecodeUnknownGroup(d, ptr, field_number);
    default:
      _upb_Decoder_ErrorJmp(d, kUpb_DecodeStatus_Malformed);
  }
}

enum {
  kStartItemTag = ((kUpb_MsgSet_Item << 3) | kUpb_WireType_StartGroup),
  kEndItemTag = ((kUpb_MsgSet_Item << 3) | kUpb_WireType_EndGroup),
  kTypeIdTag = ((kUpb_MsgSet_TypeId << 3) | kUpb_WireType_Varint),
  kMessageTag = ((kUpb_MsgSet_Message << 3) | kUpb_WireType_Delimited),
};

static void upb_Decoder_AddKnownMessageSetItem(
    upb_Decoder* d, upb_Message* msg, const upb_MiniTableExtension* item_mt,
    const char* data, uint32_t size) {
  upb_Message_Extension* ext =
      _upb_Message_GetOrCreateExtension(msg, item_mt, &d->arena);
  if (UPB_UNLIKELY(!ext)) {
    _upb_Decoder_ErrorJmp(d, kUpb_DecodeStatus_OutOfMemory);
  }
  upb_Message* submsg =
      _upb_Decoder_NewSubMessage(d, &ext->ext->sub, &ext->ext->field);
  upb_DecodeStatus status = upb_Decode(data, size, submsg, item_mt->sub.submsg,
                                       d->extreg, d->options, &d->arena);
  memcpy(&ext->data, &submsg, sizeof(submsg));
  if (status != kUpb_DecodeStatus_Ok) _upb_Decoder_ErrorJmp(d, status);
}

static void upb_Decoder_AddUnknownMessageSetItem(upb_Decoder* d,
                                                 upb_Message* msg,
                                                 uint32_t type_id,
                                                 const char* message_data,
                                                 uint32_t message_size) {
  char buf[60];
  char* ptr = buf;
  ptr = upb_Decoder_EncodeVarint32(kStartItemTag, ptr);
  ptr = upb_Decoder_EncodeVarint32(kTypeIdTag, ptr);
  ptr = upb_Decoder_EncodeVarint32(type_id, ptr);
  ptr = upb_Decoder_EncodeVarint32(kMessageTag, ptr);
  ptr = upb_Decoder_EncodeVarint32(message_size, ptr);
  char* split = ptr;

  ptr = upb_Decoder_EncodeVarint32(kEndItemTag, ptr);
  char* end = ptr;

  if (!_upb_Message_AddUnknown(msg, buf, split - buf, &d->arena) ||
      !_upb_Message_AddUnknown(msg, message_data, message_size, &d->arena) ||
      !_upb_Message_AddUnknown(msg, split, end - split, &d->arena)) {
    _upb_Decoder_ErrorJmp(d, kUpb_DecodeStatus_OutOfMemory);
  }
}

static void upb_Decoder_AddMessageSetItem(upb_Decoder* d, upb_Message* msg,
                                          const upb_MiniTable* t,
                                          uint32_t type_id, const char* data,
                                          uint32_t size) {
  const upb_MiniTableExtension* item_mt =
      upb_ExtensionRegistry_Lookup(d->extreg, t, type_id);
  if (item_mt) {
    upb_Decoder_AddKnownMessageSetItem(d, msg, item_mt, data, size);
  } else {
    upb_Decoder_AddUnknownMessageSetItem(d, msg, type_id, data, size);
  }
}

static const char* upb_Decoder_DecodeMessageSetItem(
    upb_Decoder* d, const char* ptr, upb_Message* msg,
    const upb_MiniTable* layout) {
  uint32_t type_id = 0;
  upb_StringView preserved = {NULL, 0};
  typedef enum {
    kUpb_HaveId = 1 << 0,
    kUpb_HavePayload = 1 << 1,
  } StateMask;
  StateMask state_mask = 0;
  while (!_upb_Decoder_IsDone(d, &ptr)) {
    uint32_t tag;
    ptr = _upb_Decoder_DecodeTag(d, ptr, &tag);
    switch (tag) {
      case kEndItemTag:
        return ptr;
      case kTypeIdTag: {
        uint64_t tmp;
        ptr = _upb_Decoder_DecodeVarint(d, ptr, &tmp);
        if (state_mask & kUpb_HaveId) break;  // Ignore dup.
        state_mask |= kUpb_HaveId;
        type_id = tmp;
        if (state_mask & kUpb_HavePayload) {
          upb_Decoder_AddMessageSetItem(d, msg, layout, type_id, preserved.data,
                                        preserved.size);
        }
        break;
      }
      case kMessageTag: {
        uint32_t size;
        ptr = upb_Decoder_DecodeSize(d, ptr, &size);
        const char* data = ptr;
        ptr += size;
        if (state_mask & kUpb_HavePayload) break;  // Ignore dup.
        state_mask |= kUpb_HavePayload;
        if (state_mask & kUpb_HaveId) {
          upb_Decoder_AddMessageSetItem(d, msg, layout, type_id, data, size);
        } else {
          // Out of order, we must preserve the payload.
          preserved.data = data;
          preserved.size = size;
        }
        break;
      }
      default:
        // We do not preserve unexpected fields inside a message set item.
        ptr = upb_Decoder_SkipField(d, ptr, tag);
        break;
    }
  }
  _upb_Decoder_ErrorJmp(d, kUpb_DecodeStatus_Malformed);
}

static const upb_MiniTableField* _upb_Decoder_FindField(upb_Decoder* d,
                                                        const upb_MiniTable* t,
                                                        uint32_t field_number,
                                                        int* last_field_index) {
  static upb_MiniTableField none = {
      0, 0, 0, 0, kUpb_FakeFieldType_FieldNotFound, 0};
  if (t == NULL) return &none;

  size_t idx = ((size_t)field_number) - 1;  // 0 wraps to SIZE_MAX
  if (idx < t->dense_below) {
    /* Fastest case: index into dense fields. */
    goto found;
  }

  if (t->dense_below < t->field_count) {
    /* Linear search non-dense fields. Resume scanning from last_field_index
     * since fields are usually in order. */
    int last = *last_field_index;
    for (idx = last; idx < t->field_count; idx++) {
      if (t->fields[idx].number == field_number) {
        goto found;
      }
    }

    for (idx = t->dense_below; idx < last; idx++) {
      if (t->fields[idx].number == field_number) {
        goto found;
      }
    }
  }

  if (d->extreg) {
    switch (t->ext) {
      case kUpb_ExtMode_Extendable: {
        const upb_MiniTableExtension* ext =
            upb_ExtensionRegistry_Lookup(d->extreg, t, field_number);
        if (ext) return &ext->field;
        break;
      }
      case kUpb_ExtMode_IsMessageSet:
        if (field_number == kUpb_MsgSet_Item) {
          static upb_MiniTableField item = {
              0, 0, 0, 0, kUpb_FakeFieldType_MessageSetItem, 0};
          return &item;
        }
        break;
    }
  }

  return &none; /* Unknown field. */

found:
  UPB_ASSERT(t->fields[idx].number == field_number);
  *last_field_index = idx;
  return &t->fields[idx];
}

int _upb_Decoder_GetVarintOp(const upb_MiniTableField* field) {
  static const int8_t kVarintOps[] = {
      [kUpb_FakeFieldType_FieldNotFound] = kUpb_DecodeOp_UnknownField,
      [kUpb_FieldType_Double] = kUpb_DecodeOp_UnknownField,
      [kUpb_FieldType_Float] = kUpb_DecodeOp_UnknownField,
      [kUpb_FieldType_Int64] = kUpb_DecodeOp_Scalar8Byte,
      [kUpb_FieldType_UInt64] = kUpb_DecodeOp_Scalar8Byte,
      [kUpb_FieldType_Int32] = kUpb_DecodeOp_Scalar4Byte,
      [kUpb_FieldType_Fixed64] = kUpb_DecodeOp_UnknownField,
      [kUpb_FieldType_Fixed32] = kUpb_DecodeOp_UnknownField,
      [kUpb_FieldType_Bool] = kUpb_DecodeOp_Scalar1Byte,
      [kUpb_FieldType_String] = kUpb_DecodeOp_UnknownField,
      [kUpb_FieldType_Group] = kUpb_DecodeOp_UnknownField,
      [kUpb_FieldType_Message] = kUpb_DecodeOp_UnknownField,
      [kUpb_FieldType_Bytes] = kUpb_DecodeOp_UnknownField,
      [kUpb_FieldType_UInt32] = kUpb_DecodeOp_Scalar4Byte,
      [kUpb_FieldType_Enum] = kUpb_DecodeOp_Enum,
      [kUpb_FieldType_SFixed32] = kUpb_DecodeOp_UnknownField,
      [kUpb_FieldType_SFixed64] = kUpb_DecodeOp_UnknownField,
      [kUpb_FieldType_SInt32] = kUpb_DecodeOp_Scalar4Byte,
      [kUpb_FieldType_SInt64] = kUpb_DecodeOp_Scalar8Byte,
      [kUpb_FakeFieldType_MessageSetItem] = kUpb_DecodeOp_UnknownField,
  };

  return kVarintOps[field->descriptortype];
}

UPB_FORCEINLINE
static void _upb_Decoder_CheckUnlinked(const upb_MiniTable* mt,
                                       const upb_MiniTableField* field,
                                       int* op) {
  // If sub-message is not linked, treat as unknown.
  if (field->mode & kUpb_LabelFlags_IsExtension) return;
  const upb_MiniTableSub* sub = &mt->subs[field->submsg_index];
  if (!sub->submsg) *op = kUpb_DecodeOp_UnknownField;
}

int _upb_Decoder_GetDelimitedOp(const upb_MiniTable* mt,
                                const upb_MiniTableField* field) {
  enum { kRepeatedBase = 19 };

  static const int8_t kDelimitedOps[] = {
      /* For non-repeated field type. */
      [kUpb_FakeFieldType_FieldNotFound] =
          kUpb_DecodeOp_UnknownField,  // Field not found.
      [kUpb_FieldType_Double] = kUpb_DecodeOp_UnknownField,
      [kUpb_FieldType_Float] = kUpb_DecodeOp_UnknownField,
      [kUpb_FieldType_Int64] = kUpb_DecodeOp_UnknownField,
      [kUpb_FieldType_UInt64] = kUpb_DecodeOp_UnknownField,
      [kUpb_FieldType_Int32] = kUpb_DecodeOp_UnknownField,
      [kUpb_FieldType_Fixed64] = kUpb_DecodeOp_UnknownField,
      [kUpb_FieldType_Fixed32] = kUpb_DecodeOp_UnknownField,
      [kUpb_FieldType_Bool] = kUpb_DecodeOp_UnknownField,
      [kUpb_FieldType_String] = kUpb_DecodeOp_String,
      [kUpb_FieldType_Group] = kUpb_DecodeOp_UnknownField,
      [kUpb_FieldType_Message] = kUpb_DecodeOp_SubMessage,
      [kUpb_FieldType_Bytes] = kUpb_DecodeOp_Bytes,
      [kUpb_FieldType_UInt32] = kUpb_DecodeOp_UnknownField,
      [kUpb_FieldType_Enum] = kUpb_DecodeOp_UnknownField,
      [kUpb_FieldType_SFixed32] = kUpb_DecodeOp_UnknownField,
      [kUpb_FieldType_SFixed64] = kUpb_DecodeOp_UnknownField,
      [kUpb_FieldType_SInt32] = kUpb_DecodeOp_UnknownField,
      [kUpb_FieldType_SInt64] = kUpb_DecodeOp_UnknownField,
      [kUpb_FakeFieldType_MessageSetItem] = kUpb_DecodeOp_UnknownField,
      // For repeated field type. */
      [kRepeatedBase + kUpb_FieldType_Double] = OP_FIXPCK_LG2(3),
      [kRepeatedBase + kUpb_FieldType_Float] = OP_FIXPCK_LG2(2),
      [kRepeatedBase + kUpb_FieldType_Int64] = OP_VARPCK_LG2(3),
      [kRepeatedBase + kUpb_FieldType_UInt64] = OP_VARPCK_LG2(3),
      [kRepeatedBase + kUpb_FieldType_Int32] = OP_VARPCK_LG2(2),
      [kRepeatedBase + kUpb_FieldType_Fixed64] = OP_FIXPCK_LG2(3),
      [kRepeatedBase + kUpb_FieldType_Fixed32] = OP_FIXPCK_LG2(2),
      [kRepeatedBase + kUpb_FieldType_Bool] = OP_VARPCK_LG2(0),
      [kRepeatedBase + kUpb_FieldType_String] = kUpb_DecodeOp_String,
      [kRepeatedBase + kUpb_FieldType_Group] = kUpb_DecodeOp_SubMessage,
      [kRepeatedBase + kUpb_FieldType_Message] = kUpb_DecodeOp_SubMessage,
      [kRepeatedBase + kUpb_FieldType_Bytes] = kUpb_DecodeOp_Bytes,
      [kRepeatedBase + kUpb_FieldType_UInt32] = OP_VARPCK_LG2(2),
      [kRepeatedBase + kUpb_FieldType_Enum] = kUpb_DecodeOp_PackedEnum,
      [kRepeatedBase + kUpb_FieldType_SFixed32] = OP_FIXPCK_LG2(2),
      [kRepeatedBase + kUpb_FieldType_SFixed64] = OP_FIXPCK_LG2(3),
      [kRepeatedBase + kUpb_FieldType_SInt32] = OP_VARPCK_LG2(2),
      [kRepeatedBase + kUpb_FieldType_SInt64] = OP_VARPCK_LG2(3),
      // Omitting kUpb_FakeFieldType_MessageSetItem, because we never emit a
      // repeated msgset type
  };

  int ndx = field->descriptortype;
  if (upb_FieldMode_Get(field) == kUpb_FieldMode_Array) ndx += kRepeatedBase;
  int op = kDelimitedOps[ndx];

  if (op == kUpb_DecodeOp_SubMessage) {
    _upb_Decoder_CheckUnlinked(mt, field, &op);
  }

  return op;
}

UPB_FORCEINLINE
static const char* _upb_Decoder_DecodeWireValue(upb_Decoder* d, const char* ptr,
                                                const upb_MiniTable* mt,
                                                const upb_MiniTableField* field,
                                                int wire_type, wireval* val,
                                                int* op) {
  static const unsigned kFixed32OkMask = (1 << kUpb_FieldType_Float) |
                                         (1 << kUpb_FieldType_Fixed32) |
                                         (1 << kUpb_FieldType_SFixed32);

  static const unsigned kFixed64OkMask = (1 << kUpb_FieldType_Double) |
                                         (1 << kUpb_FieldType_Fixed64) |
                                         (1 << kUpb_FieldType_SFixed64);

  switch (wire_type) {
    case kUpb_WireType_Varint:
      ptr = _upb_Decoder_DecodeVarint(d, ptr, &val->uint64_val);
      *op = _upb_Decoder_GetVarintOp(field);
      _upb_Decoder_Munge(field->descriptortype, val);
      return ptr;
    case kUpb_WireType_32Bit:
      *op = kUpb_DecodeOp_Scalar4Byte;
      if (((1 << field->descriptortype) & kFixed32OkMask) == 0) {
        *op = kUpb_DecodeOp_UnknownField;
      }
      return upb_WireReader_ReadFixed32(ptr, &val->uint32_val);
    case kUpb_WireType_64Bit:
      *op = kUpb_DecodeOp_Scalar8Byte;
      if (((1 << field->descriptortype) & kFixed64OkMask) == 0) {
        *op = kUpb_DecodeOp_UnknownField;
      }
      return upb_WireReader_ReadFixed64(ptr, &val->uint64_val);
    case kUpb_WireType_Delimited:
      ptr = upb_Decoder_DecodeSize(d, ptr, &val->size);
      *op = _upb_Decoder_GetDelimitedOp(mt, field);
      return ptr;
    case kUpb_WireType_StartGroup:
      val->uint32_val = field->number;
      if (field->descriptortype == kUpb_FieldType_Group) {
        *op = kUpb_DecodeOp_SubMessage;
        _upb_Decoder_CheckUnlinked(mt, field, op);
      } else if (field->descriptortype == kUpb_FakeFieldType_MessageSetItem) {
        *op = kUpb_DecodeOp_MessageSetItem;
      } else {
        *op = kUpb_DecodeOp_UnknownField;
      }
      return ptr;
    default:
      break;
  }
  _upb_Decoder_ErrorJmp(d, kUpb_DecodeStatus_Malformed);
}

UPB_FORCEINLINE
static const char* _upb_Decoder_DecodeKnownField(
    upb_Decoder* d, const char* ptr, upb_Message* msg,
    const upb_MiniTable* layout, const upb_MiniTableField* field, int op,
    wireval* val) {
  const upb_MiniTableSub* subs = layout->subs;
  uint8_t mode = field->mode;

  if (UPB_UNLIKELY(mode & kUpb_LabelFlags_IsExtension)) {
    const upb_MiniTableExtension* ext_layout =
        (const upb_MiniTableExtension*)field;
    upb_Message_Extension* ext =
        _upb_Message_GetOrCreateExtension(msg, ext_layout, &d->arena);
    if (UPB_UNLIKELY(!ext)) {
      _upb_Decoder_ErrorJmp(d, kUpb_DecodeStatus_OutOfMemory);
    }
    d->unknown_msg = msg;
    msg = &ext->data;
    subs = &ext->ext->sub;
  }

  switch (mode & kUpb_FieldMode_Mask) {
    case kUpb_FieldMode_Array:
      return _upb_Decoder_DecodeToArray(d, ptr, msg, subs, field, val, op);
    case kUpb_FieldMode_Map:
      return _upb_Decoder_DecodeToMap(d, ptr, msg, subs, field, val);
    case kUpb_FieldMode_Scalar:
      return _upb_Decoder_DecodeToSubMessage(d, ptr, msg, subs, field, val, op);
    default:
      UPB_UNREACHABLE();
  }
}

static const char* _upb_Decoder_ReverseSkipVarint(const char* ptr,
                                                  uint32_t val) {
  uint32_t seen = 0;
  do {
    ptr--;
    seen <<= 7;
    seen |= *ptr & 0x7f;
  } while (seen != val);
  return ptr;
}

static const char* _upb_Decoder_DecodeUnknownField(upb_Decoder* d,
                                                   const char* ptr,
                                                   upb_Message* msg,
                                                   int field_number,
                                                   int wire_type, wireval val) {
  if (field_number == 0) _upb_Decoder_ErrorJmp(d, kUpb_DecodeStatus_Malformed);

  // Since unknown fields are the uncommon case, we do a little extra work here
  // to walk backwards through the buffer to find the field start.  This frees
  // up a register in the fast paths (when the field is known), which leads to
  // significant speedups in benchmarks.
  const char* start = ptr;

  if (wire_type == kUpb_WireType_Delimited) ptr += val.size;
  if (msg) {
    switch (wire_type) {
      case kUpb_WireType_Varint:
      case kUpb_WireType_Delimited:
        start--;
        while (start[-1] & 0x80) start--;
        break;
      case kUpb_WireType_32Bit:
        start -= 4;
        break;
      case kUpb_WireType_64Bit:
        start -= 8;
        break;
      default:
        break;
    }

    assert(start == d->debug_valstart);
    uint32_t tag = ((uint32_t)field_number << 3) | wire_type;
    start = _upb_Decoder_ReverseSkipVarint(start, tag);
    assert(start == d->debug_tagstart);

    if (wire_type == kUpb_WireType_StartGroup) {
      d->unknown = start;
      d->unknown_msg = msg;
      ptr = _upb_Decoder_DecodeUnknownGroup(d, ptr, field_number);
      start = d->unknown;
      d->unknown = NULL;
    }
    if (!_upb_Message_AddUnknown(msg, start, ptr - start, &d->arena)) {
      _upb_Decoder_ErrorJmp(d, kUpb_DecodeStatus_OutOfMemory);
    }
  } else if (wire_type == kUpb_WireType_StartGroup) {
    ptr = _upb_Decoder_DecodeUnknownGroup(d, ptr, field_number);
  }
  return ptr;
}

UPB_NOINLINE
static const char* _upb_Decoder_DecodeMessage(upb_Decoder* d, const char* ptr,
                                              upb_Message* msg,
                                              const upb_MiniTable* layout) {
  int last_field_index = 0;

#if UPB_FASTTABLE
  // The first time we want to skip fast dispatch, because we may have just been
  // invoked by the fast parser to handle a case that it bailed on.
  if (!_upb_Decoder_IsDone(d, &ptr)) goto nofast;
#endif

  while (!_upb_Decoder_IsDone(d, &ptr)) {
    uint32_t tag;
    const upb_MiniTableField* field;
    int field_number;
    int wire_type;
    wireval val;
    int op;

    if (_upb_Decoder_TryFastDispatch(d, &ptr, msg, layout)) break;

#if UPB_FASTTABLE
  nofast:
#endif

#ifndef NDEBUG
    d->debug_tagstart = ptr;
#endif

    UPB_ASSERT(ptr < d->input.limit_ptr);
    ptr = _upb_Decoder_DecodeTag(d, ptr, &tag);
    field_number = tag >> 3;
    wire_type = tag & 7;

#ifndef NDEBUG
    d->debug_valstart = ptr;
#endif

    if (wire_type == kUpb_WireType_EndGroup) {
      d->end_group = field_number;
      return ptr;
    }

    field = _upb_Decoder_FindField(d, layout, field_number, &last_field_index);
    ptr = _upb_Decoder_DecodeWireValue(d, ptr, layout, field, wire_type, &val,
                                       &op);

    if (op >= 0) {
      ptr = _upb_Decoder_DecodeKnownField(d, ptr, msg, layout, field, op, &val);
    } else {
      switch (op) {
        case kUpb_DecodeOp_UnknownField:
          ptr = _upb_Decoder_DecodeUnknownField(d, ptr, msg, field_number,
                                                wire_type, val);
          break;
        case kUpb_DecodeOp_MessageSetItem:
          ptr = upb_Decoder_DecodeMessageSetItem(d, ptr, msg, layout);
          break;
      }
    }
  }

  return UPB_UNLIKELY(layout && layout->required_count)
             ? _upb_Decoder_CheckRequired(d, ptr, msg, layout)
             : ptr;
}

const char* _upb_FastDecoder_DecodeGeneric(struct upb_Decoder* d,
                                           const char* ptr, upb_Message* msg,
                                           intptr_t table, uint64_t hasbits,
                                           uint64_t data) {
  (void)data;
  *(uint32_t*)msg |= hasbits;
  return _upb_Decoder_DecodeMessage(d, ptr, msg, decode_totablep(table));
}

static upb_DecodeStatus _upb_Decoder_DecodeTop(struct upb_Decoder* d,
                                               const char* buf, void* msg,
                                               const upb_MiniTable* l) {
  if (!_upb_Decoder_TryFastDispatch(d, &buf, msg, l)) {
    _upb_Decoder_DecodeMessage(d, buf, msg, l);
  }
  if (d->end_group != DECODE_NOGROUP) return kUpb_DecodeStatus_Malformed;
  if (d->missing_required) return kUpb_DecodeStatus_MissingRequired;
  return kUpb_DecodeStatus_Ok;
}

UPB_NOINLINE
const char* _upb_Decoder_IsDoneFallback(upb_EpsCopyInputStream* e,
                                        const char* ptr, int overrun) {
  return _upb_EpsCopyInputStream_IsDoneFallbackInline(
      e, ptr, overrun, _upb_Decoder_BufferFlipCallback);
}

static upb_DecodeStatus upb_Decoder_Decode(upb_Decoder* const decoder,
                                           const char* const buf,
                                           void* const msg,
                                           const upb_MiniTable* const l,
                                           upb_Arena* const arena) {
  if (UPB_SETJMP(decoder->err) == 0) {
    decoder->status = _upb_Decoder_DecodeTop(decoder, buf, msg, l);
  } else {
    UPB_ASSERT(decoder->status != kUpb_DecodeStatus_Ok);
  }

  arena->head.ptr = decoder->arena.head.ptr;
  arena->head.end = decoder->arena.head.end;
  arena->cleanup_metadata = decoder->arena.cleanup_metadata;
  return decoder->status;
}

upb_DecodeStatus upb_Decode(const char* buf, size_t size, void* msg,
                            const upb_MiniTable* l,
                            const upb_ExtensionRegistry* extreg, int options,
                            upb_Arena* arena) {
  upb_Decoder state;
  unsigned depth = (unsigned)options >> 16;

  upb_EpsCopyInputStream_Init(&state.input, &buf, size,
                              options & kUpb_DecodeOption_AliasString);

  state.extreg = extreg;
  state.unknown = NULL;
  state.depth = depth ? depth : 64;
  state.end_group = DECODE_NOGROUP;
  state.options = (uint16_t)options;
  state.missing_required = false;
  state.arena.head = arena->head;
  state.arena.last_size = arena->last_size;
  state.arena.cleanup_metadata = arena->cleanup_metadata;
  state.arena.parent = arena;
  state.status = kUpb_DecodeStatus_Ok;

  return upb_Decoder_Decode(&state, buf, msg, l, arena);
}

#undef OP_FIXPCK_LG2
#undef OP_VARPCK_LG2

// Fast decoder: ~3x the speed of decode.c, but requires x86-64/ARM64.
// Also the table size grows by 2x.
//
// Could potentially be ported to other 64-bit archs that pass at least six
// arguments in registers and have 8 unused high bits in pointers.
//
// The overall design is to create specialized functions for every possible
// field type (eg. oneof boolean field with a 1 byte tag) and then dispatch
// to the specialized function as quickly as possible.



// Must be last.

#if UPB_FASTTABLE

// The standard set of arguments passed to each parsing function.
// Thanks to x86-64 calling conventions, these will stay in registers.
#define UPB_PARSE_PARAMS                                             \
  upb_Decoder *d, const char *ptr, upb_Message *msg, intptr_t table, \
      uint64_t hasbits, uint64_t data

#define UPB_PARSE_ARGS d, ptr, msg, table, hasbits, data

#define RETURN_GENERIC(m)                                 \
  /* Uncomment either of these for debugging purposes. */ \
  /* fprintf(stderr, m); */                               \
  /*__builtin_trap(); */                                  \
  return _upb_FastDecoder_DecodeGeneric(d, ptr, msg, table, hasbits, 0);

typedef enum {
  CARD_s = 0, /* Singular (optional, non-repeated) */
  CARD_o = 1, /* Oneof */
  CARD_r = 2, /* Repeated */
  CARD_p = 3  /* Packed Repeated */
} upb_card;

UPB_NOINLINE
static const char* fastdecode_isdonefallback(UPB_PARSE_PARAMS) {
  int overrun = data;
  ptr = _upb_EpsCopyInputStream_IsDoneFallbackInline(
      &d->input, ptr, overrun, _upb_Decoder_BufferFlipCallback);
  data = _upb_FastDecoder_LoadTag(ptr);
  UPB_MUSTTAIL return _upb_FastDecoder_TagDispatch(UPB_PARSE_ARGS);
}

UPB_FORCEINLINE
static const char* fastdecode_dispatch(UPB_PARSE_PARAMS) {
  int overrun;
  switch (upb_EpsCopyInputStream_IsDoneStatus(&d->input, ptr, &overrun)) {
    case kUpb_IsDoneStatus_Done:
      *(uint32_t*)msg |= hasbits;  // Sync hasbits.
      const upb_MiniTable* l = decode_totablep(table);
      return UPB_UNLIKELY(l->required_count)
                 ? _upb_Decoder_CheckRequired(d, ptr, msg, l)
                 : ptr;
    case kUpb_IsDoneStatus_NotDone:
      break;
    case kUpb_IsDoneStatus_NeedFallback:
      data = overrun;
      UPB_MUSTTAIL return fastdecode_isdonefallback(UPB_PARSE_ARGS);
  }

  // Read two bytes of tag data (for a one-byte tag, the high byte is junk).
  data = _upb_FastDecoder_LoadTag(ptr);
  UPB_MUSTTAIL return _upb_FastDecoder_TagDispatch(UPB_PARSE_ARGS);
}

UPB_FORCEINLINE
static bool fastdecode_checktag(uint16_t data, int tagbytes) {
  if (tagbytes == 1) {
    return (data & 0xff) == 0;
  } else {
    return data == 0;
  }
}

UPB_FORCEINLINE
static const char* fastdecode_longsize(const char* ptr, int* size) {
  int i;
  UPB_ASSERT(*size & 0x80);
  *size &= 0xff;
  for (i = 0; i < 3; i++) {
    ptr++;
    size_t byte = (uint8_t)ptr[-1];
    *size += (byte - 1) << (7 + 7 * i);
    if (UPB_LIKELY((byte & 0x80) == 0)) return ptr;
  }
  ptr++;
  size_t byte = (uint8_t)ptr[-1];
  // len is limited by 2gb not 4gb, hence 8 and not 16 as normally expected
  // for a 32 bit varint.
  if (UPB_UNLIKELY(byte >= 8)) return NULL;
  *size += (byte - 1) << 28;
  return ptr;
}

UPB_FORCEINLINE
static const char* fastdecode_delimited(
    upb_Decoder* d, const char* ptr,
    upb_EpsCopyInputStream_ParseDelimitedFunc* func, void* ctx) {
  ptr++;

  // Sign-extend so varint greater than one byte becomes negative, causing
  // fast delimited parse to fail.
  int len = (int8_t)ptr[-1];

  if (!upb_EpsCopyInputStream_TryParseDelimitedFast(&d->input, &ptr, len, func,
                                                    ctx)) {
    // Slow case: Sub-message is >=128 bytes and/or exceeds the current buffer.
    // If it exceeds the buffer limit, limit/limit_ptr will change during
    // sub-message parsing, so we need to preserve delta, not limit.
    if (UPB_UNLIKELY(len & 0x80)) {
      // Size varint >1 byte (length >= 128).
      ptr = fastdecode_longsize(ptr, &len);
      if (!ptr) {
        // Corrupt wire format: size exceeded INT_MAX.
        return NULL;
      }
    }
    if (!upb_EpsCopyInputStream_CheckSize(&d->input, ptr, len)) {
      // Corrupt wire format: invalid limit.
      return NULL;
    }
    int delta = upb_EpsCopyInputStream_PushLimit(&d->input, ptr, len);
    ptr = func(&d->input, ptr, ctx);
    upb_EpsCopyInputStream_PopLimit(&d->input, ptr, delta);
  }
  return ptr;
}

/* singular, oneof, repeated field handling ***********************************/

typedef struct {
  upb_Array* arr;
  void* end;
} fastdecode_arr;

typedef enum {
  FD_NEXT_ATLIMIT,
  FD_NEXT_SAMEFIELD,
  FD_NEXT_OTHERFIELD
} fastdecode_next;

typedef struct {
  void* dst;
  fastdecode_next next;
  uint32_t tag;
} fastdecode_nextret;

UPB_FORCEINLINE
static void* fastdecode_resizearr(upb_Decoder* d, void* dst,
                                  fastdecode_arr* farr, int valbytes) {
  if (UPB_UNLIKELY(dst == farr->end)) {
    size_t old_size = farr->arr->capacity;
    size_t old_bytes = old_size * valbytes;
    size_t new_size = old_size * 2;
    size_t new_bytes = new_size * valbytes;
    char* old_ptr = _upb_array_ptr(farr->arr);
    char* new_ptr = upb_Arena_Realloc(&d->arena, old_ptr, old_bytes, new_bytes);
    uint8_t elem_size_lg2 = __builtin_ctz(valbytes);
    farr->arr->capacity = new_size;
    farr->arr->data = _upb_array_tagptr(new_ptr, elem_size_lg2);
    dst = (void*)(new_ptr + (old_size * valbytes));
    farr->end = (void*)(new_ptr + (new_size * valbytes));
  }
  return dst;
}

UPB_FORCEINLINE
static bool fastdecode_tagmatch(uint32_t tag, uint64_t data, int tagbytes) {
  if (tagbytes == 1) {
    return (uint8_t)tag == (uint8_t)data;
  } else {
    return (uint16_t)tag == (uint16_t)data;
  }
}

UPB_FORCEINLINE
static void fastdecode_commitarr(void* dst, fastdecode_arr* farr,
                                 int valbytes) {
  farr->arr->size =
      (size_t)((char*)dst - (char*)_upb_array_ptr(farr->arr)) / valbytes;
}

UPB_FORCEINLINE
static fastdecode_nextret fastdecode_nextrepeated(upb_Decoder* d, void* dst,
                                                  const char** ptr,
                                                  fastdecode_arr* farr,
                                                  uint64_t data, int tagbytes,
                                                  int valbytes) {
  fastdecode_nextret ret;
  dst = (char*)dst + valbytes;

  if (UPB_LIKELY(!_upb_Decoder_IsDone(d, ptr))) {
    ret.tag = _upb_FastDecoder_LoadTag(*ptr);
    if (fastdecode_tagmatch(ret.tag, data, tagbytes)) {
      ret.next = FD_NEXT_SAMEFIELD;
    } else {
      fastdecode_commitarr(dst, farr, valbytes);
      ret.next = FD_NEXT_OTHERFIELD;
    }
  } else {
    fastdecode_commitarr(dst, farr, valbytes);
    ret.next = FD_NEXT_ATLIMIT;
  }

  ret.dst = dst;
  return ret;
}

UPB_FORCEINLINE
static void* fastdecode_fieldmem(upb_Message* msg, uint64_t data) {
  size_t ofs = data >> 48;
  return (char*)msg + ofs;
}

UPB_FORCEINLINE
static void* fastdecode_getfield(upb_Decoder* d, const char* ptr,
                                 upb_Message* msg, uint64_t* data,
                                 uint64_t* hasbits, fastdecode_arr* farr,
                                 int valbytes, upb_card card) {
  switch (card) {
    case CARD_s: {
      uint8_t hasbit_index = *data >> 24;
      // Set hasbit and return pointer to scalar field.
      *hasbits |= 1ull << hasbit_index;
      return fastdecode_fieldmem(msg, *data);
    }
    case CARD_o: {
      uint16_t case_ofs = *data >> 32;
      uint32_t* oneof_case = UPB_PTR_AT(msg, case_ofs, uint32_t);
      uint8_t field_number = *data >> 24;
      *oneof_case = field_number;
      return fastdecode_fieldmem(msg, *data);
    }
    case CARD_r: {
      // Get pointer to upb_Array and allocate/expand if necessary.
      uint8_t elem_size_lg2 = __builtin_ctz(valbytes);
      upb_Array** arr_p = fastdecode_fieldmem(msg, *data);
      char* begin;
      *(uint32_t*)msg |= *hasbits;
      *hasbits = 0;
      if (UPB_LIKELY(!*arr_p)) {
        farr->arr = _upb_Array_New(&d->arena, 8, elem_size_lg2);
        *arr_p = farr->arr;
      } else {
        farr->arr = *arr_p;
      }
      begin = _upb_array_ptr(farr->arr);
      farr->end = begin + (farr->arr->capacity * valbytes);
      *data = _upb_FastDecoder_LoadTag(ptr);
      return begin + (farr->arr->size * valbytes);
    }
    default:
      UPB_UNREACHABLE();
  }
}

UPB_FORCEINLINE
static bool fastdecode_flippacked(uint64_t* data, int tagbytes) {
  *data ^= (0x2 ^ 0x0);  // Patch data to match packed wiretype.
  return fastdecode_checktag(*data, tagbytes);
}

#define FASTDECODE_CHECKPACKED(tagbytes, card, func)                \
  if (UPB_UNLIKELY(!fastdecode_checktag(data, tagbytes))) {         \
    if (card == CARD_r && fastdecode_flippacked(&data, tagbytes)) { \
      UPB_MUSTTAIL return func(UPB_PARSE_ARGS);                     \
    }                                                               \
    RETURN_GENERIC("packed check tag mismatch\n");                  \
  }

/* varint fields **************************************************************/

UPB_FORCEINLINE
static uint64_t fastdecode_munge(uint64_t val, int valbytes, bool zigzag) {
  if (valbytes == 1) {
    return val != 0;
  } else if (zigzag) {
    if (valbytes == 4) {
      uint32_t n = val;
      return (n >> 1) ^ -(int32_t)(n & 1);
    } else if (valbytes == 8) {
      return (val >> 1) ^ -(int64_t)(val & 1);
    }
    UPB_UNREACHABLE();
  }
  return val;
}

UPB_FORCEINLINE
static const char* fastdecode_varint64(const char* ptr, uint64_t* val) {
  ptr++;
  *val = (uint8_t)ptr[-1];
  if (UPB_UNLIKELY(*val & 0x80)) {
    int i;
    for (i = 0; i < 8; i++) {
      ptr++;
      uint64_t byte = (uint8_t)ptr[-1];
      *val += (byte - 1) << (7 + 7 * i);
      if (UPB_LIKELY((byte & 0x80) == 0)) goto done;
    }
    ptr++;
    uint64_t byte = (uint8_t)ptr[-1];
    if (byte > 1) {
      return NULL;
    }
    *val += (byte - 1) << 63;
  }
done:
  UPB_ASSUME(ptr != NULL);
  return ptr;
}

#define FASTDECODE_UNPACKEDVARINT(d, ptr, msg, table, hasbits, data, tagbytes, \
                                  valbytes, card, zigzag, packed)              \
  uint64_t val;                                                                \
  void* dst;                                                                   \
  fastdecode_arr farr;                                                         \
                                                                               \
  FASTDECODE_CHECKPACKED(tagbytes, card, packed);                              \
                                                                               \
  dst = fastdecode_getfield(d, ptr, msg, &data, &hasbits, &farr, valbytes,     \
                            card);                                             \
  if (card == CARD_r) {                                                        \
    if (UPB_UNLIKELY(!dst)) {                                                  \
      RETURN_GENERIC("need array resize\n");                                   \
    }                                                                          \
  }                                                                            \
                                                                               \
  again:                                                                       \
  if (card == CARD_r) {                                                        \
    dst = fastdecode_resizearr(d, dst, &farr, valbytes);                       \
  }                                                                            \
                                                                               \
  ptr += tagbytes;                                                             \
  ptr = fastdecode_varint64(ptr, &val);                                        \
  if (ptr == NULL) _upb_FastDecoder_ErrorJmp(d, kUpb_DecodeStatus_Malformed);  \
  val = fastdecode_munge(val, valbytes, zigzag);                               \
  memcpy(dst, &val, valbytes);                                                 \
                                                                               \
  if (card == CARD_r) {                                                        \
    fastdecode_nextret ret = fastdecode_nextrepeated(                          \
        d, dst, &ptr, &farr, data, tagbytes, valbytes);                        \
    switch (ret.next) {                                                        \
      case FD_NEXT_SAMEFIELD:                                                  \
        dst = ret.dst;                                                         \
        goto again;                                                            \
      case FD_NEXT_OTHERFIELD:                                                 \
        data = ret.tag;                                                        \
        UPB_MUSTTAIL return _upb_FastDecoder_TagDispatch(UPB_PARSE_ARGS);      \
      case FD_NEXT_ATLIMIT:                                                    \
        return ptr;                                                            \
    }                                                                          \
  }                                                                            \
                                                                               \
  UPB_MUSTTAIL return fastdecode_dispatch(UPB_PARSE_ARGS);

typedef struct {
  uint8_t valbytes;
  bool zigzag;
  void* dst;
  fastdecode_arr farr;
} fastdecode_varintdata;

UPB_FORCEINLINE
static const char* fastdecode_topackedvarint(upb_EpsCopyInputStream* e,
                                             const char* ptr, void* ctx) {
  upb_Decoder* d = (upb_Decoder*)e;
  fastdecode_varintdata* data = ctx;
  void* dst = data->dst;
  uint64_t val;

  while (!_upb_Decoder_IsDone(d, &ptr)) {
    dst = fastdecode_resizearr(d, dst, &data->farr, data->valbytes);
    ptr = fastdecode_varint64(ptr, &val);
    if (ptr == NULL) return NULL;
    val = fastdecode_munge(val, data->valbytes, data->zigzag);
    memcpy(dst, &val, data->valbytes);
    dst = (char*)dst + data->valbytes;
  }

  fastdecode_commitarr(dst, &data->farr, data->valbytes);
  return ptr;
}

#define FASTDECODE_PACKEDVARINT(d, ptr, msg, table, hasbits, data, tagbytes, \
                                valbytes, zigzag, unpacked)                  \
  fastdecode_varintdata ctx = {valbytes, zigzag};                            \
                                                                             \
  FASTDECODE_CHECKPACKED(tagbytes, CARD_r, unpacked);                        \
                                                                             \
  ctx.dst = fastdecode_getfield(d, ptr, msg, &data, &hasbits, &ctx.farr,     \
                                valbytes, CARD_r);                           \
  if (UPB_UNLIKELY(!ctx.dst)) {                                              \
    RETURN_GENERIC("need array resize\n");                                   \
  }                                                                          \
                                                                             \
  ptr += tagbytes;                                                           \
  ptr = fastdecode_delimited(d, ptr, &fastdecode_topackedvarint, &ctx);      \
                                                                             \
  if (UPB_UNLIKELY(ptr == NULL)) {                                           \
    _upb_FastDecoder_ErrorJmp(d, kUpb_DecodeStatus_Malformed);               \
  }                                                                          \
                                                                             \
  UPB_MUSTTAIL return fastdecode_dispatch(d, ptr, msg, table, hasbits, 0);

#define FASTDECODE_VARINT(d, ptr, msg, table, hasbits, data, tagbytes,     \
                          valbytes, card, zigzag, unpacked, packed)        \
  if (card == CARD_p) {                                                    \
    FASTDECODE_PACKEDVARINT(d, ptr, msg, table, hasbits, data, tagbytes,   \
                            valbytes, zigzag, unpacked);                   \
  } else {                                                                 \
    FASTDECODE_UNPACKEDVARINT(d, ptr, msg, table, hasbits, data, tagbytes, \
                              valbytes, card, zigzag, packed);             \
  }

#define z_ZZ true
#define b_ZZ false
#define v_ZZ false

/* Generate all combinations:
 * {s,o,r,p} x {b1,v4,z4,v8,z8} x {1bt,2bt} */

#define F(card, type, valbytes, tagbytes)                                      \
  UPB_NOINLINE                                                                 \
  const char* upb_p##card##type##valbytes##_##tagbytes##bt(UPB_PARSE_PARAMS) { \
    FASTDECODE_VARINT(d, ptr, msg, table, hasbits, data, tagbytes, valbytes,   \
                      CARD_##card, type##_ZZ,                                  \
                      upb_pr##type##valbytes##_##tagbytes##bt,                 \
                      upb_pp##type##valbytes##_##tagbytes##bt);                \
  }

#define TYPES(card, tagbytes) \
  F(card, b, 1, tagbytes)     \
  F(card, v, 4, tagbytes)     \
  F(card, v, 8, tagbytes)     \
  F(card, z, 4, tagbytes)     \
  F(card, z, 8, tagbytes)

#define TAGBYTES(card) \
  TYPES(card, 1)       \
  TYPES(card, 2)

TAGBYTES(s)
TAGBYTES(o)
TAGBYTES(r)
TAGBYTES(p)

#undef z_ZZ
#undef b_ZZ
#undef v_ZZ
#undef o_ONEOF
#undef s_ONEOF
#undef r_ONEOF
#undef F
#undef TYPES
#undef TAGBYTES
#undef FASTDECODE_UNPACKEDVARINT
#undef FASTDECODE_PACKEDVARINT
#undef FASTDECODE_VARINT

/* fixed fields ***************************************************************/

#define FASTDECODE_UNPACKEDFIXED(d, ptr, msg, table, hasbits, data, tagbytes, \
                                 valbytes, card, packed)                      \
  void* dst;                                                                  \
  fastdecode_arr farr;                                                        \
                                                                              \
  FASTDECODE_CHECKPACKED(tagbytes, card, packed)                              \
                                                                              \
  dst = fastdecode_getfield(d, ptr, msg, &data, &hasbits, &farr, valbytes,    \
                            card);                                            \
  if (card == CARD_r) {                                                       \
    if (UPB_UNLIKELY(!dst)) {                                                 \
      RETURN_GENERIC("couldn't allocate array in arena\n");                   \
    }                                                                         \
  }                                                                           \
                                                                              \
  again:                                                                      \
  if (card == CARD_r) {                                                       \
    dst = fastdecode_resizearr(d, dst, &farr, valbytes);                      \
  }                                                                           \
                                                                              \
  ptr += tagbytes;                                                            \
  memcpy(dst, ptr, valbytes);                                                 \
  ptr += valbytes;                                                            \
                                                                              \
  if (card == CARD_r) {                                                       \
    fastdecode_nextret ret = fastdecode_nextrepeated(                         \
        d, dst, &ptr, &farr, data, tagbytes, valbytes);                       \
    switch (ret.next) {                                                       \
      case FD_NEXT_SAMEFIELD:                                                 \
        dst = ret.dst;                                                        \
        goto again;                                                           \
      case FD_NEXT_OTHERFIELD:                                                \
        data = ret.tag;                                                       \
        UPB_MUSTTAIL return _upb_FastDecoder_TagDispatch(UPB_PARSE_ARGS);     \
      case FD_NEXT_ATLIMIT:                                                   \
        return ptr;                                                           \
    }                                                                         \
  }                                                                           \
                                                                              \
  UPB_MUSTTAIL return fastdecode_dispatch(UPB_PARSE_ARGS);

#define FASTDECODE_PACKEDFIXED(d, ptr, msg, table, hasbits, data, tagbytes, \
                               valbytes, unpacked)                          \
  FASTDECODE_CHECKPACKED(tagbytes, CARD_r, unpacked)                        \
                                                                            \
  ptr += tagbytes;                                                          \
  int size = (uint8_t)ptr[0];                                               \
  ptr++;                                                                    \
  if (size & 0x80) {                                                        \
    ptr = fastdecode_longsize(ptr, &size);                                  \
  }                                                                         \
                                                                            \
  if (UPB_UNLIKELY(!upb_EpsCopyInputStream_CheckDataSizeAvailable(          \
                       &d->input, ptr, size) ||                             \
                   (size % valbytes) != 0)) {                               \
    _upb_FastDecoder_ErrorJmp(d, kUpb_DecodeStatus_Malformed);              \
  }                                                                         \
                                                                            \
  upb_Array** arr_p = fastdecode_fieldmem(msg, data);                       \
  upb_Array* arr = *arr_p;                                                  \
  uint8_t elem_size_lg2 = __builtin_ctz(valbytes);                          \
  int elems = size / valbytes;                                              \
                                                                            \
  if (UPB_LIKELY(!arr)) {                                                   \
    *arr_p = arr = _upb_Array_New(&d->arena, elems, elem_size_lg2);         \
    if (!arr) {                                                             \
      _upb_FastDecoder_ErrorJmp(d, kUpb_DecodeStatus_Malformed);            \
    }                                                                       \
  } else {                                                                  \
    _upb_Array_ResizeUninitialized(arr, elems, &d->arena);                  \
  }                                                                         \
                                                                            \
  char* dst = _upb_array_ptr(arr);                                          \
  memcpy(dst, ptr, size);                                                   \
  arr->size = elems;                                                        \
                                                                            \
  ptr += size;                                                              \
  UPB_MUSTTAIL return fastdecode_dispatch(UPB_PARSE_ARGS);

#define FASTDECODE_FIXED(d, ptr, msg, table, hasbits, data, tagbytes,     \
                         valbytes, card, unpacked, packed)                \
  if (card == CARD_p) {                                                   \
    FASTDECODE_PACKEDFIXED(d, ptr, msg, table, hasbits, data, tagbytes,   \
                           valbytes, unpacked);                           \
  } else {                                                                \
    FASTDECODE_UNPACKEDFIXED(d, ptr, msg, table, hasbits, data, tagbytes, \
                             valbytes, card, packed);                     \
  }

/* Generate all combinations:
 * {s,o,r,p} x {f4,f8} x {1bt,2bt} */

#define F(card, valbytes, tagbytes)                                         \
  UPB_NOINLINE                                                              \
  const char* upb_p##card##f##valbytes##_##tagbytes##bt(UPB_PARSE_PARAMS) { \
    FASTDECODE_FIXED(d, ptr, msg, table, hasbits, data, tagbytes, valbytes, \
                     CARD_##card, upb_ppf##valbytes##_##tagbytes##bt,       \
                     upb_prf##valbytes##_##tagbytes##bt);                   \
  }

#define TYPES(card, tagbytes) \
  F(card, 4, tagbytes)        \
  F(card, 8, tagbytes)

#define TAGBYTES(card) \
  TYPES(card, 1)       \
  TYPES(card, 2)

TAGBYTES(s)
TAGBYTES(o)
TAGBYTES(r)
TAGBYTES(p)

#undef F
#undef TYPES
#undef TAGBYTES
#undef FASTDECODE_UNPACKEDFIXED
#undef FASTDECODE_PACKEDFIXED

/* string fields **************************************************************/

typedef const char* fastdecode_copystr_func(struct upb_Decoder* d,
                                            const char* ptr, upb_Message* msg,
                                            const upb_MiniTable* table,
                                            uint64_t hasbits,
                                            upb_StringView* dst);

UPB_NOINLINE
static const char* fastdecode_verifyutf8(upb_Decoder* d, const char* ptr,
                                         upb_Message* msg, intptr_t table,
                                         uint64_t hasbits, uint64_t data) {
  upb_StringView* dst = (upb_StringView*)data;
  if (!_upb_Decoder_VerifyUtf8Inline(dst->data, dst->size)) {
    _upb_FastDecoder_ErrorJmp(d, kUpb_DecodeStatus_BadUtf8);
  }
  UPB_MUSTTAIL return fastdecode_dispatch(UPB_PARSE_ARGS);
}

#define FASTDECODE_LONGSTRING(d, ptr, msg, table, hasbits, dst, validate_utf8) \
  int size = (uint8_t)ptr[0]; /* Could plumb through hasbits. */               \
  ptr++;                                                                       \
  if (size & 0x80) {                                                           \
    ptr = fastdecode_longsize(ptr, &size);                                     \
  }                                                                            \
                                                                               \
  if (UPB_UNLIKELY(!upb_EpsCopyInputStream_CheckSize(&d->input, ptr, size))) { \
    dst->size = 0;                                                             \
    _upb_FastDecoder_ErrorJmp(d, kUpb_DecodeStatus_Malformed);                 \
  }                                                                            \
                                                                               \
  const char* s_ptr = ptr;                                                     \
  ptr = upb_EpsCopyInputStream_ReadString(&d->input, &s_ptr, size, &d->arena); \
  if (!ptr) _upb_FastDecoder_ErrorJmp(d, kUpb_DecodeStatus_OutOfMemory);       \
  dst->data = s_ptr;                                                           \
  dst->size = size;                                                            \
                                                                               \
  if (validate_utf8) {                                                         \
    data = (uint64_t)dst;                                                      \
    UPB_MUSTTAIL return fastdecode_verifyutf8(UPB_PARSE_ARGS);                 \
  } else {                                                                     \
    UPB_MUSTTAIL return fastdecode_dispatch(UPB_PARSE_ARGS);                   \
  }

UPB_NOINLINE
static const char* fastdecode_longstring_utf8(struct upb_Decoder* d,
                                              const char* ptr, upb_Message* msg,
                                              intptr_t table, uint64_t hasbits,
                                              uint64_t data) {
  upb_StringView* dst = (upb_StringView*)data;
  FASTDECODE_LONGSTRING(d, ptr, msg, table, hasbits, dst, true);
}

UPB_NOINLINE
static const char* fastdecode_longstring_noutf8(
    struct upb_Decoder* d, const char* ptr, upb_Message* msg, intptr_t table,
    uint64_t hasbits, uint64_t data) {
  upb_StringView* dst = (upb_StringView*)data;
  FASTDECODE_LONGSTRING(d, ptr, msg, table, hasbits, dst, false);
}

UPB_FORCEINLINE
static void fastdecode_docopy(upb_Decoder* d, const char* ptr, uint32_t size,
                              int copy, char* data, upb_StringView* dst) {
  d->arena.head.ptr += copy;
  dst->data = data;
  UPB_UNPOISON_MEMORY_REGION(data, copy);
  memcpy(data, ptr, copy);
  UPB_POISON_MEMORY_REGION(data + size, copy - size);
}

#define FASTDECODE_COPYSTRING(d, ptr, msg, table, hasbits, data, tagbytes,     \
                              card, validate_utf8)                             \
  upb_StringView* dst;                                                         \
  fastdecode_arr farr;                                                         \
  int64_t size;                                                                \
  size_t arena_has;                                                            \
  size_t common_has;                                                           \
  char* buf;                                                                   \
                                                                               \
  UPB_ASSERT(!upb_EpsCopyInputStream_AliasingAvailable(&d->input, ptr, 0));    \
  UPB_ASSERT(fastdecode_checktag(data, tagbytes));                             \
                                                                               \
  dst = fastdecode_getfield(d, ptr, msg, &data, &hasbits, &farr,               \
                            sizeof(upb_StringView), card);                     \
                                                                               \
  again:                                                                       \
  if (card == CARD_r) {                                                        \
    dst = fastdecode_resizearr(d, dst, &farr, sizeof(upb_StringView));         \
  }                                                                            \
                                                                               \
  size = (uint8_t)ptr[tagbytes];                                               \
  ptr += tagbytes + 1;                                                         \
  dst->size = size;                                                            \
                                                                               \
  buf = d->arena.head.ptr;                                                     \
  arena_has = _upb_ArenaHas(&d->arena);                                        \
  common_has = UPB_MIN(arena_has,                                              \
                       upb_EpsCopyInputStream_BytesAvailable(&d->input, ptr)); \
                                                                               \
  if (UPB_LIKELY(size <= 15 - tagbytes)) {                                     \
    if (arena_has < 16) goto longstr;                                          \
    d->arena.head.ptr += 16;                                                   \
    memcpy(buf, ptr - tagbytes - 1, 16);                                       \
    dst->data = buf + tagbytes + 1;                                            \
  } else if (UPB_LIKELY(size <= 32)) {                                         \
    if (UPB_UNLIKELY(common_has < 32)) goto longstr;                           \
    fastdecode_docopy(d, ptr, size, 32, buf, dst);                             \
  } else if (UPB_LIKELY(size <= 64)) {                                         \
    if (UPB_UNLIKELY(common_has < 64)) goto longstr;                           \
    fastdecode_docopy(d, ptr, size, 64, buf, dst);                             \
  } else if (UPB_LIKELY(size < 128)) {                                         \
    if (UPB_UNLIKELY(common_has < 128)) goto longstr;                          \
    fastdecode_docopy(d, ptr, size, 128, buf, dst);                            \
  } else {                                                                     \
    goto longstr;                                                              \
  }                                                                            \
                                                                               \
  ptr += size;                                                                 \
                                                                               \
  if (card == CARD_r) {                                                        \
    if (validate_utf8 &&                                                       \
        !_upb_Decoder_VerifyUtf8Inline(dst->data, dst->size)) {                \
      _upb_FastDecoder_ErrorJmp(d, kUpb_DecodeStatus_BadUtf8);                 \
    }                                                                          \
    fastdecode_nextret ret = fastdecode_nextrepeated(                          \
        d, dst, &ptr, &farr, data, tagbytes, sizeof(upb_StringView));          \
    switch (ret.next) {                                                        \
      case FD_NEXT_SAMEFIELD:                                                  \
        dst = ret.dst;                                                         \
        goto again;                                                            \
      case FD_NEXT_OTHERFIELD:                                                 \
        data = ret.tag;                                                        \
        UPB_MUSTTAIL return _upb_FastDecoder_TagDispatch(UPB_PARSE_ARGS);      \
      case FD_NEXT_ATLIMIT:                                                    \
        return ptr;                                                            \
    }                                                                          \
  }                                                                            \
                                                                               \
  if (card != CARD_r && validate_utf8) {                                       \
    data = (uint64_t)dst;                                                      \
    UPB_MUSTTAIL return fastdecode_verifyutf8(UPB_PARSE_ARGS);                 \
  }                                                                            \
                                                                               \
  UPB_MUSTTAIL return fastdecode_dispatch(UPB_PARSE_ARGS);                     \
                                                                               \
  longstr:                                                                     \
  if (card == CARD_r) {                                                        \
    fastdecode_commitarr(dst + 1, &farr, sizeof(upb_StringView));              \
  }                                                                            \
  ptr--;                                                                       \
  if (validate_utf8) {                                                         \
    UPB_MUSTTAIL return fastdecode_longstring_utf8(d, ptr, msg, table,         \
                                                   hasbits, (uint64_t)dst);    \
  } else {                                                                     \
    UPB_MUSTTAIL return fastdecode_longstring_noutf8(d, ptr, msg, table,       \
                                                     hasbits, (uint64_t)dst);  \
  }

#define FASTDECODE_STRING(d, ptr, msg, table, hasbits, data, tagbytes, card,  \
                          copyfunc, validate_utf8)                            \
  upb_StringView* dst;                                                        \
  fastdecode_arr farr;                                                        \
  int64_t size;                                                               \
                                                                              \
  if (UPB_UNLIKELY(!fastdecode_checktag(data, tagbytes))) {                   \
    RETURN_GENERIC("string field tag mismatch\n");                            \
  }                                                                           \
                                                                              \
  if (UPB_UNLIKELY(                                                           \
          !upb_EpsCopyInputStream_AliasingAvailable(&d->input, ptr, 0))) {    \
    UPB_MUSTTAIL return copyfunc(UPB_PARSE_ARGS);                             \
  }                                                                           \
                                                                              \
  dst = fastdecode_getfield(d, ptr, msg, &data, &hasbits, &farr,              \
                            sizeof(upb_StringView), card);                    \
                                                                              \
  again:                                                                      \
  if (card == CARD_r) {                                                       \
    dst = fastdecode_resizearr(d, dst, &farr, sizeof(upb_StringView));        \
  }                                                                           \
                                                                              \
  size = (int8_t)ptr[tagbytes];                                               \
  ptr += tagbytes + 1;                                                        \
                                                                              \
  if (UPB_UNLIKELY(                                                           \
          !upb_EpsCopyInputStream_AliasingAvailable(&d->input, ptr, size))) { \
    ptr--;                                                                    \
    if (validate_utf8) {                                                      \
      return fastdecode_longstring_utf8(d, ptr, msg, table, hasbits,          \
                                        (uint64_t)dst);                       \
    } else {                                                                  \
      return fastdecode_longstring_noutf8(d, ptr, msg, table, hasbits,        \
                                          (uint64_t)dst);                     \
    }                                                                         \
  }                                                                           \
                                                                              \
  dst->data = ptr;                                                            \
  dst->size = size;                                                           \
  ptr = upb_EpsCopyInputStream_ReadStringAliased(&d->input, &dst->data,       \
                                                 dst->size);                  \
                                                                              \
  if (card == CARD_r) {                                                       \
    if (validate_utf8 &&                                                      \
        !_upb_Decoder_VerifyUtf8Inline(dst->data, dst->size)) {               \
      _upb_FastDecoder_ErrorJmp(d, kUpb_DecodeStatus_BadUtf8);                \
    }                                                                         \
    fastdecode_nextret ret = fastdecode_nextrepeated(                         \
        d, dst, &ptr, &farr, data, tagbytes, sizeof(upb_StringView));         \
    switch (ret.next) {                                                       \
      case FD_NEXT_SAMEFIELD:                                                 \
        dst = ret.dst;                                                        \
        goto again;                                                           \
      case FD_NEXT_OTHERFIELD:                                                \
        data = ret.tag;                                                       \
        UPB_MUSTTAIL return _upb_FastDecoder_TagDispatch(UPB_PARSE_ARGS);     \
      case FD_NEXT_ATLIMIT:                                                   \
        return ptr;                                                           \
    }                                                                         \
  }                                                                           \
                                                                              \
  if (card != CARD_r && validate_utf8) {                                      \
    data = (uint64_t)dst;                                                     \
    UPB_MUSTTAIL return fastdecode_verifyutf8(UPB_PARSE_ARGS);                \
  }                                                                           \
                                                                              \
  UPB_MUSTTAIL return fastdecode_dispatch(UPB_PARSE_ARGS);

/* Generate all combinations:
 * {p,c} x {s,o,r} x {s, b} x {1bt,2bt} */

#define s_VALIDATE true
#define b_VALIDATE false

#define F(card, tagbytes, type)                                        \
  UPB_NOINLINE                                                         \
  const char* upb_c##card##type##_##tagbytes##bt(UPB_PARSE_PARAMS) {   \
    FASTDECODE_COPYSTRING(d, ptr, msg, table, hasbits, data, tagbytes, \
                          CARD_##card, type##_VALIDATE);               \
  }                                                                    \
  const char* upb_p##card##type##_##tagbytes##bt(UPB_PARSE_PARAMS) {   \
    FASTDECODE_STRING(d, ptr, msg, table, hasbits, data, tagbytes,     \
                      CARD_##card, upb_c##card##type##_##tagbytes##bt, \
                      type##_VALIDATE);                                \
  }

#define UTF8(card, tagbytes) \
  F(card, tagbytes, s)       \
  F(card, tagbytes, b)

#define TAGBYTES(card) \
  UTF8(card, 1)        \
  UTF8(card, 2)

TAGBYTES(s)
TAGBYTES(o)
TAGBYTES(r)

#undef s_VALIDATE
#undef b_VALIDATE
#undef F
#undef TAGBYTES
#undef FASTDECODE_LONGSTRING
#undef FASTDECODE_COPYSTRING
#undef FASTDECODE_STRING

/* message fields *************************************************************/

UPB_INLINE
upb_Message* decode_newmsg_ceil(upb_Decoder* d, const upb_MiniTable* l,
                                int msg_ceil_bytes) {
  size_t size = l->size + sizeof(upb_Message_Internal);
  char* msg_data;
  if (UPB_LIKELY(msg_ceil_bytes > 0 &&
                 _upb_ArenaHas(&d->arena) >= msg_ceil_bytes)) {
    UPB_ASSERT(size <= (size_t)msg_ceil_bytes);
    msg_data = d->arena.head.ptr;
    d->arena.head.ptr += size;
    UPB_UNPOISON_MEMORY_REGION(msg_data, msg_ceil_bytes);
    memset(msg_data, 0, msg_ceil_bytes);
    UPB_POISON_MEMORY_REGION(msg_data + size, msg_ceil_bytes - size);
  } else {
    msg_data = (char*)upb_Arena_Malloc(&d->arena, size);
    memset(msg_data, 0, size);
  }
  return msg_data + sizeof(upb_Message_Internal);
}

typedef struct {
  intptr_t table;
  upb_Message* msg;
} fastdecode_submsgdata;

UPB_FORCEINLINE
static const char* fastdecode_tosubmsg(upb_EpsCopyInputStream* e,
                                       const char* ptr, void* ctx) {
  upb_Decoder* d = (upb_Decoder*)e;
  fastdecode_submsgdata* submsg = ctx;
  ptr = fastdecode_dispatch(d, ptr, submsg->msg, submsg->table, 0, 0);
  UPB_ASSUME(ptr != NULL);
  return ptr;
}

#define FASTDECODE_SUBMSG(d, ptr, msg, table, hasbits, data, tagbytes,    \
                          msg_ceil_bytes, card)                           \
                                                                          \
  if (UPB_UNLIKELY(!fastdecode_checktag(data, tagbytes))) {               \
    RETURN_GENERIC("submessage field tag mismatch\n");                    \
  }                                                                       \
                                                                          \
  if (--d->depth == 0) {                                                  \
    _upb_FastDecoder_ErrorJmp(d, kUpb_DecodeStatus_MaxDepthExceeded);     \
  }                                                                       \
                                                                          \
  upb_Message** dst;                                                      \
  uint32_t submsg_idx = (data >> 16) & 0xff;                              \
  const upb_MiniTable* tablep = decode_totablep(table);                   \
  const upb_MiniTable* subtablep = tablep->subs[submsg_idx].submsg;       \
  fastdecode_submsgdata submsg = {decode_totable(subtablep)};             \
  fastdecode_arr farr;                                                    \
                                                                          \
  if (subtablep->table_mask == (uint8_t)-1) {                             \
    RETURN_GENERIC("submessage doesn't have fast tables.");               \
  }                                                                       \
                                                                          \
  dst = fastdecode_getfield(d, ptr, msg, &data, &hasbits, &farr,          \
                            sizeof(upb_Message*), card);                  \
                                                                          \
  if (card == CARD_s) {                                                   \
    *(uint32_t*)msg |= hasbits;                                           \
    hasbits = 0;                                                          \
  }                                                                       \
                                                                          \
  again:                                                                  \
  if (card == CARD_r) {                                                   \
    dst = fastdecode_resizearr(d, dst, &farr, sizeof(upb_Message*));      \
  }                                                                       \
                                                                          \
  submsg.msg = *dst;                                                      \
                                                                          \
  if (card == CARD_r || UPB_LIKELY(!submsg.msg)) {                        \
    *dst = submsg.msg = decode_newmsg_ceil(d, subtablep, msg_ceil_bytes); \
  }                                                                       \
                                                                          \
  ptr += tagbytes;                                                        \
  ptr = fastdecode_delimited(d, ptr, fastdecode_tosubmsg, &submsg);       \
                                                                          \
  if (UPB_UNLIKELY(ptr == NULL || d->end_group != DECODE_NOGROUP)) {      \
    _upb_FastDecoder_ErrorJmp(d, kUpb_DecodeStatus_Malformed);            \
  }                                                                       \
                                                                          \
  if (card == CARD_r) {                                                   \
    fastdecode_nextret ret = fastdecode_nextrepeated(                     \
        d, dst, &ptr, &farr, data, tagbytes, sizeof(upb_Message*));       \
    switch (ret.next) {                                                   \
      case FD_NEXT_SAMEFIELD:                                             \
        dst = ret.dst;                                                    \
        goto again;                                                       \
      case FD_NEXT_OTHERFIELD:                                            \
        d->depth++;                                                       \
        data = ret.tag;                                                   \
        UPB_MUSTTAIL return _upb_FastDecoder_TagDispatch(UPB_PARSE_ARGS); \
      case FD_NEXT_ATLIMIT:                                               \
        d->depth++;                                                       \
        return ptr;                                                       \
    }                                                                     \
  }                                                                       \
                                                                          \
  d->depth++;                                                             \
  UPB_MUSTTAIL return fastdecode_dispatch(UPB_PARSE_ARGS);

#define F(card, tagbytes, size_ceil, ceil_arg)                               \
  const char* upb_p##card##m_##tagbytes##bt_max##size_ceil##b(               \
      UPB_PARSE_PARAMS) {                                                    \
    FASTDECODE_SUBMSG(d, ptr, msg, table, hasbits, data, tagbytes, ceil_arg, \
                      CARD_##card);                                          \
  }

#define SIZES(card, tagbytes) \
  F(card, tagbytes, 64, 64)   \
  F(card, tagbytes, 128, 128) \
  F(card, tagbytes, 192, 192) \
  F(card, tagbytes, 256, 256) \
  F(card, tagbytes, max, -1)

#define TAGBYTES(card) \
  SIZES(card, 1)       \
  SIZES(card, 2)

TAGBYTES(s)
TAGBYTES(o)
TAGBYTES(r)

#undef TAGBYTES
#undef SIZES
#undef F
#undef FASTDECODE_SUBMSG

#endif /* UPB_FASTTABLE */

// We encode backwards, to avoid pre-computing lengths (one-pass encode).


#include <string.h>


// Must be last.

#define UPB_PB_VARINT_MAX_LEN 10

UPB_NOINLINE
static size_t encode_varint64(uint64_t val, char* buf) {
  size_t i = 0;
  do {
    uint8_t byte = val & 0x7fU;
    val >>= 7;
    if (val) byte |= 0x80U;
    buf[i++] = byte;
  } while (val);
  return i;
}

static uint32_t encode_zz32(int32_t n) {
  return ((uint32_t)n << 1) ^ (n >> 31);
}
static uint64_t encode_zz64(int64_t n) {
  return ((uint64_t)n << 1) ^ (n >> 63);
}

typedef struct {
  upb_EncodeStatus status;
  jmp_buf err;
  upb_Arena* arena;
  char *buf, *ptr, *limit;
  int options;
  int depth;
  _upb_mapsorter sorter;
} upb_encstate;

static size_t upb_roundup_pow2(size_t bytes) {
  size_t ret = 128;
  while (ret < bytes) {
    ret *= 2;
  }
  return ret;
}

UPB_NORETURN static void encode_err(upb_encstate* e, upb_EncodeStatus s) {
  UPB_ASSERT(s != kUpb_EncodeStatus_Ok);
  e->status = s;
  UPB_LONGJMP(e->err, 1);
}

UPB_NOINLINE
static void encode_growbuffer(upb_encstate* e, size_t bytes) {
  size_t old_size = e->limit - e->buf;
  size_t new_size = upb_roundup_pow2(bytes + (e->limit - e->ptr));
  char* new_buf = upb_Arena_Realloc(e->arena, e->buf, old_size, new_size);

  if (!new_buf) encode_err(e, kUpb_EncodeStatus_OutOfMemory);

  // We want previous data at the end, realloc() put it at the beginning.
  // TODO(salo): This is somewhat inefficient since we are copying twice.
  // Maybe create a realloc() that copies to the end of the new buffer?
  if (old_size > 0) {
    memmove(new_buf + new_size - old_size, e->buf, old_size);
  }

  e->ptr = new_buf + new_size - (e->limit - e->ptr);
  e->limit = new_buf + new_size;
  e->buf = new_buf;

  e->ptr -= bytes;
}

/* Call to ensure that at least "bytes" bytes are available for writing at
 * e->ptr.  Returns false if the bytes could not be allocated. */
UPB_FORCEINLINE
static void encode_reserve(upb_encstate* e, size_t bytes) {
  if ((size_t)(e->ptr - e->buf) < bytes) {
    encode_growbuffer(e, bytes);
    return;
  }

  e->ptr -= bytes;
}

/* Writes the given bytes to the buffer, handling reserve/advance. */
static void encode_bytes(upb_encstate* e, const void* data, size_t len) {
  if (len == 0) return; /* memcpy() with zero size is UB */
  encode_reserve(e, len);
  memcpy(e->ptr, data, len);
}

static void encode_fixed64(upb_encstate* e, uint64_t val) {
  val = _upb_BigEndian_Swap64(val);
  encode_bytes(e, &val, sizeof(uint64_t));
}

static void encode_fixed32(upb_encstate* e, uint32_t val) {
  val = _upb_BigEndian_Swap32(val);
  encode_bytes(e, &val, sizeof(uint32_t));
}

UPB_NOINLINE
static void encode_longvarint(upb_encstate* e, uint64_t val) {
  size_t len;
  char* start;

  encode_reserve(e, UPB_PB_VARINT_MAX_LEN);
  len = encode_varint64(val, e->ptr);
  start = e->ptr + UPB_PB_VARINT_MAX_LEN - len;
  memmove(start, e->ptr, len);
  e->ptr = start;
}

UPB_FORCEINLINE
static void encode_varint(upb_encstate* e, uint64_t val) {
  if (val < 128 && e->ptr != e->buf) {
    --e->ptr;
    *e->ptr = val;
  } else {
    encode_longvarint(e, val);
  }
}

static void encode_double(upb_encstate* e, double d) {
  uint64_t u64;
  UPB_ASSERT(sizeof(double) == sizeof(uint64_t));
  memcpy(&u64, &d, sizeof(uint64_t));
  encode_fixed64(e, u64);
}

static void encode_float(upb_encstate* e, float d) {
  uint32_t u32;
  UPB_ASSERT(sizeof(float) == sizeof(uint32_t));
  memcpy(&u32, &d, sizeof(uint32_t));
  encode_fixed32(e, u32);
}

static void encode_tag(upb_encstate* e, uint32_t field_number,
                       uint8_t wire_type) {
  encode_varint(e, (field_number << 3) | wire_type);
}

static void encode_fixedarray(upb_encstate* e, const upb_Array* arr,
                              size_t elem_size, uint32_t tag) {
  size_t bytes = arr->size * elem_size;
  const char* data = _upb_array_constptr(arr);
  const char* ptr = data + bytes - elem_size;

  if (tag || !_upb_IsLittleEndian()) {
    while (true) {
      if (elem_size == 4) {
        uint32_t val;
        memcpy(&val, ptr, sizeof(val));
        val = _upb_BigEndian_Swap32(val);
        encode_bytes(e, &val, elem_size);
      } else {
        UPB_ASSERT(elem_size == 8);
        uint64_t val;
        memcpy(&val, ptr, sizeof(val));
        val = _upb_BigEndian_Swap64(val);
        encode_bytes(e, &val, elem_size);
      }

      if (tag) encode_varint(e, tag);
      if (ptr == data) break;
      ptr -= elem_size;
    }
  } else {
    encode_bytes(e, data, bytes);
  }
}

static void encode_message(upb_encstate* e, const upb_Message* msg,
                           const upb_MiniTable* m, size_t* size);

static void encode_scalar(upb_encstate* e, const void* _field_mem,
                          const upb_MiniTableSub* subs,
                          const upb_MiniTableField* f) {
  const char* field_mem = _field_mem;
  int wire_type;

#define CASE(ctype, type, wtype, encodeval) \
  {                                         \
    ctype val = *(ctype*)field_mem;         \
    encode_##type(e, encodeval);            \
    wire_type = wtype;                      \
    break;                                  \
  }

  switch (f->descriptortype) {
    case kUpb_FieldType_Double:
      CASE(double, double, kUpb_WireType_64Bit, val);
    case kUpb_FieldType_Float:
      CASE(float, float, kUpb_WireType_32Bit, val);
    case kUpb_FieldType_Int64:
    case kUpb_FieldType_UInt64:
      CASE(uint64_t, varint, kUpb_WireType_Varint, val);
    case kUpb_FieldType_UInt32:
      CASE(uint32_t, varint, kUpb_WireType_Varint, val);
    case kUpb_FieldType_Int32:
    case kUpb_FieldType_Enum:
      CASE(int32_t, varint, kUpb_WireType_Varint, (int64_t)val);
    case kUpb_FieldType_SFixed64:
    case kUpb_FieldType_Fixed64:
      CASE(uint64_t, fixed64, kUpb_WireType_64Bit, val);
    case kUpb_FieldType_Fixed32:
    case kUpb_FieldType_SFixed32:
      CASE(uint32_t, fixed32, kUpb_WireType_32Bit, val);
    case kUpb_FieldType_Bool:
      CASE(bool, varint, kUpb_WireType_Varint, val);
    case kUpb_FieldType_SInt32:
      CASE(int32_t, varint, kUpb_WireType_Varint, encode_zz32(val));
    case kUpb_FieldType_SInt64:
      CASE(int64_t, varint, kUpb_WireType_Varint, encode_zz64(val));
    case kUpb_FieldType_String:
    case kUpb_FieldType_Bytes: {
      upb_StringView view = *(upb_StringView*)field_mem;
      encode_bytes(e, view.data, view.size);
      encode_varint(e, view.size);
      wire_type = kUpb_WireType_Delimited;
      break;
    }
    case kUpb_FieldType_Group: {
      size_t size;
      void* submsg = *(void**)field_mem;
      const upb_MiniTable* subm = subs[f->submsg_index].submsg;
      if (submsg == NULL) {
        return;
      }
      if (--e->depth == 0) encode_err(e, kUpb_EncodeStatus_MaxDepthExceeded);
      encode_tag(e, f->number, kUpb_WireType_EndGroup);
      encode_message(e, submsg, subm, &size);
      wire_type = kUpb_WireType_StartGroup;
      e->depth++;
      break;
    }
    case kUpb_FieldType_Message: {
      size_t size;
      void* submsg = *(void**)field_mem;
      const upb_MiniTable* subm = subs[f->submsg_index].submsg;
      if (submsg == NULL) {
        return;
      }
      if (--e->depth == 0) encode_err(e, kUpb_EncodeStatus_MaxDepthExceeded);
      encode_message(e, submsg, subm, &size);
      encode_varint(e, size);
      wire_type = kUpb_WireType_Delimited;
      e->depth++;
      break;
    }
    default:
      UPB_UNREACHABLE();
  }
#undef CASE

  encode_tag(e, f->number, wire_type);
}

static void encode_array(upb_encstate* e, const upb_Message* msg,
                         const upb_MiniTableSub* subs,
                         const upb_MiniTableField* f) {
  const upb_Array* arr = *UPB_PTR_AT(msg, f->offset, upb_Array*);
  bool packed = f->mode & kUpb_LabelFlags_IsPacked;
  size_t pre_len = e->limit - e->ptr;

  if (arr == NULL || arr->size == 0) {
    return;
  }

#define VARINT_CASE(ctype, encode)                                       \
  {                                                                      \
    const ctype* start = _upb_array_constptr(arr);                       \
    const ctype* ptr = start + arr->size;                                \
    uint32_t tag = packed ? 0 : (f->number << 3) | kUpb_WireType_Varint; \
    do {                                                                 \
      ptr--;                                                             \
      encode_varint(e, encode);                                          \
      if (tag) encode_varint(e, tag);                                    \
    } while (ptr != start);                                              \
  }                                                                      \
  break;

#define TAG(wire_type) (packed ? 0 : (f->number << 3 | wire_type))

  switch (f->descriptortype) {
    case kUpb_FieldType_Double:
      encode_fixedarray(e, arr, sizeof(double), TAG(kUpb_WireType_64Bit));
      break;
    case kUpb_FieldType_Float:
      encode_fixedarray(e, arr, sizeof(float), TAG(kUpb_WireType_32Bit));
      break;
    case kUpb_FieldType_SFixed64:
    case kUpb_FieldType_Fixed64:
      encode_fixedarray(e, arr, sizeof(uint64_t), TAG(kUpb_WireType_64Bit));
      break;
    case kUpb_FieldType_Fixed32:
    case kUpb_FieldType_SFixed32:
      encode_fixedarray(e, arr, sizeof(uint32_t), TAG(kUpb_WireType_32Bit));
      break;
    case kUpb_FieldType_Int64:
    case kUpb_FieldType_UInt64:
      VARINT_CASE(uint64_t, *ptr);
    case kUpb_FieldType_UInt32:
      VARINT_CASE(uint32_t, *ptr);
    case kUpb_FieldType_Int32:
    case kUpb_FieldType_Enum:
      VARINT_CASE(int32_t, (int64_t)*ptr);
    case kUpb_FieldType_Bool:
      VARINT_CASE(bool, *ptr);
    case kUpb_FieldType_SInt32:
      VARINT_CASE(int32_t, encode_zz32(*ptr));
    case kUpb_FieldType_SInt64:
      VARINT_CASE(int64_t, encode_zz64(*ptr));
    case kUpb_FieldType_String:
    case kUpb_FieldType_Bytes: {
      const upb_StringView* start = _upb_array_constptr(arr);
      const upb_StringView* ptr = start + arr->size;
      do {
        ptr--;
        encode_bytes(e, ptr->data, ptr->size);
        encode_varint(e, ptr->size);
        encode_tag(e, f->number, kUpb_WireType_Delimited);
      } while (ptr != start);
      return;
    }
    case kUpb_FieldType_Group: {
      const void* const* start = _upb_array_constptr(arr);
      const void* const* ptr = start + arr->size;
      const upb_MiniTable* subm = subs[f->submsg_index].submsg;
      if (--e->depth == 0) encode_err(e, kUpb_EncodeStatus_MaxDepthExceeded);
      do {
        size_t size;
        ptr--;
        encode_tag(e, f->number, kUpb_WireType_EndGroup);
        encode_message(e, *ptr, subm, &size);
        encode_tag(e, f->number, kUpb_WireType_StartGroup);
      } while (ptr != start);
      e->depth++;
      return;
    }
    case kUpb_FieldType_Message: {
      const void* const* start = _upb_array_constptr(arr);
      const void* const* ptr = start + arr->size;
      const upb_MiniTable* subm = subs[f->submsg_index].submsg;
      if (--e->depth == 0) encode_err(e, kUpb_EncodeStatus_MaxDepthExceeded);
      do {
        size_t size;
        ptr--;
        encode_message(e, *ptr, subm, &size);
        encode_varint(e, size);
        encode_tag(e, f->number, kUpb_WireType_Delimited);
      } while (ptr != start);
      e->depth++;
      return;
    }
  }
#undef VARINT_CASE

  if (packed) {
    encode_varint(e, e->limit - e->ptr - pre_len);
    encode_tag(e, f->number, kUpb_WireType_Delimited);
  }
}

static void encode_mapentry(upb_encstate* e, uint32_t number,
                            const upb_MiniTable* layout,
                            const upb_MapEntry* ent) {
  const upb_MiniTableField* key_field = &layout->fields[0];
  const upb_MiniTableField* val_field = &layout->fields[1];
  size_t pre_len = e->limit - e->ptr;
  size_t size;
  encode_scalar(e, &ent->data.v, layout->subs, val_field);
  encode_scalar(e, &ent->data.k, layout->subs, key_field);
  size = (e->limit - e->ptr) - pre_len;
  encode_varint(e, size);
  encode_tag(e, number, kUpb_WireType_Delimited);
}

static void encode_map(upb_encstate* e, const upb_Message* msg,
                       const upb_MiniTableSub* subs,
                       const upb_MiniTableField* f) {
  const upb_Map* map = *UPB_PTR_AT(msg, f->offset, const upb_Map*);
  const upb_MiniTable* layout = subs[f->submsg_index].submsg;
  UPB_ASSERT(layout->field_count == 2);

  if (map == NULL) return;

  if (e->options & kUpb_EncodeOption_Deterministic) {
    _upb_sortedmap sorted;
    _upb_mapsorter_pushmap(&e->sorter, layout->fields[0].descriptortype, map,
                           &sorted);
    upb_MapEntry ent;
    while (_upb_sortedmap_next(&e->sorter, map, &sorted, &ent)) {
      encode_mapentry(e, f->number, layout, &ent);
    }
    _upb_mapsorter_popmap(&e->sorter, &sorted);
  } else {
    intptr_t iter = UPB_STRTABLE_BEGIN;
    upb_StringView key;
    upb_value val;
    while (upb_strtable_next2(&map->table, &key, &val, &iter)) {
      upb_MapEntry ent;
      _upb_map_fromkey(key, &ent.data.k, map->key_size);
      _upb_map_fromvalue(val, &ent.data.v, map->val_size);
      encode_mapentry(e, f->number, layout, &ent);
    }
  }
}

static bool encode_shouldencode(upb_encstate* e, const upb_Message* msg,
                                const upb_MiniTableSub* subs,
                                const upb_MiniTableField* f) {
  if (f->presence == 0) {
    /* Proto3 presence or map/array. */
    const void* mem = UPB_PTR_AT(msg, f->offset, void);
    switch (_upb_MiniTableField_GetRep(f)) {
      case kUpb_FieldRep_1Byte: {
        char ch;
        memcpy(&ch, mem, 1);
        return ch != 0;
      }
      case kUpb_FieldRep_4Byte: {
        uint32_t u32;
        memcpy(&u32, mem, 4);
        return u32 != 0;
      }
      case kUpb_FieldRep_8Byte: {
        uint64_t u64;
        memcpy(&u64, mem, 8);
        return u64 != 0;
      }
      case kUpb_FieldRep_StringView: {
        const upb_StringView* str = (const upb_StringView*)mem;
        return str->size != 0;
      }
      default:
        UPB_UNREACHABLE();
    }
  } else if (f->presence > 0) {
    /* Proto2 presence: hasbit. */
    return _upb_hasbit_field(msg, f);
  } else {
    /* Field is in a oneof. */
    return _upb_getoneofcase_field(msg, f) == f->number;
  }
}

static void encode_field(upb_encstate* e, const upb_Message* msg,
                         const upb_MiniTableSub* subs,
                         const upb_MiniTableField* field) {
  switch (upb_FieldMode_Get(field)) {
    case kUpb_FieldMode_Array:
      encode_array(e, msg, subs, field);
      break;
    case kUpb_FieldMode_Map:
      encode_map(e, msg, subs, field);
      break;
    case kUpb_FieldMode_Scalar:
      encode_scalar(e, UPB_PTR_AT(msg, field->offset, void), subs, field);
      break;
    default:
      UPB_UNREACHABLE();
  }
}

static void encode_msgset_item(upb_encstate* e,
                               const upb_Message_Extension* ext) {
  size_t size;
  encode_tag(e, kUpb_MsgSet_Item, kUpb_WireType_EndGroup);
  encode_message(e, ext->data.ptr, ext->ext->sub.submsg, &size);
  encode_varint(e, size);
  encode_tag(e, kUpb_MsgSet_Message, kUpb_WireType_Delimited);
  encode_varint(e, ext->ext->field.number);
  encode_tag(e, kUpb_MsgSet_TypeId, kUpb_WireType_Varint);
  encode_tag(e, kUpb_MsgSet_Item, kUpb_WireType_StartGroup);
}

static void encode_message(upb_encstate* e, const upb_Message* msg,
                           const upb_MiniTable* m, size_t* size) {
  size_t pre_len = e->limit - e->ptr;

  if ((e->options & kUpb_EncodeOption_CheckRequired) && m->required_count) {
    uint64_t msg_head;
    memcpy(&msg_head, msg, 8);
    msg_head = _upb_BigEndian_Swap64(msg_head);
    if (upb_MiniTable_requiredmask(m) & ~msg_head) {
      encode_err(e, kUpb_EncodeStatus_MissingRequired);
    }
  }

  if ((e->options & kUpb_EncodeOption_SkipUnknown) == 0) {
    size_t unknown_size;
    const char* unknown = upb_Message_GetUnknown(msg, &unknown_size);

    if (unknown) {
      encode_bytes(e, unknown, unknown_size);
    }
  }

  if (m->ext != kUpb_ExtMode_NonExtendable) {
    /* Encode all extensions together. Unlike C++, we do not attempt to keep
     * these in field number order relative to normal fields or even to each
     * other. */
    size_t ext_count;
    const upb_Message_Extension* ext = _upb_Message_Getexts(msg, &ext_count);
    if (ext_count) {
      const upb_Message_Extension* end = ext + ext_count;
      for (; ext != end; ext++) {
        if (UPB_UNLIKELY(m->ext == kUpb_ExtMode_IsMessageSet)) {
          encode_msgset_item(e, ext);
        } else {
          encode_field(e, &ext->data, &ext->ext->sub, &ext->ext->field);
        }
      }
    }
  }

  if (m->field_count) {
    const upb_MiniTableField* f = &m->fields[m->field_count];
    const upb_MiniTableField* first = &m->fields[0];
    while (f != first) {
      f--;
      if (encode_shouldencode(e, msg, m->subs, f)) {
        encode_field(e, msg, m->subs, f);
      }
    }
  }

  *size = (e->limit - e->ptr) - pre_len;
}

static upb_EncodeStatus upb_Encoder_Encode(upb_encstate* const encoder,
                                           const void* const msg,
                                           const upb_MiniTable* const l,
                                           char** const buf,
                                           size_t* const size) {
  // Unfortunately we must continue to perform hackery here because there are
  // code paths which blindly copy the returned pointer without bothering to
  // check for errors until much later (b/235839510). So we still set *buf to
  // NULL on error and we still set it to non-NULL on a successful empty result.
  if (UPB_SETJMP(encoder->err) == 0) {
    encode_message(encoder, msg, l, size);
    *size = encoder->limit - encoder->ptr;
    if (*size == 0) {
      static char ch;
      *buf = &ch;
    } else {
      UPB_ASSERT(encoder->ptr);
      *buf = encoder->ptr;
    }
  } else {
    UPB_ASSERT(encoder->status != kUpb_EncodeStatus_Ok);
    *buf = NULL;
    *size = 0;
  }

  _upb_mapsorter_destroy(&encoder->sorter);
  return encoder->status;
}

upb_EncodeStatus upb_Encode(const void* msg, const upb_MiniTable* l,
                            int options, upb_Arena* arena, char** buf,
                            size_t* size) {
  upb_encstate e;
  unsigned depth = (unsigned)options >> 16;

  e.status = kUpb_EncodeStatus_Ok;
  e.arena = arena;
  e.buf = NULL;
  e.limit = NULL;
  e.ptr = NULL;
  e.depth = depth ? depth : 64;
  e.options = options;
  _upb_mapsorter_init(&e.sorter);

  return upb_Encoder_Encode(&e, msg, l, buf, size);
}



// Must be last.

UPB_NOINLINE _upb_WireReader_ReadLongVarintRet
_upb_WireReader_ReadLongVarint(const char* ptr, uint64_t val) {
  _upb_WireReader_ReadLongVarintRet ret = {NULL, 0};
  uint64_t byte;
  int i;
  for (i = 1; i < 10; i++) {
    byte = (uint8_t)ptr[i];
    val += (byte - 1) << (i * 7);
    if (!(byte & 0x80)) {
      ret.ptr = ptr + i + 1;
      ret.val = val;
      return ret;
    }
  }
  return ret;
}

const char* _upb_WireReader_SkipGroup(const char* ptr, uint32_t tag,
                                      int depth_limit,
                                      upb_EpsCopyInputStream* stream) {
  if (--depth_limit == 0) return NULL;
  uint32_t end_group_tag = (tag & ~7ULL) | kUpb_WireType_EndGroup;
  while (!upb_EpsCopyInputStream_IsDone(stream, &ptr)) {
    uint32_t tag;
    ptr = upb_WireReader_ReadTag(ptr, &tag);
    if (!ptr) return NULL;
    if (tag == end_group_tag) return ptr;
    ptr = _upb_WireReader_SkipValue(ptr, tag, depth_limit, stream);
    if (!ptr) return NULL;
  }
  return ptr;
}

// This should #undef all macros #defined in def.inc

#undef UPB_SIZE
#undef UPB_PTR_AT
#undef UPB_MAPTYPE_STRING
#undef UPB_EXPORT
#undef UPB_INLINE
#undef UPB_API
#undef UPB_API_INLINE
#undef UPB_ALIGN_UP
#undef UPB_ALIGN_DOWN
#undef UPB_ALIGN_MALLOC
#undef UPB_ALIGN_OF
#undef UPB_MALLOC_ALIGN
#undef UPB_LIKELY
#undef UPB_UNLIKELY
#undef UPB_FORCEINLINE
#undef UPB_NOINLINE
#undef UPB_NORETURN
#undef UPB_PRINTF
#undef UPB_MAX
#undef UPB_MIN
#undef UPB_UNUSED
#undef UPB_ASSUME
#undef UPB_ASSERT
#undef UPB_UNREACHABLE
#undef UPB_SETJMP
#undef UPB_LONGJMP
#undef UPB_PTRADD
#undef UPB_MUSTTAIL
#undef UPB_FASTTABLE_SUPPORTED
#undef UPB_FASTTABLE_MASK
#undef UPB_FASTTABLE
#undef UPB_FASTTABLE_INIT
#undef UPB_POISON_MEMORY_REGION
#undef UPB_UNPOISON_MEMORY_REGION
#undef UPB_ASAN
#undef UPB_TREAT_PROTO2_ENUMS_LIKE_PROTO3
#undef UPB_DEPRECATED
#undef UPB_GNUC_MIN
#undef UPB_DESCRIPTOR_UPB_H_FILENAME
#undef UPB_DESC
#undef UPB_IS_GOOGLE3<|MERGE_RESOLUTION|>--- conflicted
+++ resolved
@@ -6782,7 +6782,6 @@
   UPB_ASSERT((uintptr_t)table->fields <= (uintptr_t)field &&
              (uintptr_t)field <
                  (uintptr_t)(table->fields + table->field_count));
-<<<<<<< HEAD
   // TODO: check these type invariants at runtime and return error to the
   // caller if they are violated, instead of using an assert.
   UPB_ASSERT(field->descriptortype == kUpb_FieldType_Message ||
@@ -6790,28 +6789,6 @@
   if (sub->ext & kUpb_ExtMode_IsMapEntry) {
     UPB_ASSERT(field->descriptortype == kUpb_FieldType_Message);
     field->mode = (field->mode & ~kUpb_FieldMode_Mask) | kUpb_FieldMode_Map;
-=======
-  UPB_ASSERT(sub);
-
-  const bool sub_is_map = sub->ext & kUpb_ExtMode_IsMapEntry;
-
-  switch (field->descriptortype) {
-    case kUpb_FieldType_Message:
-      if (sub_is_map) {
-        const bool table_is_map = table->ext & kUpb_ExtMode_IsMapEntry;
-        if (UPB_UNLIKELY(table_is_map)) return false;
-
-        field->mode = (field->mode & ~kUpb_FieldMode_Mask) | kUpb_FieldMode_Map;
-      }
-      break;
-
-    case kUpb_FieldType_Group:
-      if (UPB_UNLIKELY(sub_is_map)) return false;
-      break;
-
-    default:
-      return false;
->>>>>>> b977cf5c
   }
 
   upb_MiniTableSub* table_sub = (void*)&table->subs[field->submsg_index];
