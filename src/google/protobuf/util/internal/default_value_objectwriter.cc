--- conflicted
+++ resolved
@@ -423,28 +423,14 @@
       return DataPiece(field.default_value(), true);
     } else {
       const std::string& enum_default_value_name = field.default_value();
-<<<<<<< HEAD
-      for (int enum_index = 0;
-          enum_index < enum_type->enumvalue_size();
-          ++enum_index) {
-=======
       for (int enum_index = 0; enum_index < enum_type->enumvalue_size();
            ++enum_index) {
->>>>>>> f78fefc1
         auto& enum_value = enum_type->enumvalue(enum_index);
         if (enum_value.name() == enum_default_value_name)
           return DataPiece(enum_value.number());
       }
-<<<<<<< HEAD
-      GOOGLE_LOG(WARNING) << "Could not find enum value '"
-                          << enum_default_value_name
-                          << "' with type '"
-                          << field.type_url()
-                          << "'";
-=======
       GOOGLE_LOG(WARNING) << "Could not find enum value '" << enum_default_value_name
                    << "' with type '" << field.type_url() << "'";
->>>>>>> f78fefc1
       return DataPiece::NullData();
     }
   }
