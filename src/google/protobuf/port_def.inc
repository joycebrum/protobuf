--- conflicted
+++ resolved
@@ -1030,7 +1030,6 @@
 // This error has been generally flaky, but we need to disable it specifically
 // to fix https://github.com/protocolbuffers/protobuf/issues/12313
 #pragma GCC diagnostic ignored "-Wunused-parameter"
-<<<<<<< HEAD
 #if __GNUC__ == 12 && __GNUC_MINOR__ < 4
 // Wrong warning emitted when assigning a single char c-string to a std::string
 // in c++20 mode and optimization on.
@@ -1038,8 +1037,6 @@
 // Planned to be fixed by 12.3 but widen window to 12.4.
 #pragma GCC diagnostic ignored "-Wrestrict"
 #endif
-=======
->>>>>>> 2496b986
 #endif  // __GNUC__
 
 // Silence some MSVC warnings in all our code.
